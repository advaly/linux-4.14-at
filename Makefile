# SPDX-License-Identifier: GPL-2.0
VERSION = 4
PATCHLEVEL = 14
<<<<<<< HEAD
#SUBLEVEL = 216
EXTRAVERSION = -at29
=======
SUBLEVEL = 221
EXTRAVERSION =
>>>>>>> 29c52025
NAME = Petit Gorille

# *DOCUMENTATION*
# To see a list of typical targets execute "make help"
# More info can be located in ./README
# Comments in this file are targeted only to the developer, do not
# expect to learn how to build the kernel reading this file.

# That's our default target when none is given on the command line
PHONY := _all
_all:

# o Do not use make's built-in rules and variables
#   (this increases performance and avoids hard-to-debug behaviour);
# o Look for make include files relative to root of kernel src
MAKEFLAGS += -rR --include-dir=$(CURDIR)

# Avoid funny character set dependencies
unexport LC_ALL
LC_COLLATE=C
LC_NUMERIC=C
export LC_COLLATE LC_NUMERIC

# Avoid interference with shell env settings
unexport GREP_OPTIONS

# We are using a recursive build, so we need to do a little thinking
# to get the ordering right.
#
# Most importantly: sub-Makefiles should only ever modify files in
# their own directory. If in some directory we have a dependency on
# a file in another dir (which doesn't happen often, but it's often
# unavoidable when linking the built-in.o targets which finally
# turn into vmlinux), we will call a sub make in that other dir, and
# after that we are sure that everything which is in that other dir
# is now up to date.
#
# The only cases where we need to modify files which have global
# effects are thus separated out and done before the recursive
# descending is started. They are now explicitly listed as the
# prepare rule.

# Beautify output
# ---------------------------------------------------------------------------
#
# Normally, we echo the whole command before executing it. By making
# that echo $($(quiet)$(cmd)), we now have the possibility to set
# $(quiet) to choose other forms of output instead, e.g.
#
#         quiet_cmd_cc_o_c = Compiling $(RELDIR)/$@
#         cmd_cc_o_c       = $(CC) $(c_flags) -c -o $@ $<
#
# If $(quiet) is empty, the whole command will be printed.
# If it is set to "quiet_", only the short version will be printed.
# If it is set to "silent_", nothing will be printed at all, since
# the variable $(silent_cmd_cc_o_c) doesn't exist.
#
# A simple variant is to prefix commands with $(Q) - that's useful
# for commands that shall be hidden in non-verbose mode.
#
#	$(Q)ln $@ :<
#
# If KBUILD_VERBOSE equals 0 then the above command will be hidden.
# If KBUILD_VERBOSE equals 1 then the above command is displayed.
#
# To put more focus on warnings, be less verbose as default
# Use 'make V=1' to see the full commands

ifeq ("$(origin V)", "command line")
  KBUILD_VERBOSE = $(V)
endif
ifndef KBUILD_VERBOSE
  KBUILD_VERBOSE = 0
endif

ifeq ($(KBUILD_VERBOSE),1)
  quiet =
  Q =
else
  quiet=quiet_
  Q = @
endif

# If the user is running make -s (silent mode), suppress echoing of
# commands

ifneq ($(findstring s,$(filter-out --%,$(MAKEFLAGS))),)
  quiet=silent_
  tools_silent=s
endif

export quiet Q KBUILD_VERBOSE

# kbuild supports saving output files in a separate directory.
# To locate output files in a separate directory two syntaxes are supported.
# In both cases the working directory must be the root of the kernel src.
# 1) O=
# Use "make O=dir/to/store/output/files/"
#
# 2) Set KBUILD_OUTPUT
# Set the environment variable KBUILD_OUTPUT to point to the directory
# where the output files shall be placed.
# export KBUILD_OUTPUT=dir/to/store/output/files/
# make
#
# The O= assignment takes precedence over the KBUILD_OUTPUT environment
# variable.

# KBUILD_SRC is not intended to be used by the regular user (for now),
# it is set on invocation of make with KBUILD_OUTPUT or O= specified.
ifeq ($(KBUILD_SRC),)

# OK, Make called in directory where kernel src resides
# Do we want to locate output files in a separate directory?
ifeq ("$(origin O)", "command line")
  KBUILD_OUTPUT := $(O)
endif

# Cancel implicit rules on top Makefile
$(CURDIR)/Makefile Makefile: ;

ifneq ($(words $(subst :, ,$(CURDIR))), 1)
  $(error main directory cannot contain spaces nor colons)
endif

ifneq ($(KBUILD_OUTPUT),)
# check that the output directory actually exists
saved-output := $(KBUILD_OUTPUT)
KBUILD_OUTPUT := $(shell mkdir -p $(KBUILD_OUTPUT) && cd $(KBUILD_OUTPUT) \
								&& /bin/pwd)
$(if $(KBUILD_OUTPUT),, \
     $(error failed to create output directory "$(saved-output)"))

PHONY += $(MAKECMDGOALS) sub-make

$(filter-out _all sub-make $(CURDIR)/Makefile, $(MAKECMDGOALS)) _all: sub-make
	@:

# Invoke a second make in the output directory, passing relevant variables
sub-make:
	$(Q)$(MAKE) -C $(KBUILD_OUTPUT) KBUILD_SRC=$(CURDIR) \
	-f $(CURDIR)/Makefile $(filter-out _all sub-make,$(MAKECMDGOALS))

# Leave processing to above invocation of make
skip-makefile := 1
endif # ifneq ($(KBUILD_OUTPUT),)
endif # ifeq ($(KBUILD_SRC),)

# We process the rest of the Makefile if this is the final invocation of make
ifeq ($(skip-makefile),)

# Do not print "Entering directory ...",
# but we want to display it when entering to the output directory
# so that IDEs/editors are able to understand relative filenames.
MAKEFLAGS += --no-print-directory

# Call a source code checker (by default, "sparse") as part of the
# C compilation.
#
# Use 'make C=1' to enable checking of only re-compiled files.
# Use 'make C=2' to enable checking of *all* source files, regardless
# of whether they are re-compiled or not.
#
# See the file "Documentation/dev-tools/sparse.rst" for more details,
# including where to get the "sparse" utility.

ifeq ("$(origin C)", "command line")
  KBUILD_CHECKSRC = $(C)
endif
ifndef KBUILD_CHECKSRC
  KBUILD_CHECKSRC = 0
endif

# Use make M=dir to specify directory of external module to build
# Old syntax make ... SUBDIRS=$PWD is still supported
# Setting the environment variable KBUILD_EXTMOD take precedence
ifdef SUBDIRS
  KBUILD_EXTMOD ?= $(SUBDIRS)
endif

ifeq ("$(origin M)", "command line")
  KBUILD_EXTMOD := $(M)
endif

ifeq ($(KBUILD_SRC),)
        # building in the source tree
        srctree := .
else
        ifeq ($(KBUILD_SRC)/,$(dir $(CURDIR)))
                # building in a subdirectory of the source tree
                srctree := ..
        else
                srctree := $(KBUILD_SRC)
        endif
endif

export KBUILD_CHECKSRC KBUILD_EXTMOD KBUILD_SRC

objtree		:= .
src		:= $(srctree)
obj		:= $(objtree)

VPATH		:= $(srctree)$(if $(KBUILD_EXTMOD),:$(KBUILD_EXTMOD))

export srctree objtree VPATH

# To make sure we do not include .config for any of the *config targets
# catch them early, and hand them over to scripts/kconfig/Makefile
# It is allowed to specify more targets when calling make, including
# mixing *config targets and build targets.
# For example 'make oldconfig all'.
# Detect when mixed targets is specified, and make a second invocation
# of make so .config is not included in this case either (for *config).

version_h := include/generated/uapi/linux/version.h
old_version_h := include/linux/version.h

no-dot-config-targets := clean mrproper distclean \
			 cscope gtags TAGS tags help% %docs check% coccicheck \
			 $(version_h) headers_% archheaders archscripts \
			 kernelversion %src-pkg

config-targets := 0
mixed-targets  := 0
dot-config     := 1

ifneq ($(filter $(no-dot-config-targets), $(MAKECMDGOALS)),)
	ifeq ($(filter-out $(no-dot-config-targets), $(MAKECMDGOALS)),)
		dot-config := 0
	endif
endif

ifeq ($(KBUILD_EXTMOD),)
        ifneq ($(filter config %config,$(MAKECMDGOALS)),)
                config-targets := 1
                ifneq ($(words $(MAKECMDGOALS)),1)
                        mixed-targets := 1
                endif
        endif
endif
# install and modules_install need also be processed one by one
ifneq ($(filter install,$(MAKECMDGOALS)),)
        ifneq ($(filter modules_install,$(MAKECMDGOALS)),)
	        mixed-targets := 1
        endif
endif

ifeq ($(mixed-targets),1)
# ===========================================================================
# We're called with mixed targets (*config and build targets).
# Handle them one by one.

PHONY += $(MAKECMDGOALS) __build_one_by_one

$(filter-out __build_one_by_one, $(MAKECMDGOALS)): __build_one_by_one
	@:

__build_one_by_one:
	$(Q)set -e; \
	for i in $(MAKECMDGOALS); do \
		$(MAKE) -f $(srctree)/Makefile $$i; \
	done

else

# We need some generic definitions (do not try to remake the file).
scripts/Kbuild.include: ;
include scripts/Kbuild.include

# Read KERNELRELEASE from include/config/kernel.release (if it exists)
KERNELRELEASE = $(shell cat include/config/kernel.release 2> /dev/null)
KERNELVERSION = $(VERSION)$(if $(PATCHLEVEL),.$(PATCHLEVEL)$(if $(SUBLEVEL),.$(SUBLEVEL)))$(EXTRAVERSION)
export VERSION PATCHLEVEL SUBLEVEL KERNELRELEASE KERNELVERSION

# SUBARCH tells the usermode build what the underlying arch is.  That is set
# first, and if a usermode build is happening, the "ARCH=um" on the command
# line overrides the setting of ARCH below.  If a native build is happening,
# then ARCH is assigned, getting whatever value it gets normally, and
# SUBARCH is subsequently ignored.

SUBARCH := $(shell uname -m | sed -e s/i.86/x86/ -e s/x86_64/x86/ \
				  -e s/sun4u/sparc64/ \
				  -e s/arm.*/arm/ -e s/sa110/arm/ \
				  -e s/s390x/s390/ -e s/parisc64/parisc/ \
				  -e s/ppc.*/powerpc/ -e s/mips.*/mips/ \
				  -e s/sh[234].*/sh/ -e s/aarch64.*/arm64/ )

# Cross compiling and selecting different set of gcc/bin-utils
# ---------------------------------------------------------------------------
#
# When performing cross compilation for other architectures ARCH shall be set
# to the target architecture. (See arch/* for the possibilities).
# ARCH can be set during invocation of make:
# make ARCH=ia64
# Another way is to have ARCH set in the environment.
# The default ARCH is the host where make is executed.

# CROSS_COMPILE specify the prefix used for all executables used
# during compilation. Only gcc and related bin-utils executables
# are prefixed with $(CROSS_COMPILE).
# CROSS_COMPILE can be set on the command line
# make CROSS_COMPILE=ia64-linux-
# Alternatively CROSS_COMPILE can be set in the environment.
# A third alternative is to store a setting in .config so that plain
# "make" in the configured kernel build directory always uses that.
# Default value for CROSS_COMPILE is not to prefix executables
# Note: Some architectures assign CROSS_COMPILE in their arch/*/Makefile
ARCH		?= $(SUBARCH)
CROSS_COMPILE	?= $(CONFIG_CROSS_COMPILE:"%"=%)

# Architecture as present in compile.h
UTS_MACHINE 	:= $(ARCH)
SRCARCH 	:= $(ARCH)

# Additional ARCH settings for x86
ifeq ($(ARCH),i386)
        SRCARCH := x86
endif
ifeq ($(ARCH),x86_64)
        SRCARCH := x86
endif

# Additional ARCH settings for sparc
ifeq ($(ARCH),sparc32)
       SRCARCH := sparc
endif
ifeq ($(ARCH),sparc64)
       SRCARCH := sparc
endif

# Additional ARCH settings for sh
ifeq ($(ARCH),sh64)
       SRCARCH := sh
endif

# Additional ARCH settings for tile
ifeq ($(ARCH),tilepro)
       SRCARCH := tile
endif
ifeq ($(ARCH),tilegx)
       SRCARCH := tile
endif

# Where to locate arch specific headers
hdr-arch  := $(SRCARCH)

KCONFIG_CONFIG	?= .config
export KCONFIG_CONFIG

# SHELL used by kbuild
CONFIG_SHELL := $(shell if [ -x "$$BASH" ]; then echo $$BASH; \
	  else if [ -x /bin/bash ]; then echo /bin/bash; \
	  else echo sh; fi ; fi)

HOST_LFS_CFLAGS := $(shell getconf LFS_CFLAGS 2>/dev/null)
HOST_LFS_LDFLAGS := $(shell getconf LFS_LDFLAGS 2>/dev/null)
HOST_LFS_LIBS := $(shell getconf LFS_LIBS 2>/dev/null)

HOSTCC       = gcc
HOSTCXX      = g++
HOSTCFLAGS   := -Wall -Wmissing-prototypes -Wstrict-prototypes -O2 \
		-fomit-frame-pointer -std=gnu89 $(HOST_LFS_CFLAGS)
HOSTCXXFLAGS := -O2 $(HOST_LFS_CFLAGS)
HOSTLDFLAGS  := $(HOST_LFS_LDFLAGS)
HOST_LOADLIBES := $(HOST_LFS_LIBS)

# Make variables (CC, etc...)
AS		= $(CROSS_COMPILE)as
LD		= $(CROSS_COMPILE)ld
CC		= $(CROSS_COMPILE)gcc
CPP		= $(CC) -E
AR		= $(CROSS_COMPILE)ar
NM		= $(CROSS_COMPILE)nm
STRIP		= $(CROSS_COMPILE)strip
OBJCOPY		= $(CROSS_COMPILE)objcopy
OBJDUMP		= $(CROSS_COMPILE)objdump
AWK		= awk
GENKSYMS	= scripts/genksyms/genksyms
INSTALLKERNEL  := installkernel
DEPMOD		= depmod
PERL		= perl
PYTHON		= python
CHECK		= sparse

CHECKFLAGS     := -D__linux__ -Dlinux -D__STDC__ -Dunix -D__unix__ \
		  -Wbitwise -Wno-return-void $(CF)
NOSTDINC_FLAGS  =
CFLAGS_MODULE   =
AFLAGS_MODULE   =
LDFLAGS_MODULE  =
CFLAGS_KERNEL	=
AFLAGS_KERNEL	=
LDFLAGS_vmlinux =

# Use USERINCLUDE when you must reference the UAPI directories only.
USERINCLUDE    := \
		-I$(srctree)/arch/$(hdr-arch)/include/uapi \
		-I$(objtree)/arch/$(hdr-arch)/include/generated/uapi \
		-I$(srctree)/include/uapi \
		-I$(objtree)/include/generated/uapi \
                -include $(srctree)/include/linux/kconfig.h

# Use LINUXINCLUDE when you must reference the include/ directory.
# Needed to be compatible with the O= option
LINUXINCLUDE    := \
		-I$(srctree)/arch/$(hdr-arch)/include \
		-I$(objtree)/arch/$(hdr-arch)/include/generated \
		$(if $(KBUILD_SRC), -I$(srctree)/include) \
		-I$(objtree)/include \
		$(USERINCLUDE)

KBUILD_AFLAGS   := -D__ASSEMBLY__
KBUILD_CFLAGS   := -Wall -Wundef -Wstrict-prototypes -Wno-trigraphs \
		   -fno-strict-aliasing -fno-common -fshort-wchar \
		   -Werror-implicit-function-declaration \
		   -Wno-format-security \
		   -std=gnu89
KBUILD_CPPFLAGS := -D__KERNEL__
KBUILD_AFLAGS_KERNEL :=
KBUILD_CFLAGS_KERNEL :=
KBUILD_AFLAGS_MODULE  := -DMODULE
KBUILD_CFLAGS_MODULE  := -DMODULE
KBUILD_LDFLAGS_MODULE := -T $(srctree)/scripts/module-common.lds
GCC_PLUGINS_CFLAGS :=
CLANG_FLAGS :=

export ARCH SRCARCH CONFIG_SHELL HOSTCC HOSTCFLAGS CROSS_COMPILE AS LD CC
export CPP AR NM STRIP OBJCOPY OBJDUMP HOSTLDFLAGS HOST_LOADLIBES
export MAKE AWK GENKSYMS INSTALLKERNEL PERL PYTHON UTS_MACHINE
export HOSTCXX HOSTCXXFLAGS LDFLAGS_MODULE CHECK CHECKFLAGS

export KBUILD_CPPFLAGS NOSTDINC_FLAGS LINUXINCLUDE OBJCOPYFLAGS LDFLAGS
export KBUILD_CFLAGS CFLAGS_KERNEL CFLAGS_MODULE
export CFLAGS_KASAN CFLAGS_KASAN_NOSANITIZE CFLAGS_UBSAN
export KBUILD_AFLAGS AFLAGS_KERNEL AFLAGS_MODULE
export KBUILD_AFLAGS_MODULE KBUILD_CFLAGS_MODULE KBUILD_LDFLAGS_MODULE
export KBUILD_AFLAGS_KERNEL KBUILD_CFLAGS_KERNEL
export KBUILD_ARFLAGS

# When compiling out-of-tree modules, put MODVERDIR in the module
# tree rather than in the kernel tree. The kernel tree might
# even be read-only.
export MODVERDIR := $(if $(KBUILD_EXTMOD),$(firstword $(KBUILD_EXTMOD))/).tmp_versions

# Files to ignore in find ... statements

export RCS_FIND_IGNORE := \( -name SCCS -o -name BitKeeper -o -name .svn -o    \
			  -name CVS -o -name .pc -o -name .hg -o -name .git \) \
			  -prune -o
export RCS_TAR_IGNORE := --exclude SCCS --exclude BitKeeper --exclude .svn \
			 --exclude CVS --exclude .pc --exclude .hg --exclude .git

# ===========================================================================
# Rules shared between *config targets and build targets

# Basic helpers built in scripts/basic/
PHONY += scripts_basic
scripts_basic:
	$(Q)$(MAKE) $(build)=scripts/basic
	$(Q)rm -f .tmp_quiet_recordmcount

# To avoid any implicit rule to kick in, define an empty command.
scripts/basic/%: scripts_basic ;

PHONY += outputmakefile
# outputmakefile generates a Makefile in the output directory, if using a
# separate output directory. This allows convenient use of make in the
# output directory.
outputmakefile:
ifneq ($(KBUILD_SRC),)
	$(Q)ln -fsn $(srctree) source
	$(Q)$(CONFIG_SHELL) $(srctree)/scripts/mkmakefile \
	    $(srctree) $(objtree) $(VERSION) $(PATCHLEVEL)
endif

ifeq ($(cc-name),clang)
ifneq ($(CROSS_COMPILE),)
CLANG_FLAGS	+= --target=$(notdir $(CROSS_COMPILE:%-=%))
GCC_TOOLCHAIN_DIR := $(dir $(shell which $(CROSS_COMPILE)elfedit))
CLANG_FLAGS	+= --prefix=$(GCC_TOOLCHAIN_DIR)$(notdir $(CROSS_COMPILE))
GCC_TOOLCHAIN	:= $(realpath $(GCC_TOOLCHAIN_DIR)/..)
endif
ifneq ($(GCC_TOOLCHAIN),)
CLANG_FLAGS	+= --gcc-toolchain=$(GCC_TOOLCHAIN)
endif
CLANG_FLAGS	+= -no-integrated-as
CLANG_FLAGS	+= -Werror=unknown-warning-option
KBUILD_CFLAGS	+= $(CLANG_FLAGS)
KBUILD_AFLAGS	+= $(CLANG_FLAGS)
export CLANG_FLAGS
endif

RETPOLINE_CFLAGS_GCC := -mindirect-branch=thunk-extern -mindirect-branch-register
RETPOLINE_VDSO_CFLAGS_GCC := -mindirect-branch=thunk-inline -mindirect-branch-register
RETPOLINE_CFLAGS_CLANG := -mretpoline-external-thunk
RETPOLINE_VDSO_CFLAGS_CLANG := -mretpoline
RETPOLINE_CFLAGS := $(call cc-option,$(RETPOLINE_CFLAGS_GCC),$(call cc-option,$(RETPOLINE_CFLAGS_CLANG)))
RETPOLINE_VDSO_CFLAGS := $(call cc-option,$(RETPOLINE_VDSO_CFLAGS_GCC),$(call cc-option,$(RETPOLINE_VDSO_CFLAGS_CLANG)))
export RETPOLINE_CFLAGS
export RETPOLINE_VDSO_CFLAGS

ifeq ($(config-targets),1)
# ===========================================================================
# *config targets only - make sure prerequisites are updated, and descend
# in scripts/kconfig to make the *config target

# Read arch specific Makefile to set KBUILD_DEFCONFIG as needed.
# KBUILD_DEFCONFIG may point out an alternative default configuration
# used for 'make defconfig'
include arch/$(SRCARCH)/Makefile
export KBUILD_DEFCONFIG KBUILD_KCONFIG

config: scripts_basic outputmakefile FORCE
	$(Q)$(MAKE) $(build)=scripts/kconfig $@

%config: scripts_basic outputmakefile FORCE
	$(Q)$(MAKE) $(build)=scripts/kconfig $@

else
# ===========================================================================
# Build targets only - this includes vmlinux, arch specific targets, clean
# targets and others. In general all targets except *config targets.

# If building an external module we do not care about the all: rule
# but instead _all depend on modules
PHONY += all
ifeq ($(KBUILD_EXTMOD),)
_all: all
else
_all: modules
endif

# Decide whether to build built-in, modular, or both.
# Normally, just do built-in.

KBUILD_MODULES :=
KBUILD_BUILTIN := 1

# If we have only "make modules", don't compile built-in objects.
ifeq ($(MAKECMDGOALS),modules)
  KBUILD_BUILTIN :=
endif

# If we have "make <whatever> modules", compile modules
# in addition to whatever we do anyway.
# Just "make" or "make all" shall build modules as well

ifneq ($(filter all _all modules,$(MAKECMDGOALS)),)
  KBUILD_MODULES := 1
endif

ifeq ($(MAKECMDGOALS),)
  KBUILD_MODULES := 1
endif

export KBUILD_MODULES KBUILD_BUILTIN

ifeq ($(KBUILD_EXTMOD),)
# Additional helpers built in scripts/
# Carefully list dependencies so we do not try to build scripts twice
# in parallel
PHONY += scripts
scripts: scripts_basic include/config/auto.conf include/config/tristate.conf \
	 asm-generic gcc-plugins
	$(Q)$(MAKE) $(build)=$(@)

# Objects we will link into vmlinux / subdirs we need to visit
init-y		:= init/
drivers-y	:= drivers/ sound/ firmware/
net-y		:= net/
libs-y		:= lib/
core-y		:= usr/
virt-y		:= virt/
endif # KBUILD_EXTMOD

ifeq ($(dot-config),1)
# Read in config
-include include/config/auto.conf

ifeq ($(KBUILD_EXTMOD),)
# Read in dependencies to all Kconfig* files, make sure to run
# oldconfig if changes are detected.
-include include/config/auto.conf.cmd

# To avoid any implicit rule to kick in, define an empty command
$(KCONFIG_CONFIG) include/config/auto.conf.cmd: ;

# If .config is newer than include/config/auto.conf, someone tinkered
# with it and forgot to run make oldconfig.
# if auto.conf.cmd is missing then we are probably in a cleaned tree so
# we execute the config step to be sure to catch updated Kconfig files
include/config/%.conf: $(KCONFIG_CONFIG) include/config/auto.conf.cmd
	$(Q)$(MAKE) -f $(srctree)/Makefile silentoldconfig
else
# external modules needs include/generated/autoconf.h and include/config/auto.conf
# but do not care if they are up-to-date. Use auto.conf to trigger the test
PHONY += include/config/auto.conf

include/config/auto.conf:
	$(Q)test -e include/generated/autoconf.h -a -e $@ || (		\
	echo >&2;							\
	echo >&2 "  ERROR: Kernel configuration is invalid.";		\
	echo >&2 "         include/generated/autoconf.h or $@ are missing.";\
	echo >&2 "         Run 'make oldconfig && make prepare' on kernel src to fix it.";	\
	echo >&2 ;							\
	/bin/false)

endif # KBUILD_EXTMOD

else
# Dummy target needed, because used as prerequisite
include/config/auto.conf: ;
endif # $(dot-config)

# For the kernel to actually contain only the needed exported symbols,
# we have to build modules as well to determine what those symbols are.
# (this can be evaluated only once include/config/auto.conf has been included)
ifdef CONFIG_TRIM_UNUSED_KSYMS
  KBUILD_MODULES := 1
endif

# The all: target is the default when no target is given on the
# command line.
# This allow a user to issue only 'make' to build a kernel including modules
# Defaults to vmlinux, but the arch makefile usually adds further targets
all: vmlinux

KBUILD_CFLAGS	+= $(call cc-option,-fno-PIE)
KBUILD_AFLAGS	+= $(call cc-option,-fno-PIE)
CFLAGS_GCOV	:= -fprofile-arcs -ftest-coverage -fno-tree-loop-im $(call cc-disable-warning,maybe-uninitialized,)
CFLAGS_KCOV	:= $(call cc-option,-fsanitize-coverage=trace-pc,)
export CFLAGS_GCOV CFLAGS_KCOV

# The arch Makefile can set ARCH_{CPP,A,C}FLAGS to override the default
# values of the respective KBUILD_* variables
ARCH_CPPFLAGS :=
ARCH_AFLAGS :=
ARCH_CFLAGS :=
include arch/$(SRCARCH)/Makefile

KBUILD_CFLAGS	+= $(call cc-option,-fno-delete-null-pointer-checks,)
KBUILD_CFLAGS	+= $(call cc-disable-warning,frame-address,)
KBUILD_CFLAGS	+= $(call cc-disable-warning, format-truncation)
KBUILD_CFLAGS	+= $(call cc-disable-warning, format-overflow)
KBUILD_CFLAGS	+= $(call cc-disable-warning, int-in-bool-context)
KBUILD_CFLAGS	+= $(call cc-disable-warning, address-of-packed-member)
KBUILD_CFLAGS	+= $(call cc-disable-warning, attribute-alias)

ifdef CONFIG_CC_OPTIMIZE_FOR_SIZE
KBUILD_CFLAGS   += -Os
else
KBUILD_CFLAGS   += -O2
endif

# Tell gcc to never replace conditional load with a non-conditional one
KBUILD_CFLAGS	+= $(call cc-option,--param=allow-store-data-races=0)
KBUILD_CFLAGS	+= $(call cc-option,-fno-allow-store-data-races)

# check for 'asm goto'
ifeq ($(shell $(CONFIG_SHELL) $(srctree)/scripts/gcc-goto.sh $(CC) $(KBUILD_CFLAGS)), y)
	KBUILD_CFLAGS += -DCC_HAVE_ASM_GOTO
	KBUILD_AFLAGS += -DCC_HAVE_ASM_GOTO
endif

include scripts/Makefile.gcc-plugins

ifdef CONFIG_READABLE_ASM
# Disable optimizations that make assembler listings hard to read.
# reorder blocks reorders the control in the function
# ipa clone creates specialized cloned functions
# partial inlining inlines only parts of functions
KBUILD_CFLAGS += $(call cc-option,-fno-reorder-blocks,) \
                 $(call cc-option,-fno-ipa-cp-clone,) \
                 $(call cc-option,-fno-partial-inlining)
endif

ifneq ($(CONFIG_FRAME_WARN),0)
KBUILD_CFLAGS += $(call cc-option,-Wframe-larger-than=${CONFIG_FRAME_WARN})
endif

# This selects the stack protector compiler flag. Testing it is delayed
# until after .config has been reprocessed, in the prepare-compiler-check
# target.
ifdef CONFIG_CC_STACKPROTECTOR_REGULAR
  stackp-flag := -fstack-protector
  stackp-name := REGULAR
else
ifdef CONFIG_CC_STACKPROTECTOR_STRONG
  stackp-flag := -fstack-protector-strong
  stackp-name := STRONG
else
  # Force off for distro compilers that enable stack protector by default.
  stackp-flag := $(call cc-option, -fno-stack-protector)
endif
endif
# Find arch-specific stack protector compiler sanity-checking script.
ifdef CONFIG_CC_STACKPROTECTOR
  stackp-path := $(srctree)/scripts/gcc-$(SRCARCH)_$(BITS)-has-stack-protector.sh
  stackp-check := $(wildcard $(stackp-path))
endif
KBUILD_CFLAGS += $(stackp-flag)

ifeq ($(cc-name),clang)
KBUILD_CPPFLAGS += $(call cc-option,-Qunused-arguments,)
KBUILD_CFLAGS += $(call cc-disable-warning, format-invalid-specifier)
KBUILD_CFLAGS += $(call cc-disable-warning, gnu)
# Quiet clang warning: comparison of unsigned expression < 0 is always false
KBUILD_CFLAGS += $(call cc-disable-warning, tautological-compare)
# CLANG uses a _MergedGlobals as optimization, but this breaks modpost, as the
# source of a reference will be _MergedGlobals and not on of the whitelisted names.
# See modpost pattern 2
KBUILD_CFLAGS += $(call cc-option, -mno-global-merge,)
KBUILD_CFLAGS += $(call cc-option, -fcatch-undefined-behavior)
else

# These warnings generated too much noise in a regular build.
# Use make W=1 to enable them (see scripts/Makefile.extrawarn)
KBUILD_CFLAGS += $(call cc-disable-warning, unused-but-set-variable)
endif

KBUILD_CFLAGS += $(call cc-disable-warning, unused-const-variable)
ifdef CONFIG_FRAME_POINTER
KBUILD_CFLAGS	+= -fno-omit-frame-pointer -fno-optimize-sibling-calls
else
# Some targets (ARM with Thumb2, for example), can't be built with frame
# pointers.  For those, we don't have FUNCTION_TRACER automatically
# select FRAME_POINTER.  However, FUNCTION_TRACER adds -pg, and this is
# incompatible with -fomit-frame-pointer with current GCC, so we don't use
# -fomit-frame-pointer with FUNCTION_TRACER.
ifndef CONFIG_FUNCTION_TRACER
KBUILD_CFLAGS	+= -fomit-frame-pointer
endif
endif

KBUILD_CFLAGS   += $(call cc-option, -fno-var-tracking-assignments)

ifdef CONFIG_DEBUG_INFO
ifdef CONFIG_DEBUG_INFO_SPLIT
KBUILD_CFLAGS   += $(call cc-option, -gsplit-dwarf, -g)
else
KBUILD_CFLAGS	+= -g
endif
KBUILD_AFLAGS	+= -Wa,-gdwarf-2
endif
ifdef CONFIG_DEBUG_INFO_DWARF4
KBUILD_CFLAGS	+= $(call cc-option, -gdwarf-4,)
endif

ifdef CONFIG_DEBUG_INFO_REDUCED
KBUILD_CFLAGS 	+= $(call cc-option, -femit-struct-debug-baseonly) \
		   $(call cc-option,-fno-var-tracking)
endif

ifdef CONFIG_FUNCTION_TRACER
ifndef CC_FLAGS_FTRACE
CC_FLAGS_FTRACE := -pg
endif
export CC_FLAGS_FTRACE
ifdef CONFIG_HAVE_FENTRY
CC_USING_FENTRY	:= $(call cc-option, -mfentry -DCC_USING_FENTRY)
endif
KBUILD_CFLAGS	+= $(CC_FLAGS_FTRACE) $(CC_USING_FENTRY)
KBUILD_AFLAGS	+= $(CC_USING_FENTRY)
ifdef CONFIG_DYNAMIC_FTRACE
	ifdef CONFIG_HAVE_C_RECORDMCOUNT
		BUILD_C_RECORDMCOUNT := y
		export BUILD_C_RECORDMCOUNT
	endif
endif
endif

# We trigger additional mismatches with less inlining
ifdef CONFIG_DEBUG_SECTION_MISMATCH
KBUILD_CFLAGS += $(call cc-option, -fno-inline-functions-called-once)
endif

ifdef CONFIG_LD_DEAD_CODE_DATA_ELIMINATION
KBUILD_CFLAGS	+= $(call cc-option,-ffunction-sections,)
KBUILD_CFLAGS	+= $(call cc-option,-fdata-sections,)
endif

# arch Makefile may override CC so keep this after arch Makefile is included
NOSTDINC_FLAGS += -nostdinc -isystem $(shell $(CC) -print-file-name=include)
CHECKFLAGS     += $(NOSTDINC_FLAGS)

# warn about C99 declaration after statement
KBUILD_CFLAGS += $(call cc-option,-Wdeclaration-after-statement,)

# disable pointer signed / unsigned warnings in gcc 4.0
KBUILD_CFLAGS += $(call cc-disable-warning, pointer-sign)

# disable stringop warnings in gcc 8+
KBUILD_CFLAGS += $(call cc-disable-warning, stringop-truncation)

# We'll want to enable this eventually, but it's not going away for 5.7 at least
KBUILD_CFLAGS += $(call cc-disable-warning, zero-length-bounds)
KBUILD_CFLAGS += $(call cc-disable-warning, array-bounds)
KBUILD_CFLAGS += $(call cc-disable-warning, stringop-overflow)

# Another good warning that we'll want to enable eventually
KBUILD_CFLAGS += $(call cc-disable-warning, restrict)

# Enabled with W=2, disabled by default as noisy
KBUILD_CFLAGS += $(call cc-disable-warning, maybe-uninitialized)

# disable invalid "can't wrap" optimizations for signed / pointers
KBUILD_CFLAGS	+= $(call cc-option,-fno-strict-overflow)

# clang sets -fmerge-all-constants by default as optimization, but this
# is non-conforming behavior for C and in fact breaks the kernel, so we
# need to disable it here generally.
KBUILD_CFLAGS	+= $(call cc-option,-fno-merge-all-constants)

# for gcc -fno-merge-all-constants disables everything, but it is fine
# to have actual conforming behavior enabled.
KBUILD_CFLAGS	+= $(call cc-option,-fmerge-constants)

# Make sure -fstack-check isn't enabled (like gentoo apparently did)
KBUILD_CFLAGS  += $(call cc-option,-fno-stack-check,)

# conserve stack if available
KBUILD_CFLAGS   += $(call cc-option,-fconserve-stack)

# disallow errors like 'EXPORT_GPL(foo);' with missing header
KBUILD_CFLAGS   += $(call cc-option,-Werror=implicit-int)

# require functions to have arguments in prototypes, not empty 'int foo()'
KBUILD_CFLAGS   += $(call cc-option,-Werror=strict-prototypes)

# Prohibit date/time macros, which would make the build non-deterministic
KBUILD_CFLAGS   += $(call cc-option,-Werror=date-time)

# enforce correct pointer usage
KBUILD_CFLAGS   += $(call cc-option,-Werror=incompatible-pointer-types)

# Require designated initializers for all marked structures
KBUILD_CFLAGS   += $(call cc-option,-Werror=designated-init)

# change __FILE__ to the relative path from the srctree
KBUILD_CFLAGS	+= $(call cc-option,-fmacro-prefix-map=$(srctree)/=)

# use the deterministic mode of AR if available
KBUILD_ARFLAGS := $(call ar-option,D)

include scripts/Makefile.kasan
include scripts/Makefile.extrawarn
include scripts/Makefile.ubsan

# Add any arch overrides and user supplied CPPFLAGS, AFLAGS and CFLAGS as the
# last assignments
KBUILD_CPPFLAGS += $(ARCH_CPPFLAGS) $(KCPPFLAGS)
KBUILD_AFLAGS   += $(ARCH_AFLAGS)   $(KAFLAGS)
KBUILD_CFLAGS   += $(ARCH_CFLAGS)   $(KCFLAGS)

# Use --build-id when available.
LDFLAGS_BUILD_ID := $(patsubst -Wl$(comma)%,%,\
			      $(call cc-ldoption, -Wl$(comma)--build-id,))
KBUILD_LDFLAGS_MODULE += $(LDFLAGS_BUILD_ID)
LDFLAGS_vmlinux += $(LDFLAGS_BUILD_ID)

ifdef CONFIG_LD_DEAD_CODE_DATA_ELIMINATION
LDFLAGS_vmlinux	+= $(call ld-option, --gc-sections,)
endif

ifeq ($(CONFIG_STRIP_ASM_SYMS),y)
LDFLAGS_vmlinux	+= $(call ld-option, -X,)
endif

# Default kernel image to build when no specific target is given.
# KBUILD_IMAGE may be overruled on the command line or
# set in the environment
# Also any assignments in arch/$(ARCH)/Makefile take precedence over
# this default value
export KBUILD_IMAGE ?= vmlinux

#
# INSTALL_PATH specifies where to place the updated kernel and system map
# images. Default is /boot, but you can set it to other values
export	INSTALL_PATH ?= /boot

#
# INSTALL_DTBS_PATH specifies a prefix for relocations required by build roots.
# Like INSTALL_MOD_PATH, it isn't defined in the Makefile, but can be passed as
# an argument if needed. Otherwise it defaults to the kernel install path
#
export INSTALL_DTBS_PATH ?= $(INSTALL_PATH)/dtbs/$(KERNELRELEASE)

#
# INSTALL_MOD_PATH specifies a prefix to MODLIB for module directory
# relocations required by build roots.  This is not defined in the
# makefile but the argument can be passed to make if needed.
#

MODLIB	= $(INSTALL_MOD_PATH)/lib/modules/$(KERNELRELEASE)
export MODLIB

#
# INSTALL_MOD_STRIP, if defined, will cause modules to be
# stripped after they are installed.  If INSTALL_MOD_STRIP is '1', then
# the default option --strip-debug will be used.  Otherwise,
# INSTALL_MOD_STRIP value will be used as the options to the strip command.

ifdef INSTALL_MOD_STRIP
ifeq ($(INSTALL_MOD_STRIP),1)
mod_strip_cmd = $(STRIP) --strip-debug
else
mod_strip_cmd = $(STRIP) $(INSTALL_MOD_STRIP)
endif # INSTALL_MOD_STRIP=1
else
mod_strip_cmd = true
endif # INSTALL_MOD_STRIP
export mod_strip_cmd

# CONFIG_MODULE_COMPRESS, if defined, will cause module to be compressed
# after they are installed in agreement with CONFIG_MODULE_COMPRESS_GZIP
# or CONFIG_MODULE_COMPRESS_XZ.

mod_compress_cmd = true
ifdef CONFIG_MODULE_COMPRESS
  ifdef CONFIG_MODULE_COMPRESS_GZIP
    mod_compress_cmd = gzip -n -f
  endif # CONFIG_MODULE_COMPRESS_GZIP
  ifdef CONFIG_MODULE_COMPRESS_XZ
    mod_compress_cmd = xz -f
  endif # CONFIG_MODULE_COMPRESS_XZ
endif # CONFIG_MODULE_COMPRESS
export mod_compress_cmd

# Select initial ramdisk compression format, default is gzip(1).
# This shall be used by the dracut(8) tool while creating an initramfs image.
#
INITRD_COMPRESS-y                  := gzip
INITRD_COMPRESS-$(CONFIG_RD_BZIP2) := bzip2
INITRD_COMPRESS-$(CONFIG_RD_LZMA)  := lzma
INITRD_COMPRESS-$(CONFIG_RD_XZ)    := xz
INITRD_COMPRESS-$(CONFIG_RD_LZO)   := lzo
INITRD_COMPRESS-$(CONFIG_RD_LZ4)   := lz4
# do not export INITRD_COMPRESS, since we didn't actually
# choose a sane default compression above.
# export INITRD_COMPRESS := $(INITRD_COMPRESS-y)

ifdef CONFIG_MODULE_SIG_ALL
$(eval $(call config_filename,MODULE_SIG_KEY))

mod_sign_cmd = scripts/sign-file $(CONFIG_MODULE_SIG_HASH) $(MODULE_SIG_KEY_SRCPREFIX)$(CONFIG_MODULE_SIG_KEY) certs/signing_key.x509
else
mod_sign_cmd = true
endif
export mod_sign_cmd

HOST_LIBELF_LIBS = $(shell pkg-config libelf --libs 2>/dev/null || echo -lelf)

ifdef CONFIG_STACK_VALIDATION
  has_libelf := $(call try-run,\
		echo "int main() {}" | $(HOSTCC) -xc -o /dev/null $(HOST_LIBELF_LIBS) -,1,0)
  ifeq ($(has_libelf),1)
    objtool_target := tools/objtool FORCE
  else
    SKIP_STACK_VALIDATION := 1
    export SKIP_STACK_VALIDATION
  endif
endif

PHONY += prepare0

ifeq ($(KBUILD_EXTMOD),)
core-y		+= kernel/ certs/ mm/ fs/ ipc/ security/ crypto/ block/

vmlinux-dirs	:= $(patsubst %/,%,$(filter %/, $(init-y) $(init-m) \
		     $(core-y) $(core-m) $(drivers-y) $(drivers-m) \
		     $(net-y) $(net-m) $(libs-y) $(libs-m) $(virt-y)))

vmlinux-alldirs	:= $(sort $(vmlinux-dirs) $(patsubst %/,%,$(filter %/, \
		     $(init-) $(core-) $(drivers-) $(net-) $(libs-) $(virt-))))

init-y		:= $(patsubst %/, %/built-in.o, $(init-y))
core-y		:= $(patsubst %/, %/built-in.o, $(core-y))
drivers-y	:= $(patsubst %/, %/built-in.o, $(drivers-y))
net-y		:= $(patsubst %/, %/built-in.o, $(net-y))
libs-y1		:= $(patsubst %/, %/lib.a, $(libs-y))
libs-y2		:= $(filter-out %.a, $(patsubst %/, %/built-in.o, $(libs-y)))
virt-y		:= $(patsubst %/, %/built-in.o, $(virt-y))

# Externally visible symbols (used by link-vmlinux.sh)
export KBUILD_VMLINUX_INIT := $(head-y) $(init-y)
export KBUILD_VMLINUX_MAIN := $(core-y) $(libs-y2) $(drivers-y) $(net-y) $(virt-y)
export KBUILD_VMLINUX_LIBS := $(libs-y1)
export KBUILD_LDS          := arch/$(SRCARCH)/kernel/vmlinux.lds
export LDFLAGS_vmlinux
# used by scripts/package/Makefile
export KBUILD_ALLDIRS := $(sort $(filter-out arch/%,$(vmlinux-alldirs)) arch Documentation include samples scripts tools)

vmlinux-deps := $(KBUILD_LDS) $(KBUILD_VMLINUX_INIT) $(KBUILD_VMLINUX_MAIN) $(KBUILD_VMLINUX_LIBS)

# Include targets which we want to execute sequentially if the rest of the
# kernel build went well. If CONFIG_TRIM_UNUSED_KSYMS is set, this might be
# evaluated more than once.
PHONY += vmlinux_prereq
vmlinux_prereq: $(vmlinux-deps) FORCE
ifdef CONFIG_HEADERS_CHECK
	$(Q)$(MAKE) -f $(srctree)/Makefile headers_check
endif
ifdef CONFIG_GDB_SCRIPTS
	$(Q)ln -fsn $(abspath $(srctree)/scripts/gdb/vmlinux-gdb.py)
endif
ifdef CONFIG_TRIM_UNUSED_KSYMS
	$(Q)$(CONFIG_SHELL) $(srctree)/scripts/adjust_autoksyms.sh \
	  "$(MAKE) -f $(srctree)/Makefile vmlinux"
endif

# standalone target for easier testing
include/generated/autoksyms.h: FORCE
	$(Q)$(CONFIG_SHELL) $(srctree)/scripts/adjust_autoksyms.sh true

ARCH_POSTLINK := $(wildcard $(srctree)/arch/$(SRCARCH)/Makefile.postlink)

# Final link of vmlinux with optional arch pass after final link
cmd_link-vmlinux =                                                 \
	$(CONFIG_SHELL) $< $(LD) $(LDFLAGS) $(LDFLAGS_vmlinux) ;    \
	$(if $(ARCH_POSTLINK), $(MAKE) -f $(ARCH_POSTLINK) $@, true)

vmlinux: scripts/link-vmlinux.sh vmlinux_prereq $(vmlinux-deps) FORCE
	+$(call if_changed,link-vmlinux)

# Build samples along the rest of the kernel
ifdef CONFIG_SAMPLES
vmlinux-dirs += samples
endif

# The actual objects are generated when descending,
# make sure no implicit rule kicks in
$(sort $(vmlinux-deps)): $(vmlinux-dirs) ;

# Handle descending into subdirectories listed in $(vmlinux-dirs)
# Preset locale variables to speed up the build process. Limit locale
# tweaks to this spot to avoid wrong language settings when running
# make menuconfig etc.
# Error messages still appears in the original language

PHONY += $(vmlinux-dirs)
$(vmlinux-dirs): prepare scripts
	$(Q)$(MAKE) $(build)=$@

define filechk_kernel.release
	echo "$(KERNELVERSION)$$($(CONFIG_SHELL) $(srctree)/scripts/setlocalversion $(srctree))"
endef

# Store (new) KERNELRELEASE string in include/config/kernel.release
include/config/kernel.release: include/config/auto.conf FORCE
	$(call filechk,kernel.release)


# Things we need to do before we recursively start building the kernel
# or the modules are listed in "prepare".
# A multi level approach is used. prepareN is processed before prepareN-1.
# archprepare is used in arch Makefiles and when processed asm symlink,
# version.h and scripts_basic is processed / created.

PHONY += prepare archprepare prepare1 prepare2 prepare3

# prepare3 is used to check if we are building in a separate output directory,
# and if so do:
# 1) Check that make has not been executed in the kernel src $(srctree)
prepare3: include/config/kernel.release
ifneq ($(KBUILD_SRC),)
	@$(kecho) '  Using $(srctree) as source for kernel'
	$(Q)if [ -f $(srctree)/.config -o -d $(srctree)/include/config ]; then \
		echo >&2 "  $(srctree) is not clean, please run 'make mrproper'"; \
		echo >&2 "  in the '$(srctree)' directory.";\
		/bin/false; \
	fi;
endif

# prepare2 creates a makefile if using a separate output directory.
# From this point forward, .config has been reprocessed, so any rules
# that need to depend on updated CONFIG_* values can be checked here.
prepare2: prepare3 prepare-compiler-check outputmakefile asm-generic

prepare1: prepare2 $(version_h) include/generated/utsrelease.h \
                   include/config/auto.conf
	$(cmd_crmodverdir)

archprepare: archheaders archscripts prepare1 scripts_basic

prepare0: archprepare gcc-plugins
	$(Q)$(MAKE) $(build)=.

# All the preparing..
prepare: prepare0 prepare-objtool

# Support for using generic headers in asm-generic
PHONY += asm-generic uapi-asm-generic
asm-generic: uapi-asm-generic
	$(Q)$(MAKE) -f $(srctree)/scripts/Makefile.asm-generic \
	            src=asm obj=arch/$(SRCARCH)/include/generated/asm
uapi-asm-generic:
	$(Q)$(MAKE) -f $(srctree)/scripts/Makefile.asm-generic \
	            src=uapi/asm obj=arch/$(SRCARCH)/include/generated/uapi/asm

PHONY += prepare-objtool
prepare-objtool: $(objtool_target)
ifeq ($(SKIP_STACK_VALIDATION),1)
ifdef CONFIG_UNWINDER_ORC
	@echo "error: Cannot generate ORC metadata for CONFIG_UNWINDER_ORC=y, please install libelf-dev, libelf-devel or elfutils-libelf-devel" >&2
	@false
else
	@echo "warning: Cannot use CONFIG_STACK_VALIDATION=y, please install libelf-dev, libelf-devel or elfutils-libelf-devel" >&2
endif
endif

# Check for CONFIG flags that require compiler support. Abort the build
# after .config has been processed, but before the kernel build starts.
#
# For security-sensitive CONFIG options, we don't want to fallback and/or
# silently change which compiler flags will be used, since that leads to
# producing kernels with different security feature characteristics
# depending on the compiler used. (For example, "But I selected
# CC_STACKPROTECTOR_STRONG! Why did it build with _REGULAR?!")
PHONY += prepare-compiler-check
prepare-compiler-check: FORCE
# Make sure compiler supports requested stack protector flag.
ifdef stackp-name
  ifeq ($(call cc-option, $(stackp-flag)),)
	@echo Cannot use CONFIG_CC_STACKPROTECTOR_$(stackp-name): \
		  $(stackp-flag) not supported by compiler >&2 && exit 1
  endif
endif
# Make sure compiler does not have buggy stack-protector support.
ifdef stackp-check
  ifneq ($(shell $(CONFIG_SHELL) $(stackp-check) $(CC) $(KBUILD_CPPFLAGS) $(biarch)),y)
	@echo Cannot use CONFIG_CC_STACKPROTECTOR_$(stackp-name): \
                  $(stackp-flag) available but compiler is broken >&2 && exit 1
  endif
endif
	@:

# Generate some files
# ---------------------------------------------------------------------------

# KERNELRELEASE can change from a few different places, meaning version.h
# needs to be updated, so this check is forced on all builds

uts_len := 64
define filechk_utsrelease.h
	if [ `echo -n "$(KERNELRELEASE)" | wc -c ` -gt $(uts_len) ]; then \
	  echo '"$(KERNELRELEASE)" exceeds $(uts_len) characters' >&2;    \
	  exit 1;                                                         \
	fi;                                                               \
	(echo \#define UTS_RELEASE \"$(KERNELRELEASE)\";)
endef

define filechk_version.h
	(echo \#define LINUX_VERSION_CODE $(shell                         \
	expr $(VERSION) \* 65536 + 0$(PATCHLEVEL) \* 256 + 0$(SUBLEVEL)); \
	echo '#define KERNEL_VERSION(a,b,c) (((a) << 16) + ((b) << 8) + (c))';)
endef

$(version_h): $(srctree)/Makefile FORCE
	$(call filechk,version.h)
	$(Q)rm -f $(old_version_h)

include/generated/utsrelease.h: include/config/kernel.release FORCE
	$(call filechk,utsrelease.h)

PHONY += headerdep
headerdep:
	$(Q)find $(srctree)/include/ -name '*.h' | xargs --max-args 1 \
	$(srctree)/scripts/headerdep.pl -I$(srctree)/include

# ---------------------------------------------------------------------------
# Kernel headers

#Default location for installed headers
export INSTALL_HDR_PATH = $(objtree)/usr

# If we do an all arch process set dst to include/arch-$(hdr-arch)
hdr-dst = $(if $(KBUILD_HEADERS), dst=include/arch-$(hdr-arch), dst=include)

PHONY += archheaders
archheaders:

PHONY += archscripts
archscripts:

PHONY += __headers
__headers: $(version_h) scripts_basic uapi-asm-generic archheaders archscripts
	$(Q)$(MAKE) $(build)=scripts build_unifdef

PHONY += headers_install_all
headers_install_all:
	$(Q)$(CONFIG_SHELL) $(srctree)/scripts/headers.sh install

PHONY += headers_install
headers_install: __headers
	$(if $(wildcard $(srctree)/arch/$(hdr-arch)/include/uapi/asm/Kbuild),, \
	  $(error Headers not exportable for the $(SRCARCH) architecture))
	$(Q)$(MAKE) $(hdr-inst)=include/uapi dst=include
	$(Q)$(MAKE) $(hdr-inst)=arch/$(hdr-arch)/include/uapi $(hdr-dst)

PHONY += headers_check_all
headers_check_all: headers_install_all
	$(Q)$(CONFIG_SHELL) $(srctree)/scripts/headers.sh check

PHONY += headers_check
headers_check: headers_install
	$(Q)$(MAKE) $(hdr-inst)=include/uapi dst=include HDRCHECK=1
	$(Q)$(MAKE) $(hdr-inst)=arch/$(hdr-arch)/include/uapi $(hdr-dst) HDRCHECK=1

# ---------------------------------------------------------------------------
# Kernel selftest

PHONY += kselftest
kselftest:
	$(Q)$(MAKE) -C $(srctree)/tools/testing/selftests run_tests

PHONY += kselftest-clean
kselftest-clean:
	$(Q)$(MAKE) -C $(srctree)/tools/testing/selftests clean

PHONY += kselftest-merge
kselftest-merge:
	$(if $(wildcard $(objtree)/.config),, $(error No .config exists, config your kernel first!))
	$(Q)$(CONFIG_SHELL) $(srctree)/scripts/kconfig/merge_config.sh \
		-m $(objtree)/.config \
		$(srctree)/tools/testing/selftests/*/config
	+$(Q)$(MAKE) -f $(srctree)/Makefile olddefconfig

# ---------------------------------------------------------------------------
# Modules

ifdef CONFIG_MODULES

# By default, build modules as well

all: modules

# When we're building modules with modversions, we need to consider
# the built-in objects during the descend as well, in order to
# make sure the checksums are up to date before we record them.
ifdef CONFIG_MODVERSIONS
  KBUILD_BUILTIN := 1
endif

# Build modules
#
# A module can be listed more than once in obj-m resulting in
# duplicate lines in modules.order files.  Those are removed
# using awk while concatenating to the final file.

PHONY += modules
modules: $(vmlinux-dirs) $(if $(KBUILD_BUILTIN),vmlinux) modules.builtin
	$(Q)$(AWK) '!x[$$0]++' $(vmlinux-dirs:%=$(objtree)/%/modules.order) > $(objtree)/modules.order
	@$(kecho) '  Building modules, stage 2.';
	$(Q)$(MAKE) -f $(srctree)/scripts/Makefile.modpost

modules.builtin: $(vmlinux-dirs:%=%/modules.builtin)
	$(Q)$(AWK) '!x[$$0]++' $^ > $(objtree)/modules.builtin

%/modules.builtin: include/config/auto.conf
	$(Q)$(MAKE) $(modbuiltin)=$*


# Target to prepare building external modules
PHONY += modules_prepare
modules_prepare: prepare scripts

# Target to install modules
PHONY += modules_install
modules_install: _modinst_ _modinst_post

PHONY += _modinst_
_modinst_:
	@rm -rf $(MODLIB)/kernel
	@rm -f $(MODLIB)/source
	@mkdir -p $(MODLIB)/kernel
	@ln -s $(abspath $(srctree)) $(MODLIB)/source
	@if [ ! $(objtree) -ef  $(MODLIB)/build ]; then \
		rm -f $(MODLIB)/build ; \
		ln -s $(CURDIR) $(MODLIB)/build ; \
	fi
	@cp -f $(objtree)/modules.order $(MODLIB)/
	@cp -f $(objtree)/modules.builtin $(MODLIB)/
	$(Q)$(MAKE) -f $(srctree)/scripts/Makefile.modinst

# This depmod is only for convenience to give the initial
# boot a modules.dep even before / is mounted read-write.  However the
# boot script depmod is the master version.
PHONY += _modinst_post
_modinst_post: _modinst_
	$(call cmd,depmod)

ifeq ($(CONFIG_MODULE_SIG), y)
PHONY += modules_sign
modules_sign:
	$(Q)$(MAKE) -f $(srctree)/scripts/Makefile.modsign
endif

else # CONFIG_MODULES

# Modules not configured
# ---------------------------------------------------------------------------

PHONY += modules modules_install
modules modules_install:
	@echo >&2
	@echo >&2 "The present kernel configuration has modules disabled."
	@echo >&2 "Type 'make config' and enable loadable module support."
	@echo >&2 "Then build a kernel with module support enabled."
	@echo >&2
	@exit 1

endif # CONFIG_MODULES

###
# Cleaning is done on three levels.
# make clean     Delete most generated files
#                Leave enough to build external modules
# make mrproper  Delete the current configuration, and all generated files
# make distclean Remove editor backup files, patch leftover files and the like

# Directories & files removed with 'make clean'
CLEAN_DIRS  += $(MODVERDIR)

# Directories & files removed with 'make mrproper'
MRPROPER_DIRS  += include/config usr/include include/generated          \
		  arch/*/include/generated .tmp_objdiff
MRPROPER_FILES += .config .config.old .version .old_version \
		  Module.symvers tags TAGS cscope* GPATH GTAGS GRTAGS GSYMS \
		  signing_key.pem signing_key.priv signing_key.x509	\
		  x509.genkey extra_certificates signing_key.x509.keyid	\
		  signing_key.x509.signer vmlinux-gdb.py

# clean - Delete most, but leave enough to build external modules
#
clean: rm-dirs  := $(CLEAN_DIRS)
clean: rm-files := $(CLEAN_FILES)
clean-dirs      := $(addprefix _clean_, . $(vmlinux-alldirs) Documentation samples)

PHONY += $(clean-dirs) clean archclean vmlinuxclean
$(clean-dirs):
	$(Q)$(MAKE) $(clean)=$(patsubst _clean_%,%,$@)

vmlinuxclean:
	$(Q)$(CONFIG_SHELL) $(srctree)/scripts/link-vmlinux.sh clean
	$(Q)$(if $(ARCH_POSTLINK), $(MAKE) -f $(ARCH_POSTLINK) clean)

clean: archclean vmlinuxclean

# mrproper - Delete all generated files, including .config
#
mrproper: rm-dirs  := $(wildcard $(MRPROPER_DIRS))
mrproper: rm-files := $(wildcard $(MRPROPER_FILES))
mrproper-dirs      := $(addprefix _mrproper_,scripts)

PHONY += $(mrproper-dirs) mrproper archmrproper
$(mrproper-dirs):
	$(Q)$(MAKE) $(clean)=$(patsubst _mrproper_%,%,$@)

mrproper: clean archmrproper $(mrproper-dirs)
	$(call cmd,rmdirs)
	$(call cmd,rmfiles)

# distclean
#
PHONY += distclean

distclean: mrproper
	@find $(srctree) $(RCS_FIND_IGNORE) \
		\( -name '*.orig' -o -name '*.rej' -o -name '*~' \
		-o -name '*.bak' -o -name '#*#' -o -name '*%' \
		-o -name 'core' \) \
		-type f -print | xargs rm -f


# Packaging of the kernel to various formats
# ---------------------------------------------------------------------------
# rpm target kept for backward compatibility
package-dir	:= scripts/package

%src-pkg: FORCE
	$(Q)$(MAKE) $(build)=$(package-dir) $@
%pkg: include/config/kernel.release FORCE
	$(Q)$(MAKE) $(build)=$(package-dir) $@
rpm: include/config/kernel.release FORCE
	$(Q)$(MAKE) $(build)=$(package-dir) $@


# Brief documentation of the typical targets used
# ---------------------------------------------------------------------------

boards := $(wildcard $(srctree)/arch/$(SRCARCH)/configs/*_defconfig)
boards := $(sort $(notdir $(boards)))
board-dirs := $(dir $(wildcard $(srctree)/arch/$(SRCARCH)/configs/*/*_defconfig))
board-dirs := $(sort $(notdir $(board-dirs:/=)))

PHONY += help
help:
	@echo  'Cleaning targets:'
	@echo  '  clean		  - Remove most generated files but keep the config and'
	@echo  '                    enough build support to build external modules'
	@echo  '  mrproper	  - Remove all generated files + config + various backup files'
	@echo  '  distclean	  - mrproper + remove editor backup and patch files'
	@echo  ''
	@echo  'Configuration targets:'
	@$(MAKE) -f $(srctree)/scripts/kconfig/Makefile help
	@echo  ''
	@echo  'Other generic targets:'
	@echo  '  all		  - Build all targets marked with [*]'
	@echo  '* vmlinux	  - Build the bare kernel'
	@echo  '* modules	  - Build all modules'
	@echo  '  modules_install - Install all modules to INSTALL_MOD_PATH (default: /)'
	@echo  '  dir/            - Build all files in dir and below'
	@echo  '  dir/file.[ois]  - Build specified target only'
	@echo  '  dir/file.ll     - Build the LLVM assembly file'
	@echo  '                    (requires compiler support for LLVM assembly generation)'
	@echo  '  dir/file.lst    - Build specified mixed source/assembly target only'
	@echo  '                    (requires a recent binutils and recent build (System.map))'
	@echo  '  dir/file.ko     - Build module including final link'
	@echo  '  modules_prepare - Set up for building external modules'
	@echo  '  tags/TAGS	  - Generate tags file for editors'
	@echo  '  cscope	  - Generate cscope index'
	@echo  '  gtags           - Generate GNU GLOBAL index'
	@echo  '  kernelrelease	  - Output the release version string (use with make -s)'
	@echo  '  kernelversion	  - Output the version stored in Makefile (use with make -s)'
	@echo  '  image_name	  - Output the image name (use with make -s)'
	@echo  '  headers_install - Install sanitised kernel headers to INSTALL_HDR_PATH'; \
	 echo  '                    (default: $(INSTALL_HDR_PATH))'; \
	 echo  ''
	@echo  'Static analysers:'
	@echo  '  checkstack      - Generate a list of stack hogs'
	@echo  '  namespacecheck  - Name space analysis on compiled kernel'
	@echo  '  versioncheck    - Sanity check on version.h usage'
	@echo  '  includecheck    - Check for duplicate included header files'
	@echo  '  export_report   - List the usages of all exported symbols'
	@echo  '  headers_check   - Sanity check on exported headers'
	@echo  '  headerdep       - Detect inclusion cycles in headers'
	@$(MAKE) -f $(srctree)/scripts/Makefile.help checker-help
	@echo  ''
	@echo  'Kernel selftest:'
	@echo  '  kselftest       - Build and run kernel selftest (run as root)'
	@echo  '                    Build, install, and boot kernel before'
	@echo  '                    running kselftest on it'
	@echo  '  kselftest-clean - Remove all generated kselftest files'
	@echo  '  kselftest-merge - Merge all the config dependencies of kselftest to existing'
	@echo  '                    .config.'
	@echo  ''
	@echo 'Userspace tools targets:'
	@echo '  use "make tools/help"'
	@echo '  or  "cd tools; make help"'
	@echo  ''
	@echo  'Kernel packaging:'
	@$(MAKE) $(build)=$(package-dir) help
	@echo  ''
	@echo  'Documentation targets:'
	@$(MAKE) -f $(srctree)/Documentation/Makefile dochelp
	@echo  ''
	@echo  'Architecture specific targets ($(SRCARCH)):'
	@$(if $(archhelp),$(archhelp),\
		echo '  No architecture specific help defined for $(SRCARCH)')
	@echo  ''
	@$(if $(boards), \
		$(foreach b, $(boards), \
		printf "  %-24s - Build for %s\\n" $(b) $(subst _defconfig,,$(b));) \
		echo '')
	@$(if $(board-dirs), \
		$(foreach b, $(board-dirs), \
		printf "  %-16s - Show %s-specific targets\\n" help-$(b) $(b);) \
		printf "  %-16s - Show all of the above\\n" help-boards; \
		echo '')

	@echo  '  make V=0|1 [targets] 0 => quiet build (default), 1 => verbose build'
	@echo  '  make V=2   [targets] 2 => give reason for rebuild of target'
	@echo  '  make O=dir [targets] Locate all output files in "dir", including .config'
	@echo  '  make C=1   [targets] Check re-compiled c source with $$CHECK (sparse by default)'
	@echo  '  make C=2   [targets] Force check of all c source with $$CHECK'
	@echo  '  make RECORDMCOUNT_WARN=1 [targets] Warn about ignored mcount sections'
	@echo  '  make W=n   [targets] Enable extra gcc checks, n=1,2,3 where'
	@echo  '		1: warnings which may be relevant and do not occur too often'
	@echo  '		2: warnings which occur quite often but may still be relevant'
	@echo  '		3: more obscure warnings, can most likely be ignored'
	@echo  '		Multiple levels can be combined with W=12 or W=123'
	@echo  ''
	@echo  'Execute "make" or "make all" to build all targets marked with [*] '
	@echo  'For further info see the ./README file'


help-board-dirs := $(addprefix help-,$(board-dirs))

help-boards: $(help-board-dirs)

boards-per-dir = $(sort $(notdir $(wildcard $(srctree)/arch/$(SRCARCH)/configs/$*/*_defconfig)))

$(help-board-dirs): help-%:
	@echo  'Architecture specific targets ($(SRCARCH) $*):'
	@$(if $(boards-per-dir), \
		$(foreach b, $(boards-per-dir), \
		printf "  %-24s - Build for %s\\n" $*/$(b) $(subst _defconfig,,$(b));) \
		echo '')


# Documentation targets
# ---------------------------------------------------------------------------
DOC_TARGETS := xmldocs latexdocs pdfdocs htmldocs epubdocs cleandocs linkcheckdocs
PHONY += $(DOC_TARGETS)
$(DOC_TARGETS): scripts_basic FORCE
	$(Q)$(MAKE) $(build)=Documentation $@

else # KBUILD_EXTMOD

###
# External module support.
# When building external modules the kernel used as basis is considered
# read-only, and no consistency checks are made and the make
# system is not used on the basis kernel. If updates are required
# in the basis kernel ordinary make commands (without M=...) must
# be used.
#
# The following are the only valid targets when building external
# modules.
# make M=dir clean     Delete all automatically generated files
# make M=dir modules   Make all modules in specified dir
# make M=dir	       Same as 'make M=dir modules'
# make M=dir modules_install
#                      Install the modules built in the module directory
#                      Assumes install directory is already created

# We are always building modules
KBUILD_MODULES := 1

PHONY += $(objtree)/Module.symvers
$(objtree)/Module.symvers:
	@test -e $(objtree)/Module.symvers || ( \
	echo; \
	echo "  WARNING: Symbol version dump $(objtree)/Module.symvers"; \
	echo "           is missing; modules will have no dependencies and modversions."; \
	echo )

module-dirs := $(addprefix _module_,$(KBUILD_EXTMOD))
PHONY += $(module-dirs) modules
$(module-dirs): prepare $(objtree)/Module.symvers
	$(Q)$(MAKE) $(build)=$(patsubst _module_%,%,$@)

modules: $(module-dirs)
	@$(kecho) '  Building modules, stage 2.';
	$(Q)$(MAKE) -f $(srctree)/scripts/Makefile.modpost

PHONY += modules_install
modules_install: _emodinst_ _emodinst_post

install-dir := $(if $(INSTALL_MOD_DIR),$(INSTALL_MOD_DIR),extra)
PHONY += _emodinst_
_emodinst_:
	$(Q)mkdir -p $(MODLIB)/$(install-dir)
	$(Q)$(MAKE) -f $(srctree)/scripts/Makefile.modinst

PHONY += _emodinst_post
_emodinst_post: _emodinst_
	$(call cmd,depmod)

clean-dirs := $(addprefix _clean_,$(KBUILD_EXTMOD))

PHONY += $(clean-dirs) clean
$(clean-dirs):
	$(Q)$(MAKE) $(clean)=$(patsubst _clean_%,%,$@)

clean:	rm-dirs := $(MODVERDIR)
clean: rm-files := $(KBUILD_EXTMOD)/Module.symvers

PHONY += help
help:
	@echo  '  Building external modules.'
	@echo  '  Syntax: make -C path/to/kernel/src M=$$PWD target'
	@echo  ''
	@echo  '  modules         - default target, build the module(s)'
	@echo  '  modules_install - install the module'
	@echo  '  clean           - remove generated files in module directory only'
	@echo  ''

# Dummies...
PHONY += prepare scripts
prepare:
	$(cmd_crmodverdir)
scripts: ;
endif # KBUILD_EXTMOD

clean: $(clean-dirs)
	$(call cmd,rmdirs)
	$(call cmd,rmfiles)
	@find $(if $(KBUILD_EXTMOD), $(KBUILD_EXTMOD), .) $(RCS_FIND_IGNORE) \
		\( -name '*.[oas]' -o -name '*.ko' -o -name '.*.cmd' \
		-o -name '*.ko.*' \
		-o -name '*.dwo'  \
		-o -name '*.su'  \
		-o -name '.*.d' -o -name '.*.tmp' -o -name '*.mod.c' \
		-o -name '*.symtypes' -o -name 'modules.order' \
		-o -name modules.builtin -o -name '.tmp_*.o.*' \
		-o -name '*.c.[012]*.*' \
		-o -name '*.ll' \
		-o -name '*.gcno' \) -type f -print | xargs rm -f

# Generate tags for editors
# ---------------------------------------------------------------------------
quiet_cmd_tags = GEN     $@
      cmd_tags = $(CONFIG_SHELL) $(srctree)/scripts/tags.sh $@

tags TAGS cscope gtags: FORCE
	$(call cmd,tags)

# Scripts to check various things for consistency
# ---------------------------------------------------------------------------

PHONY += includecheck versioncheck coccicheck namespacecheck export_report

includecheck:
	find $(srctree)/* $(RCS_FIND_IGNORE) \
		-name '*.[hcS]' -type f -print | sort \
		| xargs $(PERL) -w $(srctree)/scripts/checkincludes.pl

versioncheck:
	find $(srctree)/* $(RCS_FIND_IGNORE) \
		-name '*.[hcS]' -type f -print | sort \
		| xargs $(PERL) -w $(srctree)/scripts/checkversion.pl

coccicheck:
	$(Q)$(CONFIG_SHELL) $(srctree)/scripts/$@

namespacecheck:
	$(PERL) $(srctree)/scripts/namespace.pl

export_report:
	$(PERL) $(srctree)/scripts/export_report.pl

endif #ifeq ($(config-targets),1)
endif #ifeq ($(mixed-targets),1)

PHONY += checkstack kernelrelease kernelversion image_name

# UML needs a little special treatment here.  It wants to use the host
# toolchain, so needs $(SUBARCH) passed to checkstack.pl.  Everyone
# else wants $(ARCH), including people doing cross-builds, which means
# that $(SUBARCH) doesn't work here.
ifeq ($(ARCH), um)
CHECKSTACK_ARCH := $(SUBARCH)
else
CHECKSTACK_ARCH := $(ARCH)
endif
checkstack:
	$(OBJDUMP) -d vmlinux $$(find . -name '*.ko') | \
	$(PERL) $(src)/scripts/checkstack.pl $(CHECKSTACK_ARCH)

kernelrelease:
	@echo "$(KERNELVERSION)$$($(CONFIG_SHELL) $(srctree)/scripts/setlocalversion $(srctree))"

kernelversion:
	@echo $(KERNELVERSION)

image_name:
	@echo $(KBUILD_IMAGE)

# Clear a bunch of variables before executing the submake
tools/: FORCE
	$(Q)mkdir -p $(objtree)/tools
	$(Q)$(MAKE) LDFLAGS= MAKEFLAGS="$(tools_silent) $(filter --j% -j,$(MAKEFLAGS))" O=$(abspath $(objtree)) subdir=tools -C $(src)/tools/

tools/%: FORCE
	$(Q)mkdir -p $(objtree)/tools
	$(Q)$(MAKE) LDFLAGS= MAKEFLAGS="$(tools_silent) $(filter --j% -j,$(MAKEFLAGS))" O=$(abspath $(objtree)) subdir=tools -C $(src)/tools/ $*

# Single targets
# ---------------------------------------------------------------------------
# Single targets are compatible with:
# - build with mixed source and output
# - build with separate output dir 'make O=...'
# - external modules
#
#  target-dir => where to store outputfile
#  build-dir  => directory in kernel source tree to use

ifeq ($(KBUILD_EXTMOD),)
        build-dir  = $(patsubst %/,%,$(dir $@))
        target-dir = $(dir $@)
else
        zap-slash=$(filter-out .,$(patsubst %/,%,$(dir $@)))
        build-dir  = $(KBUILD_EXTMOD)$(if $(zap-slash),/$(zap-slash))
        target-dir = $(if $(KBUILD_EXTMOD),$(dir $<),$(dir $@))
endif

%.s: %.c prepare scripts FORCE
	$(Q)$(MAKE) $(build)=$(build-dir) $(target-dir)$(notdir $@)
%.i: %.c prepare scripts FORCE
	$(Q)$(MAKE) $(build)=$(build-dir) $(target-dir)$(notdir $@)
%.o: %.c prepare scripts FORCE
	$(Q)$(MAKE) $(build)=$(build-dir) $(target-dir)$(notdir $@)
%.lst: %.c prepare scripts FORCE
	$(Q)$(MAKE) $(build)=$(build-dir) $(target-dir)$(notdir $@)
%.s: %.S prepare scripts FORCE
	$(Q)$(MAKE) $(build)=$(build-dir) $(target-dir)$(notdir $@)
%.o: %.S prepare scripts FORCE
	$(Q)$(MAKE) $(build)=$(build-dir) $(target-dir)$(notdir $@)
%.symtypes: %.c prepare scripts FORCE
	$(Q)$(MAKE) $(build)=$(build-dir) $(target-dir)$(notdir $@)
%.ll: %.c prepare scripts FORCE
	$(Q)$(MAKE) $(build)=$(build-dir) $(target-dir)$(notdir $@)

# Modules
/: prepare scripts FORCE
	$(Q)$(MAKE) KBUILD_MODULES=$(if $(CONFIG_MODULES),1) \
	$(build)=$(build-dir)
# Make sure the latest headers are built for Documentation
Documentation/ samples/: headers_install
%/: prepare scripts FORCE
	$(Q)$(MAKE) KBUILD_MODULES=$(if $(CONFIG_MODULES),1) \
	$(build)=$(build-dir)
%.ko: prepare scripts FORCE
	$(Q)$(MAKE) KBUILD_MODULES=$(if $(CONFIG_MODULES),1)   \
	$(build)=$(build-dir) $(@:.ko=.o)
	$(Q)$(MAKE) -f $(srctree)/scripts/Makefile.modpost

# FIXME Should go into a make.lib or something
# ===========================================================================

quiet_cmd_rmdirs = $(if $(wildcard $(rm-dirs)),CLEAN   $(wildcard $(rm-dirs)))
      cmd_rmdirs = rm -rf $(rm-dirs)

quiet_cmd_rmfiles = $(if $(wildcard $(rm-files)),CLEAN   $(wildcard $(rm-files)))
      cmd_rmfiles = rm -f $(rm-files)

# Run depmod only if we have System.map and depmod is executable
quiet_cmd_depmod = DEPMOD  $(KERNELRELEASE)
      cmd_depmod = $(CONFIG_SHELL) $(srctree)/scripts/depmod.sh $(DEPMOD) \
                   $(KERNELRELEASE) "$(patsubst y,_,$(CONFIG_HAVE_UNDERSCORE_SYMBOL_PREFIX))"

# Create temporary dir for module support files
# clean it up only when building all modules
cmd_crmodverdir = $(Q)mkdir -p $(MODVERDIR) \
                  $(if $(KBUILD_MODULES),; rm -f $(MODVERDIR)/*)

# read all saved command lines

targets := $(wildcard $(sort $(targets)))
cmd_files := $(wildcard .*.cmd $(foreach f,$(targets),$(dir $(f)).$(notdir $(f)).cmd))

ifneq ($(cmd_files),)
  $(cmd_files): ;	# Do not try to update included dependency files
  include $(cmd_files)
endif

endif	# skip-makefile

PHONY += FORCE
FORCE:

# Declare the contents of the .PHONY variable as phony.  We keep that
# information in a variable so we can use it in if_changed and friends.
.PHONY: $(PHONY)<|MERGE_RESOLUTION|>--- conflicted
+++ resolved
@@ -1,13 +1,8 @@
 # SPDX-License-Identifier: GPL-2.0
 VERSION = 4
 PATCHLEVEL = 14
-<<<<<<< HEAD
-#SUBLEVEL = 216
+#SUBLEVEL = 221
 EXTRAVERSION = -at29
-=======
-SUBLEVEL = 221
-EXTRAVERSION =
->>>>>>> 29c52025
 NAME = Petit Gorille
 
 # *DOCUMENTATION*
