# SPDX-License-Identifier: GPL-2.0
VERSION = 4
PATCHLEVEL = 14
<<<<<<< HEAD
#SUBLEVEL = 202
EXTRAVERSION = -at26
=======
SUBLEVEL = 206
EXTRAVERSION =
>>>>>>> 27ce4f2a
NAME = Petit Gorille

# *DOCUMENTATION*
# To see a list of typical targets execute "make help"
# More info can be located in ./README
# Comments in this file are targeted only to the developer, do not
# expect to learn how to build the kernel reading this file.

# That's our default target when none is given on the command line
PHONY := _all
_all:

# o Do not use make's built-in rules and variables
#   (this increases performance and avoids hard-to-debug behaviour);
# o Look for make include files relative to root of kernel src
MAKEFLAGS += -rR --include-dir=$(CURDIR)

# Avoid funny character set dependencies
unexport LC_ALL
LC_COLLATE=C
LC_NUMERIC=C
export LC_COLLATE LC_NUMERIC

# Avoid interference with shell env settings
unexport GREP_OPTIONS

# We are using a recursive build, so we need to do a little thinking
# to get the ordering right.
#
# Most importantly: sub-Makefiles should only ever modify files in
# their own directory. If in some directory we have a dependency on
# a file in another dir (which doesn't happen often, but it's often
# unavoidable when linking the built-in.o targets which finally
# turn into vmlinux), we will call a sub make in that other dir, and
# after that we are sure that everything which is in that other dir
# is now up to date.
#
# The only cases where we need to modify files which have global
# effects are thus separated out and done before the recursive
# descending is started. They are now explicitly listed as the
# prepare rule.

# Beautify output
# ---------------------------------------------------------------------------
#
# Normally, we echo the whole command before executing it. By making
# that echo $($(quiet)$(cmd)), we now have the possibility to set
# $(quiet) to choose other forms of output instead, e.g.
#
#         quiet_cmd_cc_o_c = Compiling $(RELDIR)/$@
#         cmd_cc_o_c       = $(CC) $(c_flags) -c -o $@ $<
#
# If $(quiet) is empty, the whole command will be printed.
# If it is set to "quiet_", only the short version will be printed.
# If it is set to "silent_", nothing will be printed at all, since
# the variable $(silent_cmd_cc_o_c) doesn't exist.
#
# A simple variant is to prefix commands with $(Q) - that's useful
# for commands that shall be hidden in non-verbose mode.
#
#	$(Q)ln $@ :<
#
# If KBUILD_VERBOSE equals 0 then the above command will be hidden.
# If KBUILD_VERBOSE equals 1 then the above command is displayed.
#
# To put more focus on warnings, be less verbose as default
# Use 'make V=1' to see the full commands

ifeq ("$(origin V)", "command line")
  KBUILD_VERBOSE = $(V)
endif
ifndef KBUILD_VERBOSE
  KBUILD_VERBOSE = 0
endif

ifeq ($(KBUILD_VERBOSE),1)
  quiet =
  Q =
else
  quiet=quiet_
  Q = @
endif

# If the user is running make -s (silent mode), suppress echoing of
# commands

ifneq ($(findstring s,$(filter-out --%,$(MAKEFLAGS))),)
  quiet=silent_
  tools_silent=s
endif

export quiet Q KBUILD_VERBOSE

# kbuild supports saving output files in a separate directory.
# To locate output files in a separate directory two syntaxes are supported.
# In both cases the working directory must be the root of the kernel src.
# 1) O=
# Use "make O=dir/to/store/output/files/"
#
# 2) Set KBUILD_OUTPUT
# Set the environment variable KBUILD_OUTPUT to point to the directory
# where the output files shall be placed.
# export KBUILD_OUTPUT=dir/to/store/output/files/
# make
#
# The O= assignment takes precedence over the KBUILD_OUTPUT environment
# variable.

# KBUILD_SRC is not intended to be used by the regular user (for now),
# it is set on invocation of make with KBUILD_OUTPUT or O= specified.
ifeq ($(KBUILD_SRC),)

# OK, Make called in directory where kernel src resides
# Do we want to locate output files in a separate directory?
ifeq ("$(origin O)", "command line")
  KBUILD_OUTPUT := $(O)
endif

# Cancel implicit rules on top Makefile
$(CURDIR)/Makefile Makefile: ;

ifneq ($(words $(subst :, ,$(CURDIR))), 1)
  $(error main directory cannot contain spaces nor colons)
endif

ifneq ($(KBUILD_OUTPUT),)
# check that the output directory actually exists
saved-output := $(KBUILD_OUTPUT)
KBUILD_OUTPUT := $(shell mkdir -p $(KBUILD_OUTPUT) && cd $(KBUILD_OUTPUT) \
								&& /bin/pwd)
$(if $(KBUILD_OUTPUT),, \
     $(error failed to create output directory "$(saved-output)"))

PHONY += $(MAKECMDGOALS) sub-make

$(filter-out _all sub-make $(CURDIR)/Makefile, $(MAKECMDGOALS)) _all: sub-make
	@:

# Invoke a second make in the output directory, passing relevant variables
sub-make:
	$(Q)$(MAKE) -C $(KBUILD_OUTPUT) KBUILD_SRC=$(CURDIR) \
	-f $(CURDIR)/Makefile $(filter-out _all sub-make,$(MAKECMDGOALS))

# Leave processing to above invocation of make
skip-makefile := 1
endif # ifneq ($(KBUILD_OUTPUT),)
endif # ifeq ($(KBUILD_SRC),)

# We process the rest of the Makefile if this is the final invocation of make
ifeq ($(skip-makefile),)

# Do not print "Entering directory ...",
# but we want to display it when entering to the output directory
# so that IDEs/editors are able to understand relative filenames.
MAKEFLAGS += --no-print-directory

# Call a source code checker (by default, "sparse") as part of the
# C compilation.
#
# Use 'make C=1' to enable checking of only re-compiled files.
# Use 'make C=2' to enable checking of *all* source files, regardless
# of whether they are re-compiled or not.
#
# See the file "Documentation/dev-tools/sparse.rst" for more details,
# including where to get the "sparse" utility.

ifeq ("$(origin C)", "command line")
  KBUILD_CHECKSRC = $(C)
endif
ifndef KBUILD_CHECKSRC
  KBUILD_CHECKSRC = 0
endif

# Use make M=dir to specify directory of external module to build
# Old syntax make ... SUBDIRS=$PWD is still supported
# Setting the environment variable KBUILD_EXTMOD take precedence
ifdef SUBDIRS
  KBUILD_EXTMOD ?= $(SUBDIRS)
endif

ifeq ("$(origin M)", "command line")
  KBUILD_EXTMOD := $(M)
endif

ifeq ($(KBUILD_SRC),)
        # building in the source tree
        srctree := .
else
        ifeq ($(KBUILD_SRC)/,$(dir $(CURDIR)))
                # building in a subdirectory of the source tree
                srctree := ..
        else
                srctree := $(KBUILD_SRC)
        endif
endif

export KBUILD_CHECKSRC KBUILD_EXTMOD KBUILD_SRC

objtree		:= .
src		:= $(srctree)
obj		:= $(objtree)

VPATH		:= $(srctree)$(if $(KBUILD_EXTMOD),:$(KBUILD_EXTMOD))

export srctree objtree VPATH

# To make sure we do not include .config for any of the *config targets
# catch them early, and hand them over to scripts/kconfig/Makefile
# It is allowed to specify more targets when calling make, including
# mixing *config targets and build targets.
# For example 'make oldconfig all'.
# Detect when mixed targets is specified, and make a second invocation
# of make so .config is not included in this case either (for *config).

version_h := include/generated/uapi/linux/version.h
old_version_h := include/linux/version.h

no-dot-config-targets := clean mrproper distclean \
			 cscope gtags TAGS tags help% %docs check% coccicheck \
			 $(version_h) headers_% archheaders archscripts \
			 kernelversion %src-pkg

config-targets := 0
mixed-targets  := 0
dot-config     := 1

ifneq ($(filter $(no-dot-config-targets), $(MAKECMDGOALS)),)
	ifeq ($(filter-out $(no-dot-config-targets), $(MAKECMDGOALS)),)
		dot-config := 0
	endif
endif

ifeq ($(KBUILD_EXTMOD),)
        ifneq ($(filter config %config,$(MAKECMDGOALS)),)
                config-targets := 1
                ifneq ($(words $(MAKECMDGOALS)),1)
                        mixed-targets := 1
                endif
        endif
endif
# install and modules_install need also be processed one by one
ifneq ($(filter install,$(MAKECMDGOALS)),)
        ifneq ($(filter modules_install,$(MAKECMDGOALS)),)
	        mixed-targets := 1
        endif
endif

ifeq ($(mixed-targets),1)
# ===========================================================================
# We're called with mixed targets (*config and build targets).
# Handle them one by one.

PHONY += $(MAKECMDGOALS) __build_one_by_one

$(filter-out __build_one_by_one, $(MAKECMDGOALS)): __build_one_by_one
	@:

__build_one_by_one:
	$(Q)set -e; \
	for i in $(MAKECMDGOALS); do \
		$(MAKE) -f $(srctree)/Makefile $$i; \
	done

else

# We need some generic definitions (do not try to remake the file).
scripts/Kbuild.include: ;
include scripts/Kbuild.include

# Read KERNELRELEASE from include/config/kernel.release (if it exists)
KERNELRELEASE = $(shell cat include/config/kernel.release 2> /dev/null)
KERNELVERSION = $(VERSION)$(if $(PATCHLEVEL),.$(PATCHLEVEL)$(if $(SUBLEVEL),.$(SUBLEVEL)))$(EXTRAVERSION)
export VERSION PATCHLEVEL SUBLEVEL KERNELRELEASE KERNELVERSION

# SUBARCH tells the usermode build what the underlying arch is.  That is set
# first, and if a usermode build is happening, the "ARCH=um" on the command
# line overrides the setting of ARCH below.  If a native build is happening,
# then ARCH is assigned, getting whatever value it gets normally, and
# SUBARCH is subsequently ignored.

SUBARCH := $(shell uname -m | sed -e s/i.86/x86/ -e s/x86_64/x86/ \
				  -e s/sun4u/sparc64/ \
				  -e s/arm.*/arm/ -e s/sa110/arm/ \
				  -e s/s390x/s390/ -e s/parisc64/parisc/ \
				  -e s/ppc.*/powerpc/ -e s/mips.*/mips/ \
				  -e s/sh[234].*/sh/ -e s/aarch64.*/arm64/ )

# Cross compiling and selecting different set of gcc/bin-utils
# ---------------------------------------------------------------------------
#
# When performing cross compilation for other architectures ARCH shall be set
# to the target architecture. (See arch/* for the possibilities).
# ARCH can be set during invocation of make:
# make ARCH=ia64
# Another way is to have ARCH set in the environment.
# The default ARCH is the host where make is executed.

# CROSS_COMPILE specify the prefix used for all executables used
# during compilation. Only gcc and related bin-utils executables
# are prefixed with $(CROSS_COMPILE).
# CROSS_COMPILE can be set on the command line
# make CROSS_COMPILE=ia64-linux-
# Alternatively CROSS_COMPILE can be set in the environment.
# A third alternative is to store a setting in .config so that plain
# "make" in the configured kernel build directory always uses that.
# Default value for CROSS_COMPILE is not to prefix executables
# Note: Some architectures assign CROSS_COMPILE in their arch/*/Makefile
ARCH		?= $(SUBARCH)
CROSS_COMPILE	?= $(CONFIG_CROSS_COMPILE:"%"=%)

# Architecture as present in compile.h
UTS_MACHINE 	:= $(ARCH)
SRCARCH 	:= $(ARCH)

# Additional ARCH settings for x86
ifeq ($(ARCH),i386)
        SRCARCH := x86
endif
ifeq ($(ARCH),x86_64)
        SRCARCH := x86
endif

# Additional ARCH settings for sparc
ifeq ($(ARCH),sparc32)
       SRCARCH := sparc
endif
ifeq ($(ARCH),sparc64)
       SRCARCH := sparc
endif

# Additional ARCH settings for sh
ifeq ($(ARCH),sh64)
       SRCARCH := sh
endif

# Additional ARCH settings for tile
ifeq ($(ARCH),tilepro)
       SRCARCH := tile
endif
ifeq ($(ARCH),tilegx)
       SRCARCH := tile
endif

# Where to locate arch specific headers
hdr-arch  := $(SRCARCH)

KCONFIG_CONFIG	?= .config
export KCONFIG_CONFIG

# SHELL used by kbuild
CONFIG_SHELL := $(shell if [ -x "$$BASH" ]; then echo $$BASH; \
	  else if [ -x /bin/bash ]; then echo /bin/bash; \
	  else echo sh; fi ; fi)

HOST_LFS_CFLAGS := $(shell getconf LFS_CFLAGS 2>/dev/null)
HOST_LFS_LDFLAGS := $(shell getconf LFS_LDFLAGS 2>/dev/null)
HOST_LFS_LIBS := $(shell getconf LFS_LIBS 2>/dev/null)

HOSTCC       = gcc
HOSTCXX      = g++
HOSTCFLAGS   := -Wall -Wmissing-prototypes -Wstrict-prototypes -O2 \
		-fomit-frame-pointer -std=gnu89 $(HOST_LFS_CFLAGS)
HOSTCXXFLAGS := -O2 $(HOST_LFS_CFLAGS)
HOSTLDFLAGS  := $(HOST_LFS_LDFLAGS)
HOST_LOADLIBES := $(HOST_LFS_LIBS)

# Make variables (CC, etc...)
AS		= $(CROSS_COMPILE)as
LD		= $(CROSS_COMPILE)ld
CC		= $(CROSS_COMPILE)gcc
CPP		= $(CC) -E
AR		= $(CROSS_COMPILE)ar
NM		= $(CROSS_COMPILE)nm
STRIP		= $(CROSS_COMPILE)strip
OBJCOPY		= $(CROSS_COMPILE)objcopy
OBJDUMP		= $(CROSS_COMPILE)objdump
AWK		= awk
GENKSYMS	= scripts/genksyms/genksyms
INSTALLKERNEL  := installkernel
DEPMOD		= /sbin/depmod
PERL		= perl
PYTHON		= python
CHECK		= sparse

CHECKFLAGS     := -D__linux__ -Dlinux -D__STDC__ -Dunix -D__unix__ \
		  -Wbitwise -Wno-return-void $(CF)
NOSTDINC_FLAGS  =
CFLAGS_MODULE   =
AFLAGS_MODULE   =
LDFLAGS_MODULE  =
CFLAGS_KERNEL	=
AFLAGS_KERNEL	=
LDFLAGS_vmlinux =

# Use USERINCLUDE when you must reference the UAPI directories only.
USERINCLUDE    := \
		-I$(srctree)/arch/$(hdr-arch)/include/uapi \
		-I$(objtree)/arch/$(hdr-arch)/include/generated/uapi \
		-I$(srctree)/include/uapi \
		-I$(objtree)/include/generated/uapi \
                -include $(srctree)/include/linux/kconfig.h

# Use LINUXINCLUDE when you must reference the include/ directory.
# Needed to be compatible with the O= option
LINUXINCLUDE    := \
		-I$(srctree)/arch/$(hdr-arch)/include \
		-I$(objtree)/arch/$(hdr-arch)/include/generated \
		$(if $(KBUILD_SRC), -I$(srctree)/include) \
		-I$(objtree)/include \
		$(USERINCLUDE)

KBUILD_AFLAGS   := -D__ASSEMBLY__
KBUILD_CFLAGS   := -Wall -Wundef -Wstrict-prototypes -Wno-trigraphs \
		   -fno-strict-aliasing -fno-common -fshort-wchar \
		   -Werror-implicit-function-declaration \
		   -Wno-format-security \
		   -std=gnu89
KBUILD_CPPFLAGS := -D__KERNEL__
KBUILD_AFLAGS_KERNEL :=
KBUILD_CFLAGS_KERNEL :=
KBUILD_AFLAGS_MODULE  := -DMODULE
KBUILD_CFLAGS_MODULE  := -DMODULE
KBUILD_LDFLAGS_MODULE := -T $(srctree)/scripts/module-common.lds
GCC_PLUGINS_CFLAGS :=
CLANG_FLAGS :=

export ARCH SRCARCH CONFIG_SHELL HOSTCC HOSTCFLAGS CROSS_COMPILE AS LD CC
export CPP AR NM STRIP OBJCOPY OBJDUMP HOSTLDFLAGS HOST_LOADLIBES
export MAKE AWK GENKSYMS INSTALLKERNEL PERL PYTHON UTS_MACHINE
export HOSTCXX HOSTCXXFLAGS LDFLAGS_MODULE CHECK CHECKFLAGS

export KBUILD_CPPFLAGS NOSTDINC_FLAGS LINUXINCLUDE OBJCOPYFLAGS LDFLAGS
export KBUILD_CFLAGS CFLAGS_KERNEL CFLAGS_MODULE
export CFLAGS_KASAN CFLAGS_KASAN_NOSANITIZE CFLAGS_UBSAN
export KBUILD_AFLAGS AFLAGS_KERNEL AFLAGS_MODULE
export KBUILD_AFLAGS_MODULE KBUILD_CFLAGS_MODULE KBUILD_LDFLAGS_MODULE
export KBUILD_AFLAGS_KERNEL KBUILD_CFLAGS_KERNEL
export KBUILD_ARFLAGS

# When compiling out-of-tree modules, put MODVERDIR in the module
# tree rather than in the kernel tree. The kernel tree might
# even be read-only.
export MODVERDIR := $(if $(KBUILD_EXTMOD),$(firstword $(KBUILD_EXTMOD))/).tmp_versions

# Files to ignore in find ... statements

export RCS_FIND_IGNORE := \( -name SCCS -o -name BitKeeper -o -name .svn -o    \
			  -name CVS -o -name .pc -o -name .hg -o -name .git \) \
			  -prune -o
export RCS_TAR_IGNORE := --exclude SCCS --exclude BitKeeper --exclude .svn \
			 --exclude CVS --exclude .pc --exclude .hg --exclude .git

# ===========================================================================
# Rules shared between *config targets and build targets

# Basic helpers built in scripts/basic/
PHONY += scripts_basic
scripts_basic:
	$(Q)$(MAKE) $(build)=scripts/basic
	$(Q)rm -f .tmp_quiet_recordmcount

# To avoid any implicit rule to kick in, define an empty command.
scripts/basic/%: scripts_basic ;

PHONY += outputmakefile
# outputmakefile generates a Makefile in the output directory, if using a
# separate output directory. This allows convenient use of make in the
# output directory.
outputmakefile:
ifneq ($(KBUILD_SRC),)
	$(Q)ln -fsn $(srctree) source
	$(Q)$(CONFIG_SHELL) $(srctree)/scripts/mkmakefile \
	    $(srctree) $(objtree) $(VERSION) $(PATCHLEVEL)
endif

ifeq ($(cc-name),clang)
ifneq ($(CROSS_COMPILE),)
CLANG_FLAGS	+= --target=$(notdir $(CROSS_COMPILE:%-=%))
GCC_TOOLCHAIN_DIR := $(dir $(shell which $(CROSS_COMPILE)elfedit))
CLANG_FLAGS	+= --prefix=$(GCC_TOOLCHAIN_DIR)$(notdir $(CROSS_COMPILE))
GCC_TOOLCHAIN	:= $(realpath $(GCC_TOOLCHAIN_DIR)/..)
endif
ifneq ($(GCC_TOOLCHAIN),)
CLANG_FLAGS	+= --gcc-toolchain=$(GCC_TOOLCHAIN)
endif
CLANG_FLAGS	+= -no-integrated-as
CLANG_FLAGS	+= -Werror=unknown-warning-option
KBUILD_CFLAGS	+= $(CLANG_FLAGS)
KBUILD_AFLAGS	+= $(CLANG_FLAGS)
export CLANG_FLAGS
endif

RETPOLINE_CFLAGS_GCC := -mindirect-branch=thunk-extern -mindirect-branch-register
RETPOLINE_VDSO_CFLAGS_GCC := -mindirect-branch=thunk-inline -mindirect-branch-register
RETPOLINE_CFLAGS_CLANG := -mretpoline-external-thunk
RETPOLINE_VDSO_CFLAGS_CLANG := -mretpoline
RETPOLINE_CFLAGS := $(call cc-option,$(RETPOLINE_CFLAGS_GCC),$(call cc-option,$(RETPOLINE_CFLAGS_CLANG)))
RETPOLINE_VDSO_CFLAGS := $(call cc-option,$(RETPOLINE_VDSO_CFLAGS_GCC),$(call cc-option,$(RETPOLINE_VDSO_CFLAGS_CLANG)))
export RETPOLINE_CFLAGS
export RETPOLINE_VDSO_CFLAGS

ifeq ($(config-targets),1)
# ===========================================================================
# *config targets only - make sure prerequisites are updated, and descend
# in scripts/kconfig to make the *config target

# Read arch specific Makefile to set KBUILD_DEFCONFIG as needed.
# KBUILD_DEFCONFIG may point out an alternative default configuration
# used for 'make defconfig'
include arch/$(SRCARCH)/Makefile
export KBUILD_DEFCONFIG KBUILD_KCONFIG

config: scripts_basic outputmakefile FORCE
	$(Q)$(MAKE) $(build)=scripts/kconfig $@

%config: scripts_basic outputmakefile FORCE
	$(Q)$(MAKE) $(build)=scripts/kconfig $@

else
# ===========================================================================
# Build targets only - this includes vmlinux, arch specific targets, clean
# targets and others. In general all targets except *config targets.

# If building an external module we do not care about the all: rule
# but instead _all depend on modules
PHONY += all
ifeq ($(KBUILD_EXTMOD),)
_all: all
else
_all: modules
endif

# Decide whether to build built-in, modular, or both.
# Normally, just do built-in.

KBUILD_MODULES :=
KBUILD_BUILTIN := 1

# If we have only "make modules", don't compile built-in objects.
ifeq ($(MAKECMDGOALS),modules)
  KBUILD_BUILTIN :=
endif

# If we have "make <whatever> modules", compile modules
# in addition to whatever we do anyway.
# Just "make" or "make all" shall build modules as well

ifneq ($(filter all _all modules,$(MAKECMDGOALS)),)
  KBUILD_MODULES := 1
endif

ifeq ($(MAKECMDGOALS),)
  KBUILD_MODULES := 1
endif

export KBUILD_MODULES KBUILD_BUILTIN

ifeq ($(KBUILD_EXTMOD),)
# Additional helpers built in scripts/
# Carefully list dependencies so we do not try to build scripts twice
# in parallel
PHONY += scripts
scripts: scripts_basic include/config/auto.conf include/config/tristate.conf \
	 asm-generic gcc-plugins
	$(Q)$(MAKE) $(build)=$(@)

# Objects we will link into vmlinux / subdirs we need to visit
init-y		:= init/
drivers-y	:= drivers/ sound/ firmware/
net-y		:= net/
libs-y		:= lib/
core-y		:= usr/
virt-y		:= virt/
endif # KBUILD_EXTMOD

ifeq ($(dot-config),1)
# Read in config
-include include/config/auto.conf

ifeq ($(KBUILD_EXTMOD),)
# Read in dependencies to all Kconfig* files, make sure to run
# oldconfig if changes are detected.
-include include/config/auto.conf.cmd

# To avoid any implicit rule to kick in, define an empty command
$(KCONFIG_CONFIG) include/config/auto.conf.cmd: ;

# If .config is newer than include/config/auto.conf, someone tinkered
# with it and forgot to run make oldconfig.
# if auto.conf.cmd is missing then we are probably in a cleaned tree so
# we execute the config step to be sure to catch updated Kconfig files
include/config/%.conf: $(KCONFIG_CONFIG) include/config/auto.conf.cmd
	$(Q)$(MAKE) -f $(srctree)/Makefile silentoldconfig
else
# external modules needs include/generated/autoconf.h and include/config/auto.conf
# but do not care if they are up-to-date. Use auto.conf to trigger the test
PHONY += include/config/auto.conf

include/config/auto.conf:
	$(Q)test -e include/generated/autoconf.h -a -e $@ || (		\
	echo >&2;							\
	echo >&2 "  ERROR: Kernel configuration is invalid.";		\
	echo >&2 "         include/generated/autoconf.h or $@ are missing.";\
	echo >&2 "         Run 'make oldconfig && make prepare' on kernel src to fix it.";	\
	echo >&2 ;							\
	/bin/false)

endif # KBUILD_EXTMOD

else
# Dummy target needed, because used as prerequisite
include/config/auto.conf: ;
endif # $(dot-config)

# For the kernel to actually contain only the needed exported symbols,
# we have to build modules as well to determine what those symbols are.
# (this can be evaluated only once include/config/auto.conf has been included)
ifdef CONFIG_TRIM_UNUSED_KSYMS
  KBUILD_MODULES := 1
endif

# The all: target is the default when no target is given on the
# command line.
# This allow a user to issue only 'make' to build a kernel including modules
# Defaults to vmlinux, but the arch makefile usually adds further targets
all: vmlinux

KBUILD_CFLAGS	+= $(call cc-option,-fno-PIE)
KBUILD_AFLAGS	+= $(call cc-option,-fno-PIE)
CFLAGS_GCOV	:= -fprofile-arcs -ftest-coverage -fno-tree-loop-im $(call cc-disable-warning,maybe-uninitialized,)
CFLAGS_KCOV	:= $(call cc-option,-fsanitize-coverage=trace-pc,)
export CFLAGS_GCOV CFLAGS_KCOV

# The arch Makefile can set ARCH_{CPP,A,C}FLAGS to override the default
# values of the respective KBUILD_* variables
ARCH_CPPFLAGS :=
ARCH_AFLAGS :=
ARCH_CFLAGS :=
include arch/$(SRCARCH)/Makefile

KBUILD_CFLAGS	+= $(call cc-option,-fno-delete-null-pointer-checks,)
KBUILD_CFLAGS	+= $(call cc-disable-warning,frame-address,)
KBUILD_CFLAGS	+= $(call cc-disable-warning, format-truncation)
KBUILD_CFLAGS	+= $(call cc-disable-warning, format-overflow)
KBUILD_CFLAGS	+= $(call cc-disable-warning, int-in-bool-context)
KBUILD_CFLAGS	+= $(call cc-disable-warning, address-of-packed-member)
KBUILD_CFLAGS	+= $(call cc-disable-warning, attribute-alias)

ifdef CONFIG_CC_OPTIMIZE_FOR_SIZE
KBUILD_CFLAGS   += -Os
else
KBUILD_CFLAGS   += -O2
endif

# Tell gcc to never replace conditional load with a non-conditional one
KBUILD_CFLAGS	+= $(call cc-option,--param=allow-store-data-races=0)
KBUILD_CFLAGS	+= $(call cc-option,-fno-allow-store-data-races)

# check for 'asm goto'
ifeq ($(shell $(CONFIG_SHELL) $(srctree)/scripts/gcc-goto.sh $(CC) $(KBUILD_CFLAGS)), y)
	KBUILD_CFLAGS += -DCC_HAVE_ASM_GOTO
	KBUILD_AFLAGS += -DCC_HAVE_ASM_GOTO
endif

include scripts/Makefile.gcc-plugins

ifdef CONFIG_READABLE_ASM
# Disable optimizations that make assembler listings hard to read.
# reorder blocks reorders the control in the function
# ipa clone creates specialized cloned functions
# partial inlining inlines only parts of functions
KBUILD_CFLAGS += $(call cc-option,-fno-reorder-blocks,) \
                 $(call cc-option,-fno-ipa-cp-clone,) \
                 $(call cc-option,-fno-partial-inlining)
endif

ifneq ($(CONFIG_FRAME_WARN),0)
KBUILD_CFLAGS += $(call cc-option,-Wframe-larger-than=${CONFIG_FRAME_WARN})
endif

# This selects the stack protector compiler flag. Testing it is delayed
# until after .config has been reprocessed, in the prepare-compiler-check
# target.
ifdef CONFIG_CC_STACKPROTECTOR_REGULAR
  stackp-flag := -fstack-protector
  stackp-name := REGULAR
else
ifdef CONFIG_CC_STACKPROTECTOR_STRONG
  stackp-flag := -fstack-protector-strong
  stackp-name := STRONG
else
  # Force off for distro compilers that enable stack protector by default.
  stackp-flag := $(call cc-option, -fno-stack-protector)
endif
endif
# Find arch-specific stack protector compiler sanity-checking script.
ifdef CONFIG_CC_STACKPROTECTOR
  stackp-path := $(srctree)/scripts/gcc-$(SRCARCH)_$(BITS)-has-stack-protector.sh
  stackp-check := $(wildcard $(stackp-path))
endif
KBUILD_CFLAGS += $(stackp-flag)

ifeq ($(cc-name),clang)
KBUILD_CPPFLAGS += $(call cc-option,-Qunused-arguments,)
KBUILD_CFLAGS += $(call cc-disable-warning, format-invalid-specifier)
KBUILD_CFLAGS += $(call cc-disable-warning, gnu)
# Quiet clang warning: comparison of unsigned expression < 0 is always false
KBUILD_CFLAGS += $(call cc-disable-warning, tautological-compare)
# CLANG uses a _MergedGlobals as optimization, but this breaks modpost, as the
# source of a reference will be _MergedGlobals and not on of the whitelisted names.
# See modpost pattern 2
KBUILD_CFLAGS += $(call cc-option, -mno-global-merge,)
KBUILD_CFLAGS += $(call cc-option, -fcatch-undefined-behavior)
else

# These warnings generated too much noise in a regular build.
# Use make W=1 to enable them (see scripts/Makefile.extrawarn)
KBUILD_CFLAGS += $(call cc-disable-warning, unused-but-set-variable)
endif

KBUILD_CFLAGS += $(call cc-disable-warning, unused-const-variable)
ifdef CONFIG_FRAME_POINTER
KBUILD_CFLAGS	+= -fno-omit-frame-pointer -fno-optimize-sibling-calls
else
# Some targets (ARM with Thumb2, for example), can't be built with frame
# pointers.  For those, we don't have FUNCTION_TRACER automatically
# select FRAME_POINTER.  However, FUNCTION_TRACER adds -pg, and this is
# incompatible with -fomit-frame-pointer with current GCC, so we don't use
# -fomit-frame-pointer with FUNCTION_TRACER.
ifndef CONFIG_FUNCTION_TRACER
KBUILD_CFLAGS	+= -fomit-frame-pointer
endif
endif

KBUILD_CFLAGS   += $(call cc-option, -fno-var-tracking-assignments)

ifdef CONFIG_DEBUG_INFO
ifdef CONFIG_DEBUG_INFO_SPLIT
KBUILD_CFLAGS   += $(call cc-option, -gsplit-dwarf, -g)
else
KBUILD_CFLAGS	+= -g
endif
KBUILD_AFLAGS	+= -Wa,-gdwarf-2
endif
ifdef CONFIG_DEBUG_INFO_DWARF4
KBUILD_CFLAGS	+= $(call cc-option, -gdwarf-4,)
endif

ifdef CONFIG_DEBUG_INFO_REDUCED
KBUILD_CFLAGS 	+= $(call cc-option, -femit-struct-debug-baseonly) \
		   $(call cc-option,-fno-var-tracking)
endif

ifdef CONFIG_FUNCTION_TRACER
ifndef CC_FLAGS_FTRACE
CC_FLAGS_FTRACE := -pg
endif
export CC_FLAGS_FTRACE
ifdef CONFIG_HAVE_FENTRY
CC_USING_FENTRY	:= $(call cc-option, -mfentry -DCC_USING_FENTRY)
endif
KBUILD_CFLAGS	+= $(CC_FLAGS_FTRACE) $(CC_USING_FENTRY)
KBUILD_AFLAGS	+= $(CC_USING_FENTRY)
ifdef CONFIG_DYNAMIC_FTRACE
	ifdef CONFIG_HAVE_C_RECORDMCOUNT
		BUILD_C_RECORDMCOUNT := y
		export BUILD_C_RECORDMCOUNT
	endif
endif
endif

# We trigger additional mismatches with less inlining
ifdef CONFIG_DEBUG_SECTION_MISMATCH
KBUILD_CFLAGS += $(call cc-option, -fno-inline-functions-called-once)
endif

ifdef CONFIG_LD_DEAD_CODE_DATA_ELIMINATION
KBUILD_CFLAGS	+= $(call cc-option,-ffunction-sections,)
KBUILD_CFLAGS	+= $(call cc-option,-fdata-sections,)
endif

# arch Makefile may override CC so keep this after arch Makefile is included
NOSTDINC_FLAGS += -nostdinc -isystem $(shell $(CC) -print-file-name=include)
CHECKFLAGS     += $(NOSTDINC_FLAGS)

# warn about C99 declaration after statement
KBUILD_CFLAGS += $(call cc-option,-Wdeclaration-after-statement,)

# disable pointer signed / unsigned warnings in gcc 4.0
KBUILD_CFLAGS += $(call cc-disable-warning, pointer-sign)

# disable stringop warnings in gcc 8+
KBUILD_CFLAGS += $(call cc-disable-warning, stringop-truncation)

# We'll want to enable this eventually, but it's not going away for 5.7 at least
KBUILD_CFLAGS += $(call cc-disable-warning, zero-length-bounds)
KBUILD_CFLAGS += $(call cc-disable-warning, array-bounds)
KBUILD_CFLAGS += $(call cc-disable-warning, stringop-overflow)

# Another good warning that we'll want to enable eventually
KBUILD_CFLAGS += $(call cc-disable-warning, restrict)

# Enabled with W=2, disabled by default as noisy
KBUILD_CFLAGS += $(call cc-disable-warning, maybe-uninitialized)

# disable invalid "can't wrap" optimizations for signed / pointers
KBUILD_CFLAGS	+= $(call cc-option,-fno-strict-overflow)

# clang sets -fmerge-all-constants by default as optimization, but this
# is non-conforming behavior for C and in fact breaks the kernel, so we
# need to disable it here generally.
KBUILD_CFLAGS	+= $(call cc-option,-fno-merge-all-constants)

# for gcc -fno-merge-all-constants disables everything, but it is fine
# to have actual conforming behavior enabled.
KBUILD_CFLAGS	+= $(call cc-option,-fmerge-constants)

# Make sure -fstack-check isn't enabled (like gentoo apparently did)
KBUILD_CFLAGS  += $(call cc-option,-fno-stack-check,)

# conserve stack if available
KBUILD_CFLAGS   += $(call cc-option,-fconserve-stack)

# disallow errors like 'EXPORT_GPL(foo);' with missing header
KBUILD_CFLAGS   += $(call cc-option,-Werror=implicit-int)

# require functions to have arguments in prototypes, not empty 'int foo()'
KBUILD_CFLAGS   += $(call cc-option,-Werror=strict-prototypes)

# Prohibit date/time macros, which would make the build non-deterministic
KBUILD_CFLAGS   += $(call cc-option,-Werror=date-time)

# enforce correct pointer usage
KBUILD_CFLAGS   += $(call cc-option,-Werror=incompatible-pointer-types)

# Require designated initializers for all marked structures
KBUILD_CFLAGS   += $(call cc-option,-Werror=designated-init)

# change __FILE__ to the relative path from the srctree
KBUILD_CFLAGS	+= $(call cc-option,-fmacro-prefix-map=$(srctree)/=)

# ensure -fcf-protection is disabled when using retpoline as it is
# incompatible with -mindirect-branch=thunk-extern
ifdef CONFIG_RETPOLINE
KBUILD_CFLAGS += $(call cc-option,-fcf-protection=none)
endif

# use the deterministic mode of AR if available
KBUILD_ARFLAGS := $(call ar-option,D)

include scripts/Makefile.kasan
include scripts/Makefile.extrawarn
include scripts/Makefile.ubsan

# Add any arch overrides and user supplied CPPFLAGS, AFLAGS and CFLAGS as the
# last assignments
KBUILD_CPPFLAGS += $(ARCH_CPPFLAGS) $(KCPPFLAGS)
KBUILD_AFLAGS   += $(ARCH_AFLAGS)   $(KAFLAGS)
KBUILD_CFLAGS   += $(ARCH_CFLAGS)   $(KCFLAGS)

# Use --build-id when available.
LDFLAGS_BUILD_ID := $(patsubst -Wl$(comma)%,%,\
			      $(call cc-ldoption, -Wl$(comma)--build-id,))
KBUILD_LDFLAGS_MODULE += $(LDFLAGS_BUILD_ID)
LDFLAGS_vmlinux += $(LDFLAGS_BUILD_ID)

ifdef CONFIG_LD_DEAD_CODE_DATA_ELIMINATION
LDFLAGS_vmlinux	+= $(call ld-option, --gc-sections,)
endif

ifeq ($(CONFIG_STRIP_ASM_SYMS),y)
LDFLAGS_vmlinux	+= $(call ld-option, -X,)
endif

# Default kernel image to build when no specific target is given.
# KBUILD_IMAGE may be overruled on the command line or
# set in the environment
# Also any assignments in arch/$(ARCH)/Makefile take precedence over
# this default value
export KBUILD_IMAGE ?= vmlinux

#
# INSTALL_PATH specifies where to place the updated kernel and system map
# images. Default is /boot, but you can set it to other values
export	INSTALL_PATH ?= /boot

#
# INSTALL_DTBS_PATH specifies a prefix for relocations required by build roots.
# Like INSTALL_MOD_PATH, it isn't defined in the Makefile, but can be passed as
# an argument if needed. Otherwise it defaults to the kernel install path
#
export INSTALL_DTBS_PATH ?= $(INSTALL_PATH)/dtbs/$(KERNELRELEASE)

#
# INSTALL_MOD_PATH specifies a prefix to MODLIB for module directory
# relocations required by build roots.  This is not defined in the
# makefile but the argument can be passed to make if needed.
#

MODLIB	= $(INSTALL_MOD_PATH)/lib/modules/$(KERNELRELEASE)
export MODLIB

#
# INSTALL_MOD_STRIP, if defined, will cause modules to be
# stripped after they are installed.  If INSTALL_MOD_STRIP is '1', then
# the default option --strip-debug will be used.  Otherwise,
# INSTALL_MOD_STRIP value will be used as the options to the strip command.

ifdef INSTALL_MOD_STRIP
ifeq ($(INSTALL_MOD_STRIP),1)
mod_strip_cmd = $(STRIP) --strip-debug
else
mod_strip_cmd = $(STRIP) $(INSTALL_MOD_STRIP)
endif # INSTALL_MOD_STRIP=1
else
mod_strip_cmd = true
endif # INSTALL_MOD_STRIP
export mod_strip_cmd

# CONFIG_MODULE_COMPRESS, if defined, will cause module to be compressed
# after they are installed in agreement with CONFIG_MODULE_COMPRESS_GZIP
# or CONFIG_MODULE_COMPRESS_XZ.

mod_compress_cmd = true
ifdef CONFIG_MODULE_COMPRESS
  ifdef CONFIG_MODULE_COMPRESS_GZIP
    mod_compress_cmd = gzip -n -f
  endif # CONFIG_MODULE_COMPRESS_GZIP
  ifdef CONFIG_MODULE_COMPRESS_XZ
    mod_compress_cmd = xz -f
  endif # CONFIG_MODULE_COMPRESS_XZ
endif # CONFIG_MODULE_COMPRESS
export mod_compress_cmd

# Select initial ramdisk compression format, default is gzip(1).
# This shall be used by the dracut(8) tool while creating an initramfs image.
#
INITRD_COMPRESS-y                  := gzip
INITRD_COMPRESS-$(CONFIG_RD_BZIP2) := bzip2
INITRD_COMPRESS-$(CONFIG_RD_LZMA)  := lzma
INITRD_COMPRESS-$(CONFIG_RD_XZ)    := xz
INITRD_COMPRESS-$(CONFIG_RD_LZO)   := lzo
INITRD_COMPRESS-$(CONFIG_RD_LZ4)   := lz4
# do not export INITRD_COMPRESS, since we didn't actually
# choose a sane default compression above.
# export INITRD_COMPRESS := $(INITRD_COMPRESS-y)

ifdef CONFIG_MODULE_SIG_ALL
$(eval $(call config_filename,MODULE_SIG_KEY))

mod_sign_cmd = scripts/sign-file $(CONFIG_MODULE_SIG_HASH) $(MODULE_SIG_KEY_SRCPREFIX)$(CONFIG_MODULE_SIG_KEY) certs/signing_key.x509
else
mod_sign_cmd = true
endif
export mod_sign_cmd

HOST_LIBELF_LIBS = $(shell pkg-config libelf --libs 2>/dev/null || echo -lelf)

ifdef CONFIG_STACK_VALIDATION
  has_libelf := $(call try-run,\
		echo "int main() {}" | $(HOSTCC) -xc -o /dev/null $(HOST_LIBELF_LIBS) -,1,0)
  ifeq ($(has_libelf),1)
    objtool_target := tools/objtool FORCE
  else
    SKIP_STACK_VALIDATION := 1
    export SKIP_STACK_VALIDATION
  endif
endif

PHONY += prepare0

ifeq ($(KBUILD_EXTMOD),)
core-y		+= kernel/ certs/ mm/ fs/ ipc/ security/ crypto/ block/

vmlinux-dirs	:= $(patsubst %/,%,$(filter %/, $(init-y) $(init-m) \
		     $(core-y) $(core-m) $(drivers-y) $(drivers-m) \
		     $(net-y) $(net-m) $(libs-y) $(libs-m) $(virt-y)))

vmlinux-alldirs	:= $(sort $(vmlinux-dirs) $(patsubst %/,%,$(filter %/, \
		     $(init-) $(core-) $(drivers-) $(net-) $(libs-) $(virt-))))

init-y		:= $(patsubst %/, %/built-in.o, $(init-y))
core-y		:= $(patsubst %/, %/built-in.o, $(core-y))
drivers-y	:= $(patsubst %/, %/built-in.o, $(drivers-y))
net-y		:= $(patsubst %/, %/built-in.o, $(net-y))
libs-y1		:= $(patsubst %/, %/lib.a, $(libs-y))
libs-y2		:= $(filter-out %.a, $(patsubst %/, %/built-in.o, $(libs-y)))
virt-y		:= $(patsubst %/, %/built-in.o, $(virt-y))

# Externally visible symbols (used by link-vmlinux.sh)
export KBUILD_VMLINUX_INIT := $(head-y) $(init-y)
export KBUILD_VMLINUX_MAIN := $(core-y) $(libs-y2) $(drivers-y) $(net-y) $(virt-y)
export KBUILD_VMLINUX_LIBS := $(libs-y1)
export KBUILD_LDS          := arch/$(SRCARCH)/kernel/vmlinux.lds
export LDFLAGS_vmlinux
# used by scripts/package/Makefile
export KBUILD_ALLDIRS := $(sort $(filter-out arch/%,$(vmlinux-alldirs)) arch Documentation include samples scripts tools)

vmlinux-deps := $(KBUILD_LDS) $(KBUILD_VMLINUX_INIT) $(KBUILD_VMLINUX_MAIN) $(KBUILD_VMLINUX_LIBS)

# Include targets which we want to execute sequentially if the rest of the
# kernel build went well. If CONFIG_TRIM_UNUSED_KSYMS is set, this might be
# evaluated more than once.
PHONY += vmlinux_prereq
vmlinux_prereq: $(vmlinux-deps) FORCE
ifdef CONFIG_HEADERS_CHECK
	$(Q)$(MAKE) -f $(srctree)/Makefile headers_check
endif
ifdef CONFIG_GDB_SCRIPTS
	$(Q)ln -fsn $(abspath $(srctree)/scripts/gdb/vmlinux-gdb.py)
endif
ifdef CONFIG_TRIM_UNUSED_KSYMS
	$(Q)$(CONFIG_SHELL) $(srctree)/scripts/adjust_autoksyms.sh \
	  "$(MAKE) -f $(srctree)/Makefile vmlinux"
endif

# standalone target for easier testing
include/generated/autoksyms.h: FORCE
	$(Q)$(CONFIG_SHELL) $(srctree)/scripts/adjust_autoksyms.sh true

ARCH_POSTLINK := $(wildcard $(srctree)/arch/$(SRCARCH)/Makefile.postlink)

# Final link of vmlinux with optional arch pass after final link
cmd_link-vmlinux =                                                 \
	$(CONFIG_SHELL) $< $(LD) $(LDFLAGS) $(LDFLAGS_vmlinux) ;    \
	$(if $(ARCH_POSTLINK), $(MAKE) -f $(ARCH_POSTLINK) $@, true)

vmlinux: scripts/link-vmlinux.sh vmlinux_prereq $(vmlinux-deps) FORCE
	+$(call if_changed,link-vmlinux)

# Build samples along the rest of the kernel
ifdef CONFIG_SAMPLES
vmlinux-dirs += samples
endif

# The actual objects are generated when descending,
# make sure no implicit rule kicks in
$(sort $(vmlinux-deps)): $(vmlinux-dirs) ;

# Handle descending into subdirectories listed in $(vmlinux-dirs)
# Preset locale variables to speed up the build process. Limit locale
# tweaks to this spot to avoid wrong language settings when running
# make menuconfig etc.
# Error messages still appears in the original language

PHONY += $(vmlinux-dirs)
$(vmlinux-dirs): prepare scripts
	$(Q)$(MAKE) $(build)=$@

define filechk_kernel.release
	echo "$(KERNELVERSION)$$($(CONFIG_SHELL) $(srctree)/scripts/setlocalversion $(srctree))"
endef

# Store (new) KERNELRELEASE string in include/config/kernel.release
include/config/kernel.release: include/config/auto.conf FORCE
	$(call filechk,kernel.release)


# Things we need to do before we recursively start building the kernel
# or the modules are listed in "prepare".
# A multi level approach is used. prepareN is processed before prepareN-1.
# archprepare is used in arch Makefiles and when processed asm symlink,
# version.h and scripts_basic is processed / created.

PHONY += prepare archprepare prepare1 prepare2 prepare3

# prepare3 is used to check if we are building in a separate output directory,
# and if so do:
# 1) Check that make has not been executed in the kernel src $(srctree)
prepare3: include/config/kernel.release
ifneq ($(KBUILD_SRC),)
	@$(kecho) '  Using $(srctree) as source for kernel'
	$(Q)if [ -f $(srctree)/.config -o -d $(srctree)/include/config ]; then \
		echo >&2 "  $(srctree) is not clean, please run 'make mrproper'"; \
		echo >&2 "  in the '$(srctree)' directory.";\
		/bin/false; \
	fi;
endif

# prepare2 creates a makefile if using a separate output directory.
# From this point forward, .config has been reprocessed, so any rules
# that need to depend on updated CONFIG_* values can be checked here.
prepare2: prepare3 prepare-compiler-check outputmakefile asm-generic

prepare1: prepare2 $(version_h) include/generated/utsrelease.h \
                   include/config/auto.conf
	$(cmd_crmodverdir)

archprepare: archheaders archscripts prepare1 scripts_basic

prepare0: archprepare gcc-plugins
	$(Q)$(MAKE) $(build)=.

# All the preparing..
prepare: prepare0 prepare-objtool

# Support for using generic headers in asm-generic
PHONY += asm-generic uapi-asm-generic
asm-generic: uapi-asm-generic
	$(Q)$(MAKE) -f $(srctree)/scripts/Makefile.asm-generic \
	            src=asm obj=arch/$(SRCARCH)/include/generated/asm
uapi-asm-generic:
	$(Q)$(MAKE) -f $(srctree)/scripts/Makefile.asm-generic \
	            src=uapi/asm obj=arch/$(SRCARCH)/include/generated/uapi/asm

PHONY += prepare-objtool
prepare-objtool: $(objtool_target)
ifeq ($(SKIP_STACK_VALIDATION),1)
ifdef CONFIG_UNWINDER_ORC
	@echo "error: Cannot generate ORC metadata for CONFIG_UNWINDER_ORC=y, please install libelf-dev, libelf-devel or elfutils-libelf-devel" >&2
	@false
else
	@echo "warning: Cannot use CONFIG_STACK_VALIDATION=y, please install libelf-dev, libelf-devel or elfutils-libelf-devel" >&2
endif
endif

# Check for CONFIG flags that require compiler support. Abort the build
# after .config has been processed, but before the kernel build starts.
#
# For security-sensitive CONFIG options, we don't want to fallback and/or
# silently change which compiler flags will be used, since that leads to
# producing kernels with different security feature characteristics
# depending on the compiler used. (For example, "But I selected
# CC_STACKPROTECTOR_STRONG! Why did it build with _REGULAR?!")
PHONY += prepare-compiler-check
prepare-compiler-check: FORCE
# Make sure compiler supports requested stack protector flag.
ifdef stackp-name
  ifeq ($(call cc-option, $(stackp-flag)),)
	@echo Cannot use CONFIG_CC_STACKPROTECTOR_$(stackp-name): \
		  $(stackp-flag) not supported by compiler >&2 && exit 1
  endif
endif
# Make sure compiler does not have buggy stack-protector support.
ifdef stackp-check
  ifneq ($(shell $(CONFIG_SHELL) $(stackp-check) $(CC) $(KBUILD_CPPFLAGS) $(biarch)),y)
	@echo Cannot use CONFIG_CC_STACKPROTECTOR_$(stackp-name): \
                  $(stackp-flag) available but compiler is broken >&2 && exit 1
  endif
endif
	@:

# Generate some files
# ---------------------------------------------------------------------------

# KERNELRELEASE can change from a few different places, meaning version.h
# needs to be updated, so this check is forced on all builds

uts_len := 64
define filechk_utsrelease.h
	if [ `echo -n "$(KERNELRELEASE)" | wc -c ` -gt $(uts_len) ]; then \
	  echo '"$(KERNELRELEASE)" exceeds $(uts_len) characters' >&2;    \
	  exit 1;                                                         \
	fi;                                                               \
	(echo \#define UTS_RELEASE \"$(KERNELRELEASE)\";)
endef

define filechk_version.h
	(echo \#define LINUX_VERSION_CODE $(shell                         \
	expr $(VERSION) \* 65536 + 0$(PATCHLEVEL) \* 256 + 0$(SUBLEVEL)); \
	echo '#define KERNEL_VERSION(a,b,c) (((a) << 16) + ((b) << 8) + (c))';)
endef

$(version_h): $(srctree)/Makefile FORCE
	$(call filechk,version.h)
	$(Q)rm -f $(old_version_h)

include/generated/utsrelease.h: include/config/kernel.release FORCE
	$(call filechk,utsrelease.h)

PHONY += headerdep
headerdep:
	$(Q)find $(srctree)/include/ -name '*.h' | xargs --max-args 1 \
	$(srctree)/scripts/headerdep.pl -I$(srctree)/include

# ---------------------------------------------------------------------------
# Kernel headers

#Default location for installed headers
export INSTALL_HDR_PATH = $(objtree)/usr

# If we do an all arch process set dst to include/arch-$(hdr-arch)
hdr-dst = $(if $(KBUILD_HEADERS), dst=include/arch-$(hdr-arch), dst=include)

PHONY += archheaders
archheaders:

PHONY += archscripts
archscripts:

PHONY += __headers
__headers: $(version_h) scripts_basic uapi-asm-generic archheaders archscripts
	$(Q)$(MAKE) $(build)=scripts build_unifdef

PHONY += headers_install_all
headers_install_all:
	$(Q)$(CONFIG_SHELL) $(srctree)/scripts/headers.sh install

PHONY += headers_install
headers_install: __headers
	$(if $(wildcard $(srctree)/arch/$(hdr-arch)/include/uapi/asm/Kbuild),, \
	  $(error Headers not exportable for the $(SRCARCH) architecture))
	$(Q)$(MAKE) $(hdr-inst)=include/uapi dst=include
	$(Q)$(MAKE) $(hdr-inst)=arch/$(hdr-arch)/include/uapi $(hdr-dst)

PHONY += headers_check_all
headers_check_all: headers_install_all
	$(Q)$(CONFIG_SHELL) $(srctree)/scripts/headers.sh check

PHONY += headers_check
headers_check: headers_install
	$(Q)$(MAKE) $(hdr-inst)=include/uapi dst=include HDRCHECK=1
	$(Q)$(MAKE) $(hdr-inst)=arch/$(hdr-arch)/include/uapi $(hdr-dst) HDRCHECK=1

# ---------------------------------------------------------------------------
# Kernel selftest

PHONY += kselftest
kselftest:
	$(Q)$(MAKE) -C $(srctree)/tools/testing/selftests run_tests

PHONY += kselftest-clean
kselftest-clean:
	$(Q)$(MAKE) -C $(srctree)/tools/testing/selftests clean

PHONY += kselftest-merge
kselftest-merge:
	$(if $(wildcard $(objtree)/.config),, $(error No .config exists, config your kernel first!))
	$(Q)$(CONFIG_SHELL) $(srctree)/scripts/kconfig/merge_config.sh \
		-m $(objtree)/.config \
		$(srctree)/tools/testing/selftests/*/config
	+$(Q)$(MAKE) -f $(srctree)/Makefile olddefconfig

# ---------------------------------------------------------------------------
# Modules

ifdef CONFIG_MODULES

# By default, build modules as well

all: modules

# When we're building modules with modversions, we need to consider
# the built-in objects during the descend as well, in order to
# make sure the checksums are up to date before we record them.
ifdef CONFIG_MODVERSIONS
  KBUILD_BUILTIN := 1
endif

# Build modules
#
# A module can be listed more than once in obj-m resulting in
# duplicate lines in modules.order files.  Those are removed
# using awk while concatenating to the final file.

PHONY += modules
modules: $(vmlinux-dirs) $(if $(KBUILD_BUILTIN),vmlinux) modules.builtin
	$(Q)$(AWK) '!x[$$0]++' $(vmlinux-dirs:%=$(objtree)/%/modules.order) > $(objtree)/modules.order
	@$(kecho) '  Building modules, stage 2.';
	$(Q)$(MAKE) -f $(srctree)/scripts/Makefile.modpost

modules.builtin: $(vmlinux-dirs:%=%/modules.builtin)
	$(Q)$(AWK) '!x[$$0]++' $^ > $(objtree)/modules.builtin

%/modules.builtin: include/config/auto.conf
	$(Q)$(MAKE) $(modbuiltin)=$*


# Target to prepare building external modules
PHONY += modules_prepare
modules_prepare: prepare scripts

# Target to install modules
PHONY += modules_install
modules_install: _modinst_ _modinst_post

PHONY += _modinst_
_modinst_:
	@rm -rf $(MODLIB)/kernel
	@rm -f $(MODLIB)/source
	@mkdir -p $(MODLIB)/kernel
	@ln -s $(abspath $(srctree)) $(MODLIB)/source
	@if [ ! $(objtree) -ef  $(MODLIB)/build ]; then \
		rm -f $(MODLIB)/build ; \
		ln -s $(CURDIR) $(MODLIB)/build ; \
	fi
	@cp -f $(objtree)/modules.order $(MODLIB)/
	@cp -f $(objtree)/modules.builtin $(MODLIB)/
	$(Q)$(MAKE) -f $(srctree)/scripts/Makefile.modinst

# This depmod is only for convenience to give the initial
# boot a modules.dep even before / is mounted read-write.  However the
# boot script depmod is the master version.
PHONY += _modinst_post
_modinst_post: _modinst_
	$(call cmd,depmod)

ifeq ($(CONFIG_MODULE_SIG), y)
PHONY += modules_sign
modules_sign:
	$(Q)$(MAKE) -f $(srctree)/scripts/Makefile.modsign
endif

else # CONFIG_MODULES

# Modules not configured
# ---------------------------------------------------------------------------

PHONY += modules modules_install
modules modules_install:
	@echo >&2
	@echo >&2 "The present kernel configuration has modules disabled."
	@echo >&2 "Type 'make config' and enable loadable module support."
	@echo >&2 "Then build a kernel with module support enabled."
	@echo >&2
	@exit 1

endif # CONFIG_MODULES

###
# Cleaning is done on three levels.
# make clean     Delete most generated files
#                Leave enough to build external modules
# make mrproper  Delete the current configuration, and all generated files
# make distclean Remove editor backup files, patch leftover files and the like

# Directories & files removed with 'make clean'
CLEAN_DIRS  += $(MODVERDIR)

# Directories & files removed with 'make mrproper'
MRPROPER_DIRS  += include/config usr/include include/generated          \
		  arch/*/include/generated .tmp_objdiff
MRPROPER_FILES += .config .config.old .version .old_version \
		  Module.symvers tags TAGS cscope* GPATH GTAGS GRTAGS GSYMS \
		  signing_key.pem signing_key.priv signing_key.x509	\
		  x509.genkey extra_certificates signing_key.x509.keyid	\
		  signing_key.x509.signer vmlinux-gdb.py

# clean - Delete most, but leave enough to build external modules
#
clean: rm-dirs  := $(CLEAN_DIRS)
clean: rm-files := $(CLEAN_FILES)
clean-dirs      := $(addprefix _clean_, . $(vmlinux-alldirs) Documentation samples)

PHONY += $(clean-dirs) clean archclean vmlinuxclean
$(clean-dirs):
	$(Q)$(MAKE) $(clean)=$(patsubst _clean_%,%,$@)

vmlinuxclean:
	$(Q)$(CONFIG_SHELL) $(srctree)/scripts/link-vmlinux.sh clean
	$(Q)$(if $(ARCH_POSTLINK), $(MAKE) -f $(ARCH_POSTLINK) clean)

clean: archclean vmlinuxclean

# mrproper - Delete all generated files, including .config
#
mrproper: rm-dirs  := $(wildcard $(MRPROPER_DIRS))
mrproper: rm-files := $(wildcard $(MRPROPER_FILES))
mrproper-dirs      := $(addprefix _mrproper_,scripts)

PHONY += $(mrproper-dirs) mrproper archmrproper
$(mrproper-dirs):
	$(Q)$(MAKE) $(clean)=$(patsubst _mrproper_%,%,$@)

mrproper: clean archmrproper $(mrproper-dirs)
	$(call cmd,rmdirs)
	$(call cmd,rmfiles)

# distclean
#
PHONY += distclean

distclean: mrproper
	@find $(srctree) $(RCS_FIND_IGNORE) \
		\( -name '*.orig' -o -name '*.rej' -o -name '*~' \
		-o -name '*.bak' -o -name '#*#' -o -name '*%' \
		-o -name 'core' \) \
		-type f -print | xargs rm -f


# Packaging of the kernel to various formats
# ---------------------------------------------------------------------------
# rpm target kept for backward compatibility
package-dir	:= scripts/package

%src-pkg: FORCE
	$(Q)$(MAKE) $(build)=$(package-dir) $@
%pkg: include/config/kernel.release FORCE
	$(Q)$(MAKE) $(build)=$(package-dir) $@
rpm: include/config/kernel.release FORCE
	$(Q)$(MAKE) $(build)=$(package-dir) $@


# Brief documentation of the typical targets used
# ---------------------------------------------------------------------------

boards := $(wildcard $(srctree)/arch/$(SRCARCH)/configs/*_defconfig)
boards := $(sort $(notdir $(boards)))
board-dirs := $(dir $(wildcard $(srctree)/arch/$(SRCARCH)/configs/*/*_defconfig))
board-dirs := $(sort $(notdir $(board-dirs:/=)))

PHONY += help
help:
	@echo  'Cleaning targets:'
	@echo  '  clean		  - Remove most generated files but keep the config and'
	@echo  '                    enough build support to build external modules'
	@echo  '  mrproper	  - Remove all generated files + config + various backup files'
	@echo  '  distclean	  - mrproper + remove editor backup and patch files'
	@echo  ''
	@echo  'Configuration targets:'
	@$(MAKE) -f $(srctree)/scripts/kconfig/Makefile help
	@echo  ''
	@echo  'Other generic targets:'
	@echo  '  all		  - Build all targets marked with [*]'
	@echo  '* vmlinux	  - Build the bare kernel'
	@echo  '* modules	  - Build all modules'
	@echo  '  modules_install - Install all modules to INSTALL_MOD_PATH (default: /)'
	@echo  '  dir/            - Build all files in dir and below'
	@echo  '  dir/file.[ois]  - Build specified target only'
	@echo  '  dir/file.ll     - Build the LLVM assembly file'
	@echo  '                    (requires compiler support for LLVM assembly generation)'
	@echo  '  dir/file.lst    - Build specified mixed source/assembly target only'
	@echo  '                    (requires a recent binutils and recent build (System.map))'
	@echo  '  dir/file.ko     - Build module including final link'
	@echo  '  modules_prepare - Set up for building external modules'
	@echo  '  tags/TAGS	  - Generate tags file for editors'
	@echo  '  cscope	  - Generate cscope index'
	@echo  '  gtags           - Generate GNU GLOBAL index'
	@echo  '  kernelrelease	  - Output the release version string (use with make -s)'
	@echo  '  kernelversion	  - Output the version stored in Makefile (use with make -s)'
	@echo  '  image_name	  - Output the image name (use with make -s)'
	@echo  '  headers_install - Install sanitised kernel headers to INSTALL_HDR_PATH'; \
	 echo  '                    (default: $(INSTALL_HDR_PATH))'; \
	 echo  ''
	@echo  'Static analysers:'
	@echo  '  checkstack      - Generate a list of stack hogs'
	@echo  '  namespacecheck  - Name space analysis on compiled kernel'
	@echo  '  versioncheck    - Sanity check on version.h usage'
	@echo  '  includecheck    - Check for duplicate included header files'
	@echo  '  export_report   - List the usages of all exported symbols'
	@echo  '  headers_check   - Sanity check on exported headers'
	@echo  '  headerdep       - Detect inclusion cycles in headers'
	@$(MAKE) -f $(srctree)/scripts/Makefile.help checker-help
	@echo  ''
	@echo  'Kernel selftest:'
	@echo  '  kselftest       - Build and run kernel selftest (run as root)'
	@echo  '                    Build, install, and boot kernel before'
	@echo  '                    running kselftest on it'
	@echo  '  kselftest-clean - Remove all generated kselftest files'
	@echo  '  kselftest-merge - Merge all the config dependencies of kselftest to existing'
	@echo  '                    .config.'
	@echo  ''
	@echo 'Userspace tools targets:'
	@echo '  use "make tools/help"'
	@echo '  or  "cd tools; make help"'
	@echo  ''
	@echo  'Kernel packaging:'
	@$(MAKE) $(build)=$(package-dir) help
	@echo  ''
	@echo  'Documentation targets:'
	@$(MAKE) -f $(srctree)/Documentation/Makefile dochelp
	@echo  ''
	@echo  'Architecture specific targets ($(SRCARCH)):'
	@$(if $(archhelp),$(archhelp),\
		echo '  No architecture specific help defined for $(SRCARCH)')
	@echo  ''
	@$(if $(boards), \
		$(foreach b, $(boards), \
		printf "  %-24s - Build for %s\\n" $(b) $(subst _defconfig,,$(b));) \
		echo '')
	@$(if $(board-dirs), \
		$(foreach b, $(board-dirs), \
		printf "  %-16s - Show %s-specific targets\\n" help-$(b) $(b);) \
		printf "  %-16s - Show all of the above\\n" help-boards; \
		echo '')

	@echo  '  make V=0|1 [targets] 0 => quiet build (default), 1 => verbose build'
	@echo  '  make V=2   [targets] 2 => give reason for rebuild of target'
	@echo  '  make O=dir [targets] Locate all output files in "dir", including .config'
	@echo  '  make C=1   [targets] Check re-compiled c source with $$CHECK (sparse by default)'
	@echo  '  make C=2   [targets] Force check of all c source with $$CHECK'
	@echo  '  make RECORDMCOUNT_WARN=1 [targets] Warn about ignored mcount sections'
	@echo  '  make W=n   [targets] Enable extra gcc checks, n=1,2,3 where'
	@echo  '		1: warnings which may be relevant and do not occur too often'
	@echo  '		2: warnings which occur quite often but may still be relevant'
	@echo  '		3: more obscure warnings, can most likely be ignored'
	@echo  '		Multiple levels can be combined with W=12 or W=123'
	@echo  ''
	@echo  'Execute "make" or "make all" to build all targets marked with [*] '
	@echo  'For further info see the ./README file'


help-board-dirs := $(addprefix help-,$(board-dirs))

help-boards: $(help-board-dirs)

boards-per-dir = $(sort $(notdir $(wildcard $(srctree)/arch/$(SRCARCH)/configs/$*/*_defconfig)))

$(help-board-dirs): help-%:
	@echo  'Architecture specific targets ($(SRCARCH) $*):'
	@$(if $(boards-per-dir), \
		$(foreach b, $(boards-per-dir), \
		printf "  %-24s - Build for %s\\n" $*/$(b) $(subst _defconfig,,$(b));) \
		echo '')


# Documentation targets
# ---------------------------------------------------------------------------
DOC_TARGETS := xmldocs latexdocs pdfdocs htmldocs epubdocs cleandocs linkcheckdocs
PHONY += $(DOC_TARGETS)
$(DOC_TARGETS): scripts_basic FORCE
	$(Q)$(MAKE) $(build)=Documentation $@

else # KBUILD_EXTMOD

###
# External module support.
# When building external modules the kernel used as basis is considered
# read-only, and no consistency checks are made and the make
# system is not used on the basis kernel. If updates are required
# in the basis kernel ordinary make commands (without M=...) must
# be used.
#
# The following are the only valid targets when building external
# modules.
# make M=dir clean     Delete all automatically generated files
# make M=dir modules   Make all modules in specified dir
# make M=dir	       Same as 'make M=dir modules'
# make M=dir modules_install
#                      Install the modules built in the module directory
#                      Assumes install directory is already created

# We are always building modules
KBUILD_MODULES := 1

PHONY += $(objtree)/Module.symvers
$(objtree)/Module.symvers:
	@test -e $(objtree)/Module.symvers || ( \
	echo; \
	echo "  WARNING: Symbol version dump $(objtree)/Module.symvers"; \
	echo "           is missing; modules will have no dependencies and modversions."; \
	echo )

module-dirs := $(addprefix _module_,$(KBUILD_EXTMOD))
PHONY += $(module-dirs) modules
$(module-dirs): prepare $(objtree)/Module.symvers
	$(Q)$(MAKE) $(build)=$(patsubst _module_%,%,$@)

modules: $(module-dirs)
	@$(kecho) '  Building modules, stage 2.';
	$(Q)$(MAKE) -f $(srctree)/scripts/Makefile.modpost

PHONY += modules_install
modules_install: _emodinst_ _emodinst_post

install-dir := $(if $(INSTALL_MOD_DIR),$(INSTALL_MOD_DIR),extra)
PHONY += _emodinst_
_emodinst_:
	$(Q)mkdir -p $(MODLIB)/$(install-dir)
	$(Q)$(MAKE) -f $(srctree)/scripts/Makefile.modinst

PHONY += _emodinst_post
_emodinst_post: _emodinst_
	$(call cmd,depmod)

clean-dirs := $(addprefix _clean_,$(KBUILD_EXTMOD))

PHONY += $(clean-dirs) clean
$(clean-dirs):
	$(Q)$(MAKE) $(clean)=$(patsubst _clean_%,%,$@)

clean:	rm-dirs := $(MODVERDIR)
clean: rm-files := $(KBUILD_EXTMOD)/Module.symvers

PHONY += help
help:
	@echo  '  Building external modules.'
	@echo  '  Syntax: make -C path/to/kernel/src M=$$PWD target'
	@echo  ''
	@echo  '  modules         - default target, build the module(s)'
	@echo  '  modules_install - install the module'
	@echo  '  clean           - remove generated files in module directory only'
	@echo  ''

# Dummies...
PHONY += prepare scripts
prepare:
	$(cmd_crmodverdir)
scripts: ;
endif # KBUILD_EXTMOD

clean: $(clean-dirs)
	$(call cmd,rmdirs)
	$(call cmd,rmfiles)
	@find $(if $(KBUILD_EXTMOD), $(KBUILD_EXTMOD), .) $(RCS_FIND_IGNORE) \
		\( -name '*.[oas]' -o -name '*.ko' -o -name '.*.cmd' \
		-o -name '*.ko.*' \
		-o -name '*.dwo'  \
		-o -name '*.su'  \
		-o -name '.*.d' -o -name '.*.tmp' -o -name '*.mod.c' \
		-o -name '*.symtypes' -o -name 'modules.order' \
		-o -name modules.builtin -o -name '.tmp_*.o.*' \
		-o -name '*.c.[012]*.*' \
		-o -name '*.ll' \
		-o -name '*.gcno' \) -type f -print | xargs rm -f

# Generate tags for editors
# ---------------------------------------------------------------------------
quiet_cmd_tags = GEN     $@
      cmd_tags = $(CONFIG_SHELL) $(srctree)/scripts/tags.sh $@

tags TAGS cscope gtags: FORCE
	$(call cmd,tags)

# Scripts to check various things for consistency
# ---------------------------------------------------------------------------

PHONY += includecheck versioncheck coccicheck namespacecheck export_report

includecheck:
	find $(srctree)/* $(RCS_FIND_IGNORE) \
		-name '*.[hcS]' -type f -print | sort \
		| xargs $(PERL) -w $(srctree)/scripts/checkincludes.pl

versioncheck:
	find $(srctree)/* $(RCS_FIND_IGNORE) \
		-name '*.[hcS]' -type f -print | sort \
		| xargs $(PERL) -w $(srctree)/scripts/checkversion.pl

coccicheck:
	$(Q)$(CONFIG_SHELL) $(srctree)/scripts/$@

namespacecheck:
	$(PERL) $(srctree)/scripts/namespace.pl

export_report:
	$(PERL) $(srctree)/scripts/export_report.pl

endif #ifeq ($(config-targets),1)
endif #ifeq ($(mixed-targets),1)

PHONY += checkstack kernelrelease kernelversion image_name

# UML needs a little special treatment here.  It wants to use the host
# toolchain, so needs $(SUBARCH) passed to checkstack.pl.  Everyone
# else wants $(ARCH), including people doing cross-builds, which means
# that $(SUBARCH) doesn't work here.
ifeq ($(ARCH), um)
CHECKSTACK_ARCH := $(SUBARCH)
else
CHECKSTACK_ARCH := $(ARCH)
endif
checkstack:
	$(OBJDUMP) -d vmlinux $$(find . -name '*.ko') | \
	$(PERL) $(src)/scripts/checkstack.pl $(CHECKSTACK_ARCH)

kernelrelease:
	@echo "$(KERNELVERSION)$$($(CONFIG_SHELL) $(srctree)/scripts/setlocalversion $(srctree))"

kernelversion:
	@echo $(KERNELVERSION)

image_name:
	@echo $(KBUILD_IMAGE)

# Clear a bunch of variables before executing the submake
tools/: FORCE
	$(Q)mkdir -p $(objtree)/tools
	$(Q)$(MAKE) LDFLAGS= MAKEFLAGS="$(tools_silent) $(filter --j% -j,$(MAKEFLAGS))" O=$(abspath $(objtree)) subdir=tools -C $(src)/tools/

tools/%: FORCE
	$(Q)mkdir -p $(objtree)/tools
	$(Q)$(MAKE) LDFLAGS= MAKEFLAGS="$(tools_silent) $(filter --j% -j,$(MAKEFLAGS))" O=$(abspath $(objtree)) subdir=tools -C $(src)/tools/ $*

# Single targets
# ---------------------------------------------------------------------------
# Single targets are compatible with:
# - build with mixed source and output
# - build with separate output dir 'make O=...'
# - external modules
#
#  target-dir => where to store outputfile
#  build-dir  => directory in kernel source tree to use

ifeq ($(KBUILD_EXTMOD),)
        build-dir  = $(patsubst %/,%,$(dir $@))
        target-dir = $(dir $@)
else
        zap-slash=$(filter-out .,$(patsubst %/,%,$(dir $@)))
        build-dir  = $(KBUILD_EXTMOD)$(if $(zap-slash),/$(zap-slash))
        target-dir = $(if $(KBUILD_EXTMOD),$(dir $<),$(dir $@))
endif

%.s: %.c prepare scripts FORCE
	$(Q)$(MAKE) $(build)=$(build-dir) $(target-dir)$(notdir $@)
%.i: %.c prepare scripts FORCE
	$(Q)$(MAKE) $(build)=$(build-dir) $(target-dir)$(notdir $@)
%.o: %.c prepare scripts FORCE
	$(Q)$(MAKE) $(build)=$(build-dir) $(target-dir)$(notdir $@)
%.lst: %.c prepare scripts FORCE
	$(Q)$(MAKE) $(build)=$(build-dir) $(target-dir)$(notdir $@)
%.s: %.S prepare scripts FORCE
	$(Q)$(MAKE) $(build)=$(build-dir) $(target-dir)$(notdir $@)
%.o: %.S prepare scripts FORCE
	$(Q)$(MAKE) $(build)=$(build-dir) $(target-dir)$(notdir $@)
%.symtypes: %.c prepare scripts FORCE
	$(Q)$(MAKE) $(build)=$(build-dir) $(target-dir)$(notdir $@)
%.ll: %.c prepare scripts FORCE
	$(Q)$(MAKE) $(build)=$(build-dir) $(target-dir)$(notdir $@)

# Modules
/: prepare scripts FORCE
	$(Q)$(MAKE) KBUILD_MODULES=$(if $(CONFIG_MODULES),1) \
	$(build)=$(build-dir)
# Make sure the latest headers are built for Documentation
Documentation/ samples/: headers_install
%/: prepare scripts FORCE
	$(Q)$(MAKE) KBUILD_MODULES=$(if $(CONFIG_MODULES),1) \
	$(build)=$(build-dir)
%.ko: prepare scripts FORCE
	$(Q)$(MAKE) KBUILD_MODULES=$(if $(CONFIG_MODULES),1)   \
	$(build)=$(build-dir) $(@:.ko=.o)
	$(Q)$(MAKE) -f $(srctree)/scripts/Makefile.modpost

# FIXME Should go into a make.lib or something
# ===========================================================================

quiet_cmd_rmdirs = $(if $(wildcard $(rm-dirs)),CLEAN   $(wildcard $(rm-dirs)))
      cmd_rmdirs = rm -rf $(rm-dirs)

quiet_cmd_rmfiles = $(if $(wildcard $(rm-files)),CLEAN   $(wildcard $(rm-files)))
      cmd_rmfiles = rm -f $(rm-files)

# Run depmod only if we have System.map and depmod is executable
quiet_cmd_depmod = DEPMOD  $(KERNELRELEASE)
      cmd_depmod = $(CONFIG_SHELL) $(srctree)/scripts/depmod.sh $(DEPMOD) \
                   $(KERNELRELEASE) "$(patsubst y,_,$(CONFIG_HAVE_UNDERSCORE_SYMBOL_PREFIX))"

# Create temporary dir for module support files
# clean it up only when building all modules
cmd_crmodverdir = $(Q)mkdir -p $(MODVERDIR) \
                  $(if $(KBUILD_MODULES),; rm -f $(MODVERDIR)/*)

# read all saved command lines

targets := $(wildcard $(sort $(targets)))
cmd_files := $(wildcard .*.cmd $(foreach f,$(targets),$(dir $(f)).$(notdir $(f)).cmd))

ifneq ($(cmd_files),)
  $(cmd_files): ;	# Do not try to update included dependency files
  include $(cmd_files)
endif

endif	# skip-makefile

PHONY += FORCE
FORCE:

# Declare the contents of the .PHONY variable as phony.  We keep that
# information in a variable so we can use it in if_changed and friends.
.PHONY: $(PHONY)<|MERGE_RESOLUTION|>--- conflicted
+++ resolved
@@ -1,13 +1,8 @@
 # SPDX-License-Identifier: GPL-2.0
 VERSION = 4
 PATCHLEVEL = 14
-<<<<<<< HEAD
-#SUBLEVEL = 202
+#SUBLEVEL = 206
 EXTRAVERSION = -at26
-=======
-SUBLEVEL = 206
-EXTRAVERSION =
->>>>>>> 27ce4f2a
 NAME = Petit Gorille
 
 # *DOCUMENTATION*
