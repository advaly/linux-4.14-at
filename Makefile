# SPDX-License-Identifier: GPL-2.0
VERSION = 4
PATCHLEVEL = 14
<<<<<<< HEAD
#SUBLEVEL = 171
EXTRAVERSION = -at20
=======
SUBLEVEL = 174
EXTRAVERSION =
>>>>>>> 01364dad
NAME = Petit Gorille

# *DOCUMENTATION*
# To see a list of typical targets execute "make help"
# More info can be located in ./README
# Comments in this file are targeted only to the developer, do not
# expect to learn how to build the kernel reading this file.

# That's our default target when none is given on the command line
PHONY := _all
_all:

# o Do not use make's built-in rules and variables
#   (this increases performance and avoids hard-to-debug behaviour);
# o Look for make include files relative to root of kernel src
MAKEFLAGS += -rR --include-dir=$(CURDIR)

# Avoid funny character set dependencies
unexport LC_ALL
LC_COLLATE=C
LC_NUMERIC=C
export LC_COLLATE LC_NUMERIC

# Avoid interference with shell env settings
unexport GREP_OPTIONS

# We are using a recursive build, so we need to do a little thinking
# to get the ordering right.
#
# Most importantly: sub-Makefiles should only ever modify files in
# their own directory. If in some directory we have a dependency on
# a file in another dir (which doesn't happen often, but it's often
# unavoidable when linking the built-in.o targets which finally
# turn into vmlinux), we will call a sub make in that other dir, and
# after that we are sure that everything which is in that other dir
# is now up to date.
#
# The only cases where we need to modify files which have global
# effects are thus separated out and done before the recursive
# descending is started. They are now explicitly listed as the
# prepare rule.

# Beautify output
# ---------------------------------------------------------------------------
#
# Normally, we echo the whole command before executing it. By making
# that echo $($(quiet)$(cmd)), we now have the possibility to set
# $(quiet) to choose other forms of output instead, e.g.
#
#         quiet_cmd_cc_o_c = Compiling $(RELDIR)/$@
#         cmd_cc_o_c       = $(CC) $(c_flags) -c -o $@ $<
#
# If $(quiet) is empty, the whole command will be printed.
# If it is set to "quiet_", only the short version will be printed.
# If it is set to "silent_", nothing will be printed at all, since
# the variable $(silent_cmd_cc_o_c) doesn't exist.
#
# A simple variant is to prefix commands with $(Q) - that's useful
# for commands that shall be hidden in non-verbose mode.
#
#	$(Q)ln $@ :<
#
# If KBUILD_VERBOSE equals 0 then the above command will be hidden.
# If KBUILD_VERBOSE equals 1 then the above command is displayed.
#
# To put more focus on warnings, be less verbose as default
# Use 'make V=1' to see the full commands

ifeq ("$(origin V)", "command line")
  KBUILD_VERBOSE = $(V)
endif
ifndef KBUILD_VERBOSE
  KBUILD_VERBOSE = 0
endif

ifeq ($(KBUILD_VERBOSE),1)
  quiet =
  Q =
else
  quiet=quiet_
  Q = @
endif

# If the user is running make -s (silent mode), suppress echoing of
# commands

ifneq ($(findstring s,$(filter-out --%,$(MAKEFLAGS))),)
  quiet=silent_
  tools_silent=s
endif

export quiet Q KBUILD_VERBOSE

# kbuild supports saving output files in a separate directory.
# To locate output files in a separate directory two syntaxes are supported.
# In both cases the working directory must be the root of the kernel src.
# 1) O=
# Use "make O=dir/to/store/output/files/"
#
# 2) Set KBUILD_OUTPUT
# Set the environment variable KBUILD_OUTPUT to point to the directory
# where the output files shall be placed.
# export KBUILD_OUTPUT=dir/to/store/output/files/
# make
#
# The O= assignment takes precedence over the KBUILD_OUTPUT environment
# variable.

# KBUILD_SRC is not intended to be used by the regular user (for now),
# it is set on invocation of make with KBUILD_OUTPUT or O= specified.
ifeq ($(KBUILD_SRC),)

# OK, Make called in directory where kernel src resides
# Do we want to locate output files in a separate directory?
ifeq ("$(origin O)", "command line")
  KBUILD_OUTPUT := $(O)
endif

# Cancel implicit rules on top Makefile
$(CURDIR)/Makefile Makefile: ;

ifneq ($(words $(subst :, ,$(CURDIR))), 1)
  $(error main directory cannot contain spaces nor colons)
endif

ifneq ($(KBUILD_OUTPUT),)
# check that the output directory actually exists
saved-output := $(KBUILD_OUTPUT)
KBUILD_OUTPUT := $(shell mkdir -p $(KBUILD_OUTPUT) && cd $(KBUILD_OUTPUT) \
								&& /bin/pwd)
$(if $(KBUILD_OUTPUT),, \
     $(error failed to create output directory "$(saved-output)"))

PHONY += $(MAKECMDGOALS) sub-make

$(filter-out _all sub-make $(CURDIR)/Makefile, $(MAKECMDGOALS)) _all: sub-make
	@:

# Invoke a second make in the output directory, passing relevant variables
sub-make:
	$(Q)$(MAKE) -C $(KBUILD_OUTPUT) KBUILD_SRC=$(CURDIR) \
	-f $(CURDIR)/Makefile $(filter-out _all sub-make,$(MAKECMDGOALS))

# Leave processing to above invocation of make
skip-makefile := 1
endif # ifneq ($(KBUILD_OUTPUT),)
endif # ifeq ($(KBUILD_SRC),)

# We process the rest of the Makefile if this is the final invocation of make
ifeq ($(skip-makefile),)

# Do not print "Entering directory ...",
# but we want to display it when entering to the output directory
# so that IDEs/editors are able to understand relative filenames.
MAKEFLAGS += --no-print-directory

# Call a source code checker (by default, "sparse") as part of the
# C compilation.
#
# Use 'make C=1' to enable checking of only re-compiled files.
# Use 'make C=2' to enable checking of *all* source files, regardless
# of whether they are re-compiled or not.
#
# See the file "Documentation/dev-tools/sparse.rst" for more details,
# including where to get the "sparse" utility.

ifeq ("$(origin C)", "command line")
  KBUILD_CHECKSRC = $(C)
endif
ifndef KBUILD_CHECKSRC
  KBUILD_CHECKSRC = 0
endif

# Use make M=dir to specify directory of external module to build
# Old syntax make ... SUBDIRS=$PWD is still supported
# Setting the environment variable KBUILD_EXTMOD take precedence
ifdef SUBDIRS
  KBUILD_EXTMOD ?= $(SUBDIRS)
endif

ifeq ("$(origin M)", "command line")
  KBUILD_EXTMOD := $(M)
endif

ifeq ($(KBUILD_SRC),)
        # building in the source tree
        srctree := .
else
        ifeq ($(KBUILD_SRC)/,$(dir $(CURDIR)))
                # building in a subdirectory of the source tree
                srctree := ..
        else
                srctree := $(KBUILD_SRC)
        endif
endif

export KBUILD_CHECKSRC KBUILD_EXTMOD KBUILD_SRC

objtree		:= .
src		:= $(srctree)
obj		:= $(objtree)

VPATH		:= $(srctree)$(if $(KBUILD_EXTMOD),:$(KBUILD_EXTMOD))

export srctree objtree VPATH

# To make sure we do not include .config for any of the *config targets
# catch them early, and hand them over to scripts/kconfig/Makefile
# It is allowed to specify more targets when calling make, including
# mixing *config targets and build targets.
# For example 'make oldconfig all'.
# Detect when mixed targets is specified, and make a second invocation
# of make so .config is not included in this case either (for *config).

version_h := include/generated/uapi/linux/version.h
old_version_h := include/linux/version.h

no-dot-config-targets := clean mrproper distclean \
			 cscope gtags TAGS tags help% %docs check% coccicheck \
			 $(version_h) headers_% archheaders archscripts \
			 kernelversion %src-pkg

config-targets := 0
mixed-targets  := 0
dot-config     := 1

ifneq ($(filter $(no-dot-config-targets), $(MAKECMDGOALS)),)
	ifeq ($(filter-out $(no-dot-config-targets), $(MAKECMDGOALS)),)
		dot-config := 0
	endif
endif

ifeq ($(KBUILD_EXTMOD),)
        ifneq ($(filter config %config,$(MAKECMDGOALS)),)
                config-targets := 1
                ifneq ($(words $(MAKECMDGOALS)),1)
                        mixed-targets := 1
                endif
        endif
endif
# install and modules_install need also be processed one by one
ifneq ($(filter install,$(MAKECMDGOALS)),)
        ifneq ($(filter modules_install,$(MAKECMDGOALS)),)
	        mixed-targets := 1
        endif
endif

ifeq ($(mixed-targets),1)
# ===========================================================================
# We're called with mixed targets (*config and build targets).
# Handle them one by one.

PHONY += $(MAKECMDGOALS) __build_one_by_one

$(filter-out __build_one_by_one, $(MAKECMDGOALS)): __build_one_by_one
	@:

__build_one_by_one:
	$(Q)set -e; \
	for i in $(MAKECMDGOALS); do \
		$(MAKE) -f $(srctree)/Makefile $$i; \
	done

else

# We need some generic definitions (do not try to remake the file).
scripts/Kbuild.include: ;
include scripts/Kbuild.include

# Read KERNELRELEASE from include/config/kernel.release (if it exists)
KERNELRELEASE = $(shell cat include/config/kernel.release 2> /dev/null)
KERNELVERSION = $(VERSION)$(if $(PATCHLEVEL),.$(PATCHLEVEL)$(if $(SUBLEVEL),.$(SUBLEVEL)))$(EXTRAVERSION)
export VERSION PATCHLEVEL SUBLEVEL KERNELRELEASE KERNELVERSION

# SUBARCH tells the usermode build what the underlying arch is.  That is set
# first, and if a usermode build is happening, the "ARCH=um" on the command
# line overrides the setting of ARCH below.  If a native build is happening,
# then ARCH is assigned, getting whatever value it gets normally, and
# SUBARCH is subsequently ignored.

SUBARCH := $(shell uname -m | sed -e s/i.86/x86/ -e s/x86_64/x86/ \
				  -e s/sun4u/sparc64/ \
				  -e s/arm.*/arm/ -e s/sa110/arm/ \
				  -e s/s390x/s390/ -e s/parisc64/parisc/ \
				  -e s/ppc.*/powerpc/ -e s/mips.*/mips/ \
				  -e s/sh[234].*/sh/ -e s/aarch64.*/arm64/ )

# Cross compiling and selecting different set of gcc/bin-utils
# ---------------------------------------------------------------------------
#
# When performing cross compilation for other architectures ARCH shall be set
# to the target architecture. (See arch/* for the possibilities).
# ARCH can be set during invocation of make:
# make ARCH=ia64
# Another way is to have ARCH set in the environment.
# The default ARCH is the host where make is executed.

# CROSS_COMPILE specify the prefix used for all executables used
# during compilation. Only gcc and related bin-utils executables
# are prefixed with $(CROSS_COMPILE).
# CROSS_COMPILE can be set on the command line
# make CROSS_COMPILE=ia64-linux-
# Alternatively CROSS_COMPILE can be set in the environment.
# A third alternative is to store a setting in .config so that plain
# "make" in the configured kernel build directory always uses that.
# Default value for CROSS_COMPILE is not to prefix executables
# Note: Some architectures assign CROSS_COMPILE in their arch/*/Makefile
ARCH		?= $(SUBARCH)
CROSS_COMPILE	?= $(CONFIG_CROSS_COMPILE:"%"=%)

# Architecture as present in compile.h
UTS_MACHINE 	:= $(ARCH)
SRCARCH 	:= $(ARCH)

# Additional ARCH settings for x86
ifeq ($(ARCH),i386)
        SRCARCH := x86
endif
ifeq ($(ARCH),x86_64)
        SRCARCH := x86
endif

# Additional ARCH settings for sparc
ifeq ($(ARCH),sparc32)
       SRCARCH := sparc
endif
ifeq ($(ARCH),sparc64)
       SRCARCH := sparc
endif

# Additional ARCH settings for sh
ifeq ($(ARCH),sh64)
       SRCARCH := sh
endif

# Additional ARCH settings for tile
ifeq ($(ARCH),tilepro)
       SRCARCH := tile
endif
ifeq ($(ARCH),tilegx)
       SRCARCH := tile
endif

# Where to locate arch specific headers
hdr-arch  := $(SRCARCH)

KCONFIG_CONFIG	?= .config
export KCONFIG_CONFIG

# SHELL used by kbuild
CONFIG_SHELL := $(shell if [ -x "$$BASH" ]; then echo $$BASH; \
	  else if [ -x /bin/bash ]; then echo /bin/bash; \
	  else echo sh; fi ; fi)

HOST_LFS_CFLAGS := $(shell getconf LFS_CFLAGS 2>/dev/null)
HOST_LFS_LDFLAGS := $(shell getconf LFS_LDFLAGS 2>/dev/null)
HOST_LFS_LIBS := $(shell getconf LFS_LIBS 2>/dev/null)

HOSTCC       = gcc
HOSTCXX      = g++
HOSTCFLAGS   := -Wall -Wmissing-prototypes -Wstrict-prototypes -O2 \
		-fomit-frame-pointer -std=gnu89 $(HOST_LFS_CFLAGS)
HOSTCXXFLAGS := -O2 $(HOST_LFS_CFLAGS)
HOSTLDFLAGS  := $(HOST_LFS_LDFLAGS)
HOST_LOADLIBES := $(HOST_LFS_LIBS)

# Make variables (CC, etc...)
AS		= $(CROSS_COMPILE)as
LD		= $(CROSS_COMPILE)ld
CC		= $(CROSS_COMPILE)gcc
CPP		= $(CC) -E
AR		= $(CROSS_COMPILE)ar
NM		= $(CROSS_COMPILE)nm
STRIP		= $(CROSS_COMPILE)strip
OBJCOPY		= $(CROSS_COMPILE)objcopy
OBJDUMP		= $(CROSS_COMPILE)objdump
AWK		= awk
GENKSYMS	= scripts/genksyms/genksyms
INSTALLKERNEL  := installkernel
DEPMOD		= /sbin/depmod
PERL		= perl
PYTHON		= python
CHECK		= sparse

CHECKFLAGS     := -D__linux__ -Dlinux -D__STDC__ -Dunix -D__unix__ \
		  -Wbitwise -Wno-return-void $(CF)
NOSTDINC_FLAGS  =
CFLAGS_MODULE   =
AFLAGS_MODULE   =
LDFLAGS_MODULE  =
CFLAGS_KERNEL	=
AFLAGS_KERNEL	=
LDFLAGS_vmlinux =

# Use USERINCLUDE when you must reference the UAPI directories only.
USERINCLUDE    := \
		-I$(srctree)/arch/$(hdr-arch)/include/uapi \
		-I$(objtree)/arch/$(hdr-arch)/include/generated/uapi \
		-I$(srctree)/include/uapi \
		-I$(objtree)/include/generated/uapi \
                -include $(srctree)/include/linux/kconfig.h

# Use LINUXINCLUDE when you must reference the include/ directory.
# Needed to be compatible with the O= option
LINUXINCLUDE    := \
		-I$(srctree)/arch/$(hdr-arch)/include \
		-I$(objtree)/arch/$(hdr-arch)/include/generated \
		$(if $(KBUILD_SRC), -I$(srctree)/include) \
		-I$(objtree)/include \
		$(USERINCLUDE)

KBUILD_AFLAGS   := -D__ASSEMBLY__
KBUILD_CFLAGS   := -Wall -Wundef -Wstrict-prototypes -Wno-trigraphs \
		   -fno-strict-aliasing -fno-common -fshort-wchar \
		   -Werror-implicit-function-declaration \
		   -Wno-format-security \
		   -std=gnu89
KBUILD_CPPFLAGS := -D__KERNEL__
KBUILD_AFLAGS_KERNEL :=
KBUILD_CFLAGS_KERNEL :=
KBUILD_AFLAGS_MODULE  := -DMODULE
KBUILD_CFLAGS_MODULE  := -DMODULE
KBUILD_LDFLAGS_MODULE := -T $(srctree)/scripts/module-common.lds
GCC_PLUGINS_CFLAGS :=
CLANG_FLAGS :=

export ARCH SRCARCH CONFIG_SHELL HOSTCC HOSTCFLAGS CROSS_COMPILE AS LD CC
export CPP AR NM STRIP OBJCOPY OBJDUMP HOSTLDFLAGS HOST_LOADLIBES
export MAKE AWK GENKSYMS INSTALLKERNEL PERL PYTHON UTS_MACHINE
export HOSTCXX HOSTCXXFLAGS LDFLAGS_MODULE CHECK CHECKFLAGS

export KBUILD_CPPFLAGS NOSTDINC_FLAGS LINUXINCLUDE OBJCOPYFLAGS LDFLAGS
export KBUILD_CFLAGS CFLAGS_KERNEL CFLAGS_MODULE
export CFLAGS_KASAN CFLAGS_KASAN_NOSANITIZE CFLAGS_UBSAN
export KBUILD_AFLAGS AFLAGS_KERNEL AFLAGS_MODULE
export KBUILD_AFLAGS_MODULE KBUILD_CFLAGS_MODULE KBUILD_LDFLAGS_MODULE
export KBUILD_AFLAGS_KERNEL KBUILD_CFLAGS_KERNEL
export KBUILD_ARFLAGS

# When compiling out-of-tree modules, put MODVERDIR in the module
# tree rather than in the kernel tree. The kernel tree might
# even be read-only.
export MODVERDIR := $(if $(KBUILD_EXTMOD),$(firstword $(KBUILD_EXTMOD))/).tmp_versions

# Files to ignore in find ... statements

export RCS_FIND_IGNORE := \( -name SCCS -o -name BitKeeper -o -name .svn -o    \
			  -name CVS -o -name .pc -o -name .hg -o -name .git \) \
			  -prune -o
export RCS_TAR_IGNORE := --exclude SCCS --exclude BitKeeper --exclude .svn \
			 --exclude CVS --exclude .pc --exclude .hg --exclude .git

# ===========================================================================
# Rules shared between *config targets and build targets

# Basic helpers built in scripts/basic/
PHONY += scripts_basic
scripts_basic:
	$(Q)$(MAKE) $(build)=scripts/basic
	$(Q)rm -f .tmp_quiet_recordmcount

# To avoid any implicit rule to kick in, define an empty command.
scripts/basic/%: scripts_basic ;

PHONY += outputmakefile
# outputmakefile generates a Makefile in the output directory, if using a
# separate output directory. This allows convenient use of make in the
# output directory.
outputmakefile:
ifneq ($(KBUILD_SRC),)
	$(Q)ln -fsn $(srctree) source
	$(Q)$(CONFIG_SHELL) $(srctree)/scripts/mkmakefile \
	    $(srctree) $(objtree) $(VERSION) $(PATCHLEVEL)
endif

ifeq ($(cc-name),clang)
ifneq ($(CROSS_COMPILE),)
CLANG_FLAGS	+= --target=$(notdir $(CROSS_COMPILE:%-=%))
GCC_TOOLCHAIN_DIR := $(dir $(shell which $(CROSS_COMPILE)elfedit))
CLANG_FLAGS	+= --prefix=$(GCC_TOOLCHAIN_DIR)
GCC_TOOLCHAIN	:= $(realpath $(GCC_TOOLCHAIN_DIR)/..)
endif
ifneq ($(GCC_TOOLCHAIN),)
CLANG_FLAGS	+= --gcc-toolchain=$(GCC_TOOLCHAIN)
endif
CLANG_FLAGS	+= -no-integrated-as
CLANG_FLAGS	+= -Werror=unknown-warning-option
KBUILD_CFLAGS	+= $(CLANG_FLAGS)
KBUILD_AFLAGS	+= $(CLANG_FLAGS)
export CLANG_FLAGS
endif

RETPOLINE_CFLAGS_GCC := -mindirect-branch=thunk-extern -mindirect-branch-register
RETPOLINE_VDSO_CFLAGS_GCC := -mindirect-branch=thunk-inline -mindirect-branch-register
RETPOLINE_CFLAGS_CLANG := -mretpoline-external-thunk
RETPOLINE_VDSO_CFLAGS_CLANG := -mretpoline
RETPOLINE_CFLAGS := $(call cc-option,$(RETPOLINE_CFLAGS_GCC),$(call cc-option,$(RETPOLINE_CFLAGS_CLANG)))
RETPOLINE_VDSO_CFLAGS := $(call cc-option,$(RETPOLINE_VDSO_CFLAGS_GCC),$(call cc-option,$(RETPOLINE_VDSO_CFLAGS_CLANG)))
export RETPOLINE_CFLAGS
export RETPOLINE_VDSO_CFLAGS

ifeq ($(config-targets),1)
# ===========================================================================
# *config targets only - make sure prerequisites are updated, and descend
# in scripts/kconfig to make the *config target

# Read arch specific Makefile to set KBUILD_DEFCONFIG as needed.
# KBUILD_DEFCONFIG may point out an alternative default configuration
# used for 'make defconfig'
include arch/$(SRCARCH)/Makefile
export KBUILD_DEFCONFIG KBUILD_KCONFIG

config: scripts_basic outputmakefile FORCE
	$(Q)$(MAKE) $(build)=scripts/kconfig $@

%config: scripts_basic outputmakefile FORCE
	$(Q)$(MAKE) $(build)=scripts/kconfig $@

else
# ===========================================================================
# Build targets only - this includes vmlinux, arch specific targets, clean
# targets and others. In general all targets except *config targets.

# If building an external module we do not care about the all: rule
# but instead _all depend on modules
PHONY += all
ifeq ($(KBUILD_EXTMOD),)
_all: all
else
_all: modules
endif

# Decide whether to build built-in, modular, or both.
# Normally, just do built-in.

KBUILD_MODULES :=
KBUILD_BUILTIN := 1

# If we have only "make modules", don't compile built-in objects.
# When we're building modules with modversions, we need to consider
# the built-in objects during the descend as well, in order to
# make sure the checksums are up to date before we record them.

ifeq ($(MAKECMDGOALS),modules)
  KBUILD_BUILTIN := $(if $(CONFIG_MODVERSIONS),1)
endif

# If we have "make <whatever> modules", compile modules
# in addition to whatever we do anyway.
# Just "make" or "make all" shall build modules as well

ifneq ($(filter all _all modules,$(MAKECMDGOALS)),)
  KBUILD_MODULES := 1
endif

ifeq ($(MAKECMDGOALS),)
  KBUILD_MODULES := 1
endif

export KBUILD_MODULES KBUILD_BUILTIN

ifeq ($(KBUILD_EXTMOD),)
# Additional helpers built in scripts/
# Carefully list dependencies so we do not try to build scripts twice
# in parallel
PHONY += scripts
scripts: scripts_basic include/config/auto.conf include/config/tristate.conf \
	 asm-generic gcc-plugins
	$(Q)$(MAKE) $(build)=$(@)

# Objects we will link into vmlinux / subdirs we need to visit
init-y		:= init/
drivers-y	:= drivers/ sound/ firmware/
net-y		:= net/
libs-y		:= lib/
core-y		:= usr/
virt-y		:= virt/
endif # KBUILD_EXTMOD

ifeq ($(dot-config),1)
# Read in config
-include include/config/auto.conf

ifeq ($(KBUILD_EXTMOD),)
# Read in dependencies to all Kconfig* files, make sure to run
# oldconfig if changes are detected.
-include include/config/auto.conf.cmd

# To avoid any implicit rule to kick in, define an empty command
$(KCONFIG_CONFIG) include/config/auto.conf.cmd: ;

# If .config is newer than include/config/auto.conf, someone tinkered
# with it and forgot to run make oldconfig.
# if auto.conf.cmd is missing then we are probably in a cleaned tree so
# we execute the config step to be sure to catch updated Kconfig files
include/config/%.conf: $(KCONFIG_CONFIG) include/config/auto.conf.cmd
	$(Q)$(MAKE) -f $(srctree)/Makefile silentoldconfig
else
# external modules needs include/generated/autoconf.h and include/config/auto.conf
# but do not care if they are up-to-date. Use auto.conf to trigger the test
PHONY += include/config/auto.conf

include/config/auto.conf:
	$(Q)test -e include/generated/autoconf.h -a -e $@ || (		\
	echo >&2;							\
	echo >&2 "  ERROR: Kernel configuration is invalid.";		\
	echo >&2 "         include/generated/autoconf.h or $@ are missing.";\
	echo >&2 "         Run 'make oldconfig && make prepare' on kernel src to fix it.";	\
	echo >&2 ;							\
	/bin/false)

endif # KBUILD_EXTMOD

else
# Dummy target needed, because used as prerequisite
include/config/auto.conf: ;
endif # $(dot-config)

# For the kernel to actually contain only the needed exported symbols,
# we have to build modules as well to determine what those symbols are.
# (this can be evaluated only once include/config/auto.conf has been included)
ifdef CONFIG_TRIM_UNUSED_KSYMS
  KBUILD_MODULES := 1
endif

# The all: target is the default when no target is given on the
# command line.
# This allow a user to issue only 'make' to build a kernel including modules
# Defaults to vmlinux, but the arch makefile usually adds further targets
all: vmlinux

KBUILD_CFLAGS	+= $(call cc-option,-fno-PIE)
KBUILD_AFLAGS	+= $(call cc-option,-fno-PIE)
CFLAGS_GCOV	:= -fprofile-arcs -ftest-coverage -fno-tree-loop-im $(call cc-disable-warning,maybe-uninitialized,)
CFLAGS_KCOV	:= $(call cc-option,-fsanitize-coverage=trace-pc,)
export CFLAGS_GCOV CFLAGS_KCOV

# The arch Makefile can set ARCH_{CPP,A,C}FLAGS to override the default
# values of the respective KBUILD_* variables
ARCH_CPPFLAGS :=
ARCH_AFLAGS :=
ARCH_CFLAGS :=
include arch/$(SRCARCH)/Makefile

KBUILD_CFLAGS	+= $(call cc-option,-fno-delete-null-pointer-checks,)
KBUILD_CFLAGS	+= $(call cc-disable-warning,frame-address,)
KBUILD_CFLAGS	+= $(call cc-disable-warning, format-truncation)
KBUILD_CFLAGS	+= $(call cc-disable-warning, format-overflow)
KBUILD_CFLAGS	+= $(call cc-disable-warning, int-in-bool-context)
KBUILD_CFLAGS	+= $(call cc-disable-warning, address-of-packed-member)
KBUILD_CFLAGS	+= $(call cc-disable-warning, attribute-alias)

ifdef CONFIG_CC_OPTIMIZE_FOR_SIZE
KBUILD_CFLAGS	+= -Os $(call cc-disable-warning,maybe-uninitialized,)
else
ifdef CONFIG_PROFILE_ALL_BRANCHES
KBUILD_CFLAGS	+= -O2 $(call cc-disable-warning,maybe-uninitialized,)
else
KBUILD_CFLAGS   += -O2
endif
endif

KBUILD_CFLAGS += $(call cc-ifversion, -lt, 0409, \
			$(call cc-disable-warning,maybe-uninitialized,))

# Tell gcc to never replace conditional load with a non-conditional one
KBUILD_CFLAGS	+= $(call cc-option,--param=allow-store-data-races=0)

# check for 'asm goto'
ifeq ($(shell $(CONFIG_SHELL) $(srctree)/scripts/gcc-goto.sh $(CC) $(KBUILD_CFLAGS)), y)
	KBUILD_CFLAGS += -DCC_HAVE_ASM_GOTO
	KBUILD_AFLAGS += -DCC_HAVE_ASM_GOTO
endif

include scripts/Makefile.gcc-plugins

ifdef CONFIG_READABLE_ASM
# Disable optimizations that make assembler listings hard to read.
# reorder blocks reorders the control in the function
# ipa clone creates specialized cloned functions
# partial inlining inlines only parts of functions
KBUILD_CFLAGS += $(call cc-option,-fno-reorder-blocks,) \
                 $(call cc-option,-fno-ipa-cp-clone,) \
                 $(call cc-option,-fno-partial-inlining)
endif

ifneq ($(CONFIG_FRAME_WARN),0)
KBUILD_CFLAGS += $(call cc-option,-Wframe-larger-than=${CONFIG_FRAME_WARN})
endif

# This selects the stack protector compiler flag. Testing it is delayed
# until after .config has been reprocessed, in the prepare-compiler-check
# target.
ifdef CONFIG_CC_STACKPROTECTOR_REGULAR
  stackp-flag := -fstack-protector
  stackp-name := REGULAR
else
ifdef CONFIG_CC_STACKPROTECTOR_STRONG
  stackp-flag := -fstack-protector-strong
  stackp-name := STRONG
else
  # Force off for distro compilers that enable stack protector by default.
  stackp-flag := $(call cc-option, -fno-stack-protector)
endif
endif
# Find arch-specific stack protector compiler sanity-checking script.
ifdef CONFIG_CC_STACKPROTECTOR
  stackp-path := $(srctree)/scripts/gcc-$(SRCARCH)_$(BITS)-has-stack-protector.sh
  stackp-check := $(wildcard $(stackp-path))
endif
KBUILD_CFLAGS += $(stackp-flag)

ifeq ($(cc-name),clang)
KBUILD_CPPFLAGS += $(call cc-option,-Qunused-arguments,)
KBUILD_CFLAGS += $(call cc-disable-warning, format-invalid-specifier)
KBUILD_CFLAGS += $(call cc-disable-warning, gnu)
# Quiet clang warning: comparison of unsigned expression < 0 is always false
KBUILD_CFLAGS += $(call cc-disable-warning, tautological-compare)
# CLANG uses a _MergedGlobals as optimization, but this breaks modpost, as the
# source of a reference will be _MergedGlobals and not on of the whitelisted names.
# See modpost pattern 2
KBUILD_CFLAGS += $(call cc-option, -mno-global-merge,)
KBUILD_CFLAGS += $(call cc-option, -fcatch-undefined-behavior)
else

# These warnings generated too much noise in a regular build.
# Use make W=1 to enable them (see scripts/Makefile.extrawarn)
KBUILD_CFLAGS += $(call cc-disable-warning, unused-but-set-variable)
endif

KBUILD_CFLAGS += $(call cc-disable-warning, unused-const-variable)
ifdef CONFIG_FRAME_POINTER
KBUILD_CFLAGS	+= -fno-omit-frame-pointer -fno-optimize-sibling-calls
else
# Some targets (ARM with Thumb2, for example), can't be built with frame
# pointers.  For those, we don't have FUNCTION_TRACER automatically
# select FRAME_POINTER.  However, FUNCTION_TRACER adds -pg, and this is
# incompatible with -fomit-frame-pointer with current GCC, so we don't use
# -fomit-frame-pointer with FUNCTION_TRACER.
ifndef CONFIG_FUNCTION_TRACER
KBUILD_CFLAGS	+= -fomit-frame-pointer
endif
endif

KBUILD_CFLAGS   += $(call cc-option, -fno-var-tracking-assignments)

ifdef CONFIG_DEBUG_INFO
ifdef CONFIG_DEBUG_INFO_SPLIT
KBUILD_CFLAGS   += $(call cc-option, -gsplit-dwarf, -g)
else
KBUILD_CFLAGS	+= -g
endif
KBUILD_AFLAGS	+= -Wa,-gdwarf-2
endif
ifdef CONFIG_DEBUG_INFO_DWARF4
KBUILD_CFLAGS	+= $(call cc-option, -gdwarf-4,)
endif

ifdef CONFIG_DEBUG_INFO_REDUCED
KBUILD_CFLAGS 	+= $(call cc-option, -femit-struct-debug-baseonly) \
		   $(call cc-option,-fno-var-tracking)
endif

ifdef CONFIG_FUNCTION_TRACER
ifndef CC_FLAGS_FTRACE
CC_FLAGS_FTRACE := -pg
endif
export CC_FLAGS_FTRACE
ifdef CONFIG_HAVE_FENTRY
CC_USING_FENTRY	:= $(call cc-option, -mfentry -DCC_USING_FENTRY)
endif
KBUILD_CFLAGS	+= $(CC_FLAGS_FTRACE) $(CC_USING_FENTRY)
KBUILD_AFLAGS	+= $(CC_USING_FENTRY)
ifdef CONFIG_DYNAMIC_FTRACE
	ifdef CONFIG_HAVE_C_RECORDMCOUNT
		BUILD_C_RECORDMCOUNT := y
		export BUILD_C_RECORDMCOUNT
	endif
endif
endif

# We trigger additional mismatches with less inlining
ifdef CONFIG_DEBUG_SECTION_MISMATCH
KBUILD_CFLAGS += $(call cc-option, -fno-inline-functions-called-once)
endif

ifdef CONFIG_LD_DEAD_CODE_DATA_ELIMINATION
KBUILD_CFLAGS	+= $(call cc-option,-ffunction-sections,)
KBUILD_CFLAGS	+= $(call cc-option,-fdata-sections,)
endif

# arch Makefile may override CC so keep this after arch Makefile is included
NOSTDINC_FLAGS += -nostdinc -isystem $(shell $(CC) -print-file-name=include)
CHECKFLAGS     += $(NOSTDINC_FLAGS)

# warn about C99 declaration after statement
KBUILD_CFLAGS += $(call cc-option,-Wdeclaration-after-statement,)

# disable pointer signed / unsigned warnings in gcc 4.0
KBUILD_CFLAGS += $(call cc-disable-warning, pointer-sign)

# disable stringop warnings in gcc 8+
KBUILD_CFLAGS += $(call cc-disable-warning, stringop-truncation)

# disable invalid "can't wrap" optimizations for signed / pointers
KBUILD_CFLAGS	+= $(call cc-option,-fno-strict-overflow)

# clang sets -fmerge-all-constants by default as optimization, but this
# is non-conforming behavior for C and in fact breaks the kernel, so we
# need to disable it here generally.
KBUILD_CFLAGS	+= $(call cc-option,-fno-merge-all-constants)

# for gcc -fno-merge-all-constants disables everything, but it is fine
# to have actual conforming behavior enabled.
KBUILD_CFLAGS	+= $(call cc-option,-fmerge-constants)

# Make sure -fstack-check isn't enabled (like gentoo apparently did)
KBUILD_CFLAGS  += $(call cc-option,-fno-stack-check,)

# conserve stack if available
KBUILD_CFLAGS   += $(call cc-option,-fconserve-stack)

# disallow errors like 'EXPORT_GPL(foo);' with missing header
KBUILD_CFLAGS   += $(call cc-option,-Werror=implicit-int)

# require functions to have arguments in prototypes, not empty 'int foo()'
KBUILD_CFLAGS   += $(call cc-option,-Werror=strict-prototypes)

# Prohibit date/time macros, which would make the build non-deterministic
KBUILD_CFLAGS   += $(call cc-option,-Werror=date-time)

# enforce correct pointer usage
KBUILD_CFLAGS   += $(call cc-option,-Werror=incompatible-pointer-types)

# Require designated initializers for all marked structures
KBUILD_CFLAGS   += $(call cc-option,-Werror=designated-init)

# change __FILE__ to the relative path from the srctree
KBUILD_CFLAGS	+= $(call cc-option,-fmacro-prefix-map=$(srctree)/=)

# ensure -fcf-protection is disabled when using retpoline as it is
# incompatible with -mindirect-branch=thunk-extern
ifdef CONFIG_RETPOLINE
KBUILD_CFLAGS += $(call cc-option,-fcf-protection=none)
endif

# use the deterministic mode of AR if available
KBUILD_ARFLAGS := $(call ar-option,D)

include scripts/Makefile.kasan
include scripts/Makefile.extrawarn
include scripts/Makefile.ubsan

# Add any arch overrides and user supplied CPPFLAGS, AFLAGS and CFLAGS as the
# last assignments
KBUILD_CPPFLAGS += $(ARCH_CPPFLAGS) $(KCPPFLAGS)
KBUILD_AFLAGS   += $(ARCH_AFLAGS)   $(KAFLAGS)
KBUILD_CFLAGS   += $(ARCH_CFLAGS)   $(KCFLAGS)

# Use --build-id when available.
LDFLAGS_BUILD_ID := $(patsubst -Wl$(comma)%,%,\
			      $(call cc-ldoption, -Wl$(comma)--build-id,))
KBUILD_LDFLAGS_MODULE += $(LDFLAGS_BUILD_ID)
LDFLAGS_vmlinux += $(LDFLAGS_BUILD_ID)

ifdef CONFIG_LD_DEAD_CODE_DATA_ELIMINATION
LDFLAGS_vmlinux	+= $(call ld-option, --gc-sections,)
endif

ifeq ($(CONFIG_STRIP_ASM_SYMS),y)
LDFLAGS_vmlinux	+= $(call ld-option, -X,)
endif

# Default kernel image to build when no specific target is given.
# KBUILD_IMAGE may be overruled on the command line or
# set in the environment
# Also any assignments in arch/$(ARCH)/Makefile take precedence over
# this default value
export KBUILD_IMAGE ?= vmlinux

#
# INSTALL_PATH specifies where to place the updated kernel and system map
# images. Default is /boot, but you can set it to other values
export	INSTALL_PATH ?= /boot

#
# INSTALL_DTBS_PATH specifies a prefix for relocations required by build roots.
# Like INSTALL_MOD_PATH, it isn't defined in the Makefile, but can be passed as
# an argument if needed. Otherwise it defaults to the kernel install path
#
export INSTALL_DTBS_PATH ?= $(INSTALL_PATH)/dtbs/$(KERNELRELEASE)

#
# INSTALL_MOD_PATH specifies a prefix to MODLIB for module directory
# relocations required by build roots.  This is not defined in the
# makefile but the argument can be passed to make if needed.
#

MODLIB	= $(INSTALL_MOD_PATH)/lib/modules/$(KERNELRELEASE)
export MODLIB

#
# INSTALL_MOD_STRIP, if defined, will cause modules to be
# stripped after they are installed.  If INSTALL_MOD_STRIP is '1', then
# the default option --strip-debug will be used.  Otherwise,
# INSTALL_MOD_STRIP value will be used as the options to the strip command.

ifdef INSTALL_MOD_STRIP
ifeq ($(INSTALL_MOD_STRIP),1)
mod_strip_cmd = $(STRIP) --strip-debug
else
mod_strip_cmd = $(STRIP) $(INSTALL_MOD_STRIP)
endif # INSTALL_MOD_STRIP=1
else
mod_strip_cmd = true
endif # INSTALL_MOD_STRIP
export mod_strip_cmd

# CONFIG_MODULE_COMPRESS, if defined, will cause module to be compressed
# after they are installed in agreement with CONFIG_MODULE_COMPRESS_GZIP
# or CONFIG_MODULE_COMPRESS_XZ.

mod_compress_cmd = true
ifdef CONFIG_MODULE_COMPRESS
  ifdef CONFIG_MODULE_COMPRESS_GZIP
    mod_compress_cmd = gzip -n -f
  endif # CONFIG_MODULE_COMPRESS_GZIP
  ifdef CONFIG_MODULE_COMPRESS_XZ
    mod_compress_cmd = xz -f
  endif # CONFIG_MODULE_COMPRESS_XZ
endif # CONFIG_MODULE_COMPRESS
export mod_compress_cmd

# Select initial ramdisk compression format, default is gzip(1).
# This shall be used by the dracut(8) tool while creating an initramfs image.
#
INITRD_COMPRESS-y                  := gzip
INITRD_COMPRESS-$(CONFIG_RD_BZIP2) := bzip2
INITRD_COMPRESS-$(CONFIG_RD_LZMA)  := lzma
INITRD_COMPRESS-$(CONFIG_RD_XZ)    := xz
INITRD_COMPRESS-$(CONFIG_RD_LZO)   := lzo
INITRD_COMPRESS-$(CONFIG_RD_LZ4)   := lz4
# do not export INITRD_COMPRESS, since we didn't actually
# choose a sane default compression above.
# export INITRD_COMPRESS := $(INITRD_COMPRESS-y)

ifdef CONFIG_MODULE_SIG_ALL
$(eval $(call config_filename,MODULE_SIG_KEY))

mod_sign_cmd = scripts/sign-file $(CONFIG_MODULE_SIG_HASH) $(MODULE_SIG_KEY_SRCPREFIX)$(CONFIG_MODULE_SIG_KEY) certs/signing_key.x509
else
mod_sign_cmd = true
endif
export mod_sign_cmd

HOST_LIBELF_LIBS = $(shell pkg-config libelf --libs 2>/dev/null || echo -lelf)

ifdef CONFIG_STACK_VALIDATION
  has_libelf := $(call try-run,\
		echo "int main() {}" | $(HOSTCC) -xc -o /dev/null $(HOST_LIBELF_LIBS) -,1,0)
  ifeq ($(has_libelf),1)
    objtool_target := tools/objtool FORCE
  else
    SKIP_STACK_VALIDATION := 1
    export SKIP_STACK_VALIDATION
  endif
endif

PHONY += prepare0

ifeq ($(KBUILD_EXTMOD),)
core-y		+= kernel/ certs/ mm/ fs/ ipc/ security/ crypto/ block/

vmlinux-dirs	:= $(patsubst %/,%,$(filter %/, $(init-y) $(init-m) \
		     $(core-y) $(core-m) $(drivers-y) $(drivers-m) \
		     $(net-y) $(net-m) $(libs-y) $(libs-m) $(virt-y)))

vmlinux-alldirs	:= $(sort $(vmlinux-dirs) $(patsubst %/,%,$(filter %/, \
		     $(init-) $(core-) $(drivers-) $(net-) $(libs-) $(virt-))))

init-y		:= $(patsubst %/, %/built-in.o, $(init-y))
core-y		:= $(patsubst %/, %/built-in.o, $(core-y))
drivers-y	:= $(patsubst %/, %/built-in.o, $(drivers-y))
net-y		:= $(patsubst %/, %/built-in.o, $(net-y))
libs-y1		:= $(patsubst %/, %/lib.a, $(libs-y))
libs-y2		:= $(filter-out %.a, $(patsubst %/, %/built-in.o, $(libs-y)))
virt-y		:= $(patsubst %/, %/built-in.o, $(virt-y))

# Externally visible symbols (used by link-vmlinux.sh)
export KBUILD_VMLINUX_INIT := $(head-y) $(init-y)
export KBUILD_VMLINUX_MAIN := $(core-y) $(libs-y2) $(drivers-y) $(net-y) $(virt-y)
export KBUILD_VMLINUX_LIBS := $(libs-y1)
export KBUILD_LDS          := arch/$(SRCARCH)/kernel/vmlinux.lds
export LDFLAGS_vmlinux
# used by scripts/package/Makefile
export KBUILD_ALLDIRS := $(sort $(filter-out arch/%,$(vmlinux-alldirs)) arch Documentation include samples scripts tools)

vmlinux-deps := $(KBUILD_LDS) $(KBUILD_VMLINUX_INIT) $(KBUILD_VMLINUX_MAIN) $(KBUILD_VMLINUX_LIBS)

# Include targets which we want to execute sequentially if the rest of the
# kernel build went well. If CONFIG_TRIM_UNUSED_KSYMS is set, this might be
# evaluated more than once.
PHONY += vmlinux_prereq
vmlinux_prereq: $(vmlinux-deps) FORCE
ifdef CONFIG_HEADERS_CHECK
	$(Q)$(MAKE) -f $(srctree)/Makefile headers_check
endif
ifdef CONFIG_GDB_SCRIPTS
	$(Q)ln -fsn $(abspath $(srctree)/scripts/gdb/vmlinux-gdb.py)
endif
ifdef CONFIG_TRIM_UNUSED_KSYMS
	$(Q)$(CONFIG_SHELL) $(srctree)/scripts/adjust_autoksyms.sh \
	  "$(MAKE) -f $(srctree)/Makefile vmlinux"
endif

# standalone target for easier testing
include/generated/autoksyms.h: FORCE
	$(Q)$(CONFIG_SHELL) $(srctree)/scripts/adjust_autoksyms.sh true

ARCH_POSTLINK := $(wildcard $(srctree)/arch/$(SRCARCH)/Makefile.postlink)

# Final link of vmlinux with optional arch pass after final link
cmd_link-vmlinux =                                                 \
	$(CONFIG_SHELL) $< $(LD) $(LDFLAGS) $(LDFLAGS_vmlinux) ;    \
	$(if $(ARCH_POSTLINK), $(MAKE) -f $(ARCH_POSTLINK) $@, true)

vmlinux: scripts/link-vmlinux.sh vmlinux_prereq $(vmlinux-deps) FORCE
	+$(call if_changed,link-vmlinux)

# Build samples along the rest of the kernel
ifdef CONFIG_SAMPLES
vmlinux-dirs += samples
endif

# The actual objects are generated when descending,
# make sure no implicit rule kicks in
$(sort $(vmlinux-deps)): $(vmlinux-dirs) ;

# Handle descending into subdirectories listed in $(vmlinux-dirs)
# Preset locale variables to speed up the build process. Limit locale
# tweaks to this spot to avoid wrong language settings when running
# make menuconfig etc.
# Error messages still appears in the original language

PHONY += $(vmlinux-dirs)
$(vmlinux-dirs): prepare scripts
	$(Q)$(MAKE) $(build)=$@

define filechk_kernel.release
	echo "$(KERNELVERSION)$$($(CONFIG_SHELL) $(srctree)/scripts/setlocalversion $(srctree))"
endef

# Store (new) KERNELRELEASE string in include/config/kernel.release
include/config/kernel.release: include/config/auto.conf FORCE
	$(call filechk,kernel.release)


# Things we need to do before we recursively start building the kernel
# or the modules are listed in "prepare".
# A multi level approach is used. prepareN is processed before prepareN-1.
# archprepare is used in arch Makefiles and when processed asm symlink,
# version.h and scripts_basic is processed / created.

PHONY += prepare archprepare prepare1 prepare2 prepare3

# prepare3 is used to check if we are building in a separate output directory,
# and if so do:
# 1) Check that make has not been executed in the kernel src $(srctree)
prepare3: include/config/kernel.release
ifneq ($(KBUILD_SRC),)
	@$(kecho) '  Using $(srctree) as source for kernel'
	$(Q)if [ -f $(srctree)/.config -o -d $(srctree)/include/config ]; then \
		echo >&2 "  $(srctree) is not clean, please run 'make mrproper'"; \
		echo >&2 "  in the '$(srctree)' directory.";\
		/bin/false; \
	fi;
endif

# prepare2 creates a makefile if using a separate output directory.
# From this point forward, .config has been reprocessed, so any rules
# that need to depend on updated CONFIG_* values can be checked here.
prepare2: prepare3 prepare-compiler-check outputmakefile asm-generic

prepare1: prepare2 $(version_h) include/generated/utsrelease.h \
                   include/config/auto.conf
	$(cmd_crmodverdir)

archprepare: archheaders archscripts prepare1 scripts_basic

prepare0: archprepare gcc-plugins
	$(Q)$(MAKE) $(build)=.

# All the preparing..
prepare: prepare0 prepare-objtool

# Support for using generic headers in asm-generic
PHONY += asm-generic uapi-asm-generic
asm-generic: uapi-asm-generic
	$(Q)$(MAKE) -f $(srctree)/scripts/Makefile.asm-generic \
	            src=asm obj=arch/$(SRCARCH)/include/generated/asm
uapi-asm-generic:
	$(Q)$(MAKE) -f $(srctree)/scripts/Makefile.asm-generic \
	            src=uapi/asm obj=arch/$(SRCARCH)/include/generated/uapi/asm

PHONY += prepare-objtool
prepare-objtool: $(objtool_target)
ifeq ($(SKIP_STACK_VALIDATION),1)
ifdef CONFIG_UNWINDER_ORC
	@echo "error: Cannot generate ORC metadata for CONFIG_UNWINDER_ORC=y, please install libelf-dev, libelf-devel or elfutils-libelf-devel" >&2
	@false
else
	@echo "warning: Cannot use CONFIG_STACK_VALIDATION=y, please install libelf-dev, libelf-devel or elfutils-libelf-devel" >&2
endif
endif

# Check for CONFIG flags that require compiler support. Abort the build
# after .config has been processed, but before the kernel build starts.
#
# For security-sensitive CONFIG options, we don't want to fallback and/or
# silently change which compiler flags will be used, since that leads to
# producing kernels with different security feature characteristics
# depending on the compiler used. (For example, "But I selected
# CC_STACKPROTECTOR_STRONG! Why did it build with _REGULAR?!")
PHONY += prepare-compiler-check
prepare-compiler-check: FORCE
# Make sure compiler supports requested stack protector flag.
ifdef stackp-name
  ifeq ($(call cc-option, $(stackp-flag)),)
	@echo Cannot use CONFIG_CC_STACKPROTECTOR_$(stackp-name): \
		  $(stackp-flag) not supported by compiler >&2 && exit 1
  endif
endif
# Make sure compiler does not have buggy stack-protector support.
ifdef stackp-check
  ifneq ($(shell $(CONFIG_SHELL) $(stackp-check) $(CC) $(KBUILD_CPPFLAGS) $(biarch)),y)
	@echo Cannot use CONFIG_CC_STACKPROTECTOR_$(stackp-name): \
                  $(stackp-flag) available but compiler is broken >&2 && exit 1
  endif
endif
	@:

# Generate some files
# ---------------------------------------------------------------------------

# KERNELRELEASE can change from a few different places, meaning version.h
# needs to be updated, so this check is forced on all builds

uts_len := 64
define filechk_utsrelease.h
	if [ `echo -n "$(KERNELRELEASE)" | wc -c ` -gt $(uts_len) ]; then \
	  echo '"$(KERNELRELEASE)" exceeds $(uts_len) characters' >&2;    \
	  exit 1;                                                         \
	fi;                                                               \
	(echo \#define UTS_RELEASE \"$(KERNELRELEASE)\";)
endef

define filechk_version.h
	(echo \#define LINUX_VERSION_CODE $(shell                         \
	expr $(VERSION) \* 65536 + 0$(PATCHLEVEL) \* 256 + 0$(SUBLEVEL)); \
	echo '#define KERNEL_VERSION(a,b,c) (((a) << 16) + ((b) << 8) + (c))';)
endef

$(version_h): $(srctree)/Makefile FORCE
	$(call filechk,version.h)
	$(Q)rm -f $(old_version_h)

include/generated/utsrelease.h: include/config/kernel.release FORCE
	$(call filechk,utsrelease.h)

PHONY += headerdep
headerdep:
	$(Q)find $(srctree)/include/ -name '*.h' | xargs --max-args 1 \
	$(srctree)/scripts/headerdep.pl -I$(srctree)/include

# ---------------------------------------------------------------------------
# Kernel headers

#Default location for installed headers
export INSTALL_HDR_PATH = $(objtree)/usr

# If we do an all arch process set dst to include/arch-$(hdr-arch)
hdr-dst = $(if $(KBUILD_HEADERS), dst=include/arch-$(hdr-arch), dst=include)

PHONY += archheaders
archheaders:

PHONY += archscripts
archscripts:

PHONY += __headers
__headers: $(version_h) scripts_basic uapi-asm-generic archheaders archscripts
	$(Q)$(MAKE) $(build)=scripts build_unifdef

PHONY += headers_install_all
headers_install_all:
	$(Q)$(CONFIG_SHELL) $(srctree)/scripts/headers.sh install

PHONY += headers_install
headers_install: __headers
	$(if $(wildcard $(srctree)/arch/$(hdr-arch)/include/uapi/asm/Kbuild),, \
	  $(error Headers not exportable for the $(SRCARCH) architecture))
	$(Q)$(MAKE) $(hdr-inst)=include/uapi dst=include
	$(Q)$(MAKE) $(hdr-inst)=arch/$(hdr-arch)/include/uapi $(hdr-dst)

PHONY += headers_check_all
headers_check_all: headers_install_all
	$(Q)$(CONFIG_SHELL) $(srctree)/scripts/headers.sh check

PHONY += headers_check
headers_check: headers_install
	$(Q)$(MAKE) $(hdr-inst)=include/uapi dst=include HDRCHECK=1
	$(Q)$(MAKE) $(hdr-inst)=arch/$(hdr-arch)/include/uapi $(hdr-dst) HDRCHECK=1

# ---------------------------------------------------------------------------
# Kernel selftest

PHONY += kselftest
kselftest:
	$(Q)$(MAKE) -C $(srctree)/tools/testing/selftests run_tests

PHONY += kselftest-clean
kselftest-clean:
	$(Q)$(MAKE) -C $(srctree)/tools/testing/selftests clean

PHONY += kselftest-merge
kselftest-merge:
	$(if $(wildcard $(objtree)/.config),, $(error No .config exists, config your kernel first!))
	$(Q)$(CONFIG_SHELL) $(srctree)/scripts/kconfig/merge_config.sh \
		-m $(objtree)/.config \
		$(srctree)/tools/testing/selftests/*/config
	+$(Q)$(MAKE) -f $(srctree)/Makefile olddefconfig

# ---------------------------------------------------------------------------
# Modules

ifdef CONFIG_MODULES

# By default, build modules as well

all: modules

# Build modules
#
# A module can be listed more than once in obj-m resulting in
# duplicate lines in modules.order files.  Those are removed
# using awk while concatenating to the final file.

PHONY += modules
modules: $(vmlinux-dirs) $(if $(KBUILD_BUILTIN),vmlinux) modules.builtin
	$(Q)$(AWK) '!x[$$0]++' $(vmlinux-dirs:%=$(objtree)/%/modules.order) > $(objtree)/modules.order
	@$(kecho) '  Building modules, stage 2.';
	$(Q)$(MAKE) -f $(srctree)/scripts/Makefile.modpost

modules.builtin: $(vmlinux-dirs:%=%/modules.builtin)
	$(Q)$(AWK) '!x[$$0]++' $^ > $(objtree)/modules.builtin

%/modules.builtin: include/config/auto.conf
	$(Q)$(MAKE) $(modbuiltin)=$*


# Target to prepare building external modules
PHONY += modules_prepare
modules_prepare: prepare scripts

# Target to install modules
PHONY += modules_install
modules_install: _modinst_ _modinst_post

PHONY += _modinst_
_modinst_:
	@rm -rf $(MODLIB)/kernel
	@rm -f $(MODLIB)/source
	@mkdir -p $(MODLIB)/kernel
	@ln -s $(abspath $(srctree)) $(MODLIB)/source
	@if [ ! $(objtree) -ef  $(MODLIB)/build ]; then \
		rm -f $(MODLIB)/build ; \
		ln -s $(CURDIR) $(MODLIB)/build ; \
	fi
	@cp -f $(objtree)/modules.order $(MODLIB)/
	@cp -f $(objtree)/modules.builtin $(MODLIB)/
	$(Q)$(MAKE) -f $(srctree)/scripts/Makefile.modinst

# This depmod is only for convenience to give the initial
# boot a modules.dep even before / is mounted read-write.  However the
# boot script depmod is the master version.
PHONY += _modinst_post
_modinst_post: _modinst_
	$(call cmd,depmod)

ifeq ($(CONFIG_MODULE_SIG), y)
PHONY += modules_sign
modules_sign:
	$(Q)$(MAKE) -f $(srctree)/scripts/Makefile.modsign
endif

else # CONFIG_MODULES

# Modules not configured
# ---------------------------------------------------------------------------

PHONY += modules modules_install
modules modules_install:
	@echo >&2
	@echo >&2 "The present kernel configuration has modules disabled."
	@echo >&2 "Type 'make config' and enable loadable module support."
	@echo >&2 "Then build a kernel with module support enabled."
	@echo >&2
	@exit 1

endif # CONFIG_MODULES

###
# Cleaning is done on three levels.
# make clean     Delete most generated files
#                Leave enough to build external modules
# make mrproper  Delete the current configuration, and all generated files
# make distclean Remove editor backup files, patch leftover files and the like

# Directories & files removed with 'make clean'
CLEAN_DIRS  += $(MODVERDIR)

# Directories & files removed with 'make mrproper'
MRPROPER_DIRS  += include/config usr/include include/generated          \
		  arch/*/include/generated .tmp_objdiff
MRPROPER_FILES += .config .config.old .version .old_version \
		  Module.symvers tags TAGS cscope* GPATH GTAGS GRTAGS GSYMS \
		  signing_key.pem signing_key.priv signing_key.x509	\
		  x509.genkey extra_certificates signing_key.x509.keyid	\
		  signing_key.x509.signer vmlinux-gdb.py

# clean - Delete most, but leave enough to build external modules
#
clean: rm-dirs  := $(CLEAN_DIRS)
clean: rm-files := $(CLEAN_FILES)
clean-dirs      := $(addprefix _clean_, . $(vmlinux-alldirs) Documentation samples)

PHONY += $(clean-dirs) clean archclean vmlinuxclean
$(clean-dirs):
	$(Q)$(MAKE) $(clean)=$(patsubst _clean_%,%,$@)

vmlinuxclean:
	$(Q)$(CONFIG_SHELL) $(srctree)/scripts/link-vmlinux.sh clean
	$(Q)$(if $(ARCH_POSTLINK), $(MAKE) -f $(ARCH_POSTLINK) clean)

clean: archclean vmlinuxclean

# mrproper - Delete all generated files, including .config
#
mrproper: rm-dirs  := $(wildcard $(MRPROPER_DIRS))
mrproper: rm-files := $(wildcard $(MRPROPER_FILES))
mrproper-dirs      := $(addprefix _mrproper_,scripts)

PHONY += $(mrproper-dirs) mrproper archmrproper
$(mrproper-dirs):
	$(Q)$(MAKE) $(clean)=$(patsubst _mrproper_%,%,$@)

mrproper: clean archmrproper $(mrproper-dirs)
	$(call cmd,rmdirs)
	$(call cmd,rmfiles)

# distclean
#
PHONY += distclean

distclean: mrproper
	@find $(srctree) $(RCS_FIND_IGNORE) \
		\( -name '*.orig' -o -name '*.rej' -o -name '*~' \
		-o -name '*.bak' -o -name '#*#' -o -name '*%' \
		-o -name 'core' \) \
		-type f -print | xargs rm -f


# Packaging of the kernel to various formats
# ---------------------------------------------------------------------------
# rpm target kept for backward compatibility
package-dir	:= scripts/package

%src-pkg: FORCE
	$(Q)$(MAKE) $(build)=$(package-dir) $@
%pkg: include/config/kernel.release FORCE
	$(Q)$(MAKE) $(build)=$(package-dir) $@
rpm: include/config/kernel.release FORCE
	$(Q)$(MAKE) $(build)=$(package-dir) $@


# Brief documentation of the typical targets used
# ---------------------------------------------------------------------------

boards := $(wildcard $(srctree)/arch/$(SRCARCH)/configs/*_defconfig)
boards := $(sort $(notdir $(boards)))
board-dirs := $(dir $(wildcard $(srctree)/arch/$(SRCARCH)/configs/*/*_defconfig))
board-dirs := $(sort $(notdir $(board-dirs:/=)))

PHONY += help
help:
	@echo  'Cleaning targets:'
	@echo  '  clean		  - Remove most generated files but keep the config and'
	@echo  '                    enough build support to build external modules'
	@echo  '  mrproper	  - Remove all generated files + config + various backup files'
	@echo  '  distclean	  - mrproper + remove editor backup and patch files'
	@echo  ''
	@echo  'Configuration targets:'
	@$(MAKE) -f $(srctree)/scripts/kconfig/Makefile help
	@echo  ''
	@echo  'Other generic targets:'
	@echo  '  all		  - Build all targets marked with [*]'
	@echo  '* vmlinux	  - Build the bare kernel'
	@echo  '* modules	  - Build all modules'
	@echo  '  modules_install - Install all modules to INSTALL_MOD_PATH (default: /)'
	@echo  '  dir/            - Build all files in dir and below'
	@echo  '  dir/file.[ois]  - Build specified target only'
	@echo  '  dir/file.ll     - Build the LLVM assembly file'
	@echo  '                    (requires compiler support for LLVM assembly generation)'
	@echo  '  dir/file.lst    - Build specified mixed source/assembly target only'
	@echo  '                    (requires a recent binutils and recent build (System.map))'
	@echo  '  dir/file.ko     - Build module including final link'
	@echo  '  modules_prepare - Set up for building external modules'
	@echo  '  tags/TAGS	  - Generate tags file for editors'
	@echo  '  cscope	  - Generate cscope index'
	@echo  '  gtags           - Generate GNU GLOBAL index'
	@echo  '  kernelrelease	  - Output the release version string (use with make -s)'
	@echo  '  kernelversion	  - Output the version stored in Makefile (use with make -s)'
	@echo  '  image_name	  - Output the image name (use with make -s)'
	@echo  '  headers_install - Install sanitised kernel headers to INSTALL_HDR_PATH'; \
	 echo  '                    (default: $(INSTALL_HDR_PATH))'; \
	 echo  ''
	@echo  'Static analysers:'
	@echo  '  checkstack      - Generate a list of stack hogs'
	@echo  '  namespacecheck  - Name space analysis on compiled kernel'
	@echo  '  versioncheck    - Sanity check on version.h usage'
	@echo  '  includecheck    - Check for duplicate included header files'
	@echo  '  export_report   - List the usages of all exported symbols'
	@echo  '  headers_check   - Sanity check on exported headers'
	@echo  '  headerdep       - Detect inclusion cycles in headers'
	@$(MAKE) -f $(srctree)/scripts/Makefile.help checker-help
	@echo  ''
	@echo  'Kernel selftest:'
	@echo  '  kselftest       - Build and run kernel selftest (run as root)'
	@echo  '                    Build, install, and boot kernel before'
	@echo  '                    running kselftest on it'
	@echo  '  kselftest-clean - Remove all generated kselftest files'
	@echo  '  kselftest-merge - Merge all the config dependencies of kselftest to existing'
	@echo  '                    .config.'
	@echo  ''
	@echo 'Userspace tools targets:'
	@echo '  use "make tools/help"'
	@echo '  or  "cd tools; make help"'
	@echo  ''
	@echo  'Kernel packaging:'
	@$(MAKE) $(build)=$(package-dir) help
	@echo  ''
	@echo  'Documentation targets:'
	@$(MAKE) -f $(srctree)/Documentation/Makefile dochelp
	@echo  ''
	@echo  'Architecture specific targets ($(SRCARCH)):'
	@$(if $(archhelp),$(archhelp),\
		echo '  No architecture specific help defined for $(SRCARCH)')
	@echo  ''
	@$(if $(boards), \
		$(foreach b, $(boards), \
		printf "  %-24s - Build for %s\\n" $(b) $(subst _defconfig,,$(b));) \
		echo '')
	@$(if $(board-dirs), \
		$(foreach b, $(board-dirs), \
		printf "  %-16s - Show %s-specific targets\\n" help-$(b) $(b);) \
		printf "  %-16s - Show all of the above\\n" help-boards; \
		echo '')

	@echo  '  make V=0|1 [targets] 0 => quiet build (default), 1 => verbose build'
	@echo  '  make V=2   [targets] 2 => give reason for rebuild of target'
	@echo  '  make O=dir [targets] Locate all output files in "dir", including .config'
	@echo  '  make C=1   [targets] Check re-compiled c source with $$CHECK (sparse by default)'
	@echo  '  make C=2   [targets] Force check of all c source with $$CHECK'
	@echo  '  make RECORDMCOUNT_WARN=1 [targets] Warn about ignored mcount sections'
	@echo  '  make W=n   [targets] Enable extra gcc checks, n=1,2,3 where'
	@echo  '		1: warnings which may be relevant and do not occur too often'
	@echo  '		2: warnings which occur quite often but may still be relevant'
	@echo  '		3: more obscure warnings, can most likely be ignored'
	@echo  '		Multiple levels can be combined with W=12 or W=123'
	@echo  ''
	@echo  'Execute "make" or "make all" to build all targets marked with [*] '
	@echo  'For further info see the ./README file'


help-board-dirs := $(addprefix help-,$(board-dirs))

help-boards: $(help-board-dirs)

boards-per-dir = $(sort $(notdir $(wildcard $(srctree)/arch/$(SRCARCH)/configs/$*/*_defconfig)))

$(help-board-dirs): help-%:
	@echo  'Architecture specific targets ($(SRCARCH) $*):'
	@$(if $(boards-per-dir), \
		$(foreach b, $(boards-per-dir), \
		printf "  %-24s - Build for %s\\n" $*/$(b) $(subst _defconfig,,$(b));) \
		echo '')


# Documentation targets
# ---------------------------------------------------------------------------
DOC_TARGETS := xmldocs latexdocs pdfdocs htmldocs epubdocs cleandocs linkcheckdocs
PHONY += $(DOC_TARGETS)
$(DOC_TARGETS): scripts_basic FORCE
	$(Q)$(MAKE) $(build)=Documentation $@

else # KBUILD_EXTMOD

###
# External module support.
# When building external modules the kernel used as basis is considered
# read-only, and no consistency checks are made and the make
# system is not used on the basis kernel. If updates are required
# in the basis kernel ordinary make commands (without M=...) must
# be used.
#
# The following are the only valid targets when building external
# modules.
# make M=dir clean     Delete all automatically generated files
# make M=dir modules   Make all modules in specified dir
# make M=dir	       Same as 'make M=dir modules'
# make M=dir modules_install
#                      Install the modules built in the module directory
#                      Assumes install directory is already created

# We are always building modules
KBUILD_MODULES := 1

PHONY += $(objtree)/Module.symvers
$(objtree)/Module.symvers:
	@test -e $(objtree)/Module.symvers || ( \
	echo; \
	echo "  WARNING: Symbol version dump $(objtree)/Module.symvers"; \
	echo "           is missing; modules will have no dependencies and modversions."; \
	echo )

module-dirs := $(addprefix _module_,$(KBUILD_EXTMOD))
PHONY += $(module-dirs) modules
$(module-dirs): prepare $(objtree)/Module.symvers
	$(Q)$(MAKE) $(build)=$(patsubst _module_%,%,$@)

modules: $(module-dirs)
	@$(kecho) '  Building modules, stage 2.';
	$(Q)$(MAKE) -f $(srctree)/scripts/Makefile.modpost

PHONY += modules_install
modules_install: _emodinst_ _emodinst_post

install-dir := $(if $(INSTALL_MOD_DIR),$(INSTALL_MOD_DIR),extra)
PHONY += _emodinst_
_emodinst_:
	$(Q)mkdir -p $(MODLIB)/$(install-dir)
	$(Q)$(MAKE) -f $(srctree)/scripts/Makefile.modinst

PHONY += _emodinst_post
_emodinst_post: _emodinst_
	$(call cmd,depmod)

clean-dirs := $(addprefix _clean_,$(KBUILD_EXTMOD))

PHONY += $(clean-dirs) clean
$(clean-dirs):
	$(Q)$(MAKE) $(clean)=$(patsubst _clean_%,%,$@)

clean:	rm-dirs := $(MODVERDIR)
clean: rm-files := $(KBUILD_EXTMOD)/Module.symvers

PHONY += help
help:
	@echo  '  Building external modules.'
	@echo  '  Syntax: make -C path/to/kernel/src M=$$PWD target'
	@echo  ''
	@echo  '  modules         - default target, build the module(s)'
	@echo  '  modules_install - install the module'
	@echo  '  clean           - remove generated files in module directory only'
	@echo  ''

# Dummies...
PHONY += prepare scripts
prepare:
	$(cmd_crmodverdir)
scripts: ;
endif # KBUILD_EXTMOD

clean: $(clean-dirs)
	$(call cmd,rmdirs)
	$(call cmd,rmfiles)
	@find $(if $(KBUILD_EXTMOD), $(KBUILD_EXTMOD), .) $(RCS_FIND_IGNORE) \
		\( -name '*.[oas]' -o -name '*.ko' -o -name '.*.cmd' \
		-o -name '*.ko.*' \
		-o -name '*.dwo'  \
		-o -name '*.su'  \
		-o -name '.*.d' -o -name '.*.tmp' -o -name '*.mod.c' \
		-o -name '*.symtypes' -o -name 'modules.order' \
		-o -name modules.builtin -o -name '.tmp_*.o.*' \
		-o -name '*.c.[012]*.*' \
		-o -name '*.ll' \
		-o -name '*.gcno' \) -type f -print | xargs rm -f

# Generate tags for editors
# ---------------------------------------------------------------------------
quiet_cmd_tags = GEN     $@
      cmd_tags = $(CONFIG_SHELL) $(srctree)/scripts/tags.sh $@

tags TAGS cscope gtags: FORCE
	$(call cmd,tags)

# Scripts to check various things for consistency
# ---------------------------------------------------------------------------

PHONY += includecheck versioncheck coccicheck namespacecheck export_report

includecheck:
	find $(srctree)/* $(RCS_FIND_IGNORE) \
		-name '*.[hcS]' -type f -print | sort \
		| xargs $(PERL) -w $(srctree)/scripts/checkincludes.pl

versioncheck:
	find $(srctree)/* $(RCS_FIND_IGNORE) \
		-name '*.[hcS]' -type f -print | sort \
		| xargs $(PERL) -w $(srctree)/scripts/checkversion.pl

coccicheck:
	$(Q)$(CONFIG_SHELL) $(srctree)/scripts/$@

namespacecheck:
	$(PERL) $(srctree)/scripts/namespace.pl

export_report:
	$(PERL) $(srctree)/scripts/export_report.pl

endif #ifeq ($(config-targets),1)
endif #ifeq ($(mixed-targets),1)

PHONY += checkstack kernelrelease kernelversion image_name

# UML needs a little special treatment here.  It wants to use the host
# toolchain, so needs $(SUBARCH) passed to checkstack.pl.  Everyone
# else wants $(ARCH), including people doing cross-builds, which means
# that $(SUBARCH) doesn't work here.
ifeq ($(ARCH), um)
CHECKSTACK_ARCH := $(SUBARCH)
else
CHECKSTACK_ARCH := $(ARCH)
endif
checkstack:
	$(OBJDUMP) -d vmlinux $$(find . -name '*.ko') | \
	$(PERL) $(src)/scripts/checkstack.pl $(CHECKSTACK_ARCH)

kernelrelease:
	@echo "$(KERNELVERSION)$$($(CONFIG_SHELL) $(srctree)/scripts/setlocalversion $(srctree))"

kernelversion:
	@echo $(KERNELVERSION)

image_name:
	@echo $(KBUILD_IMAGE)

# Clear a bunch of variables before executing the submake
tools/: FORCE
	$(Q)mkdir -p $(objtree)/tools
	$(Q)$(MAKE) LDFLAGS= MAKEFLAGS="$(tools_silent) $(filter --j% -j,$(MAKEFLAGS))" O=$(abspath $(objtree)) subdir=tools -C $(src)/tools/

tools/%: FORCE
	$(Q)mkdir -p $(objtree)/tools
	$(Q)$(MAKE) LDFLAGS= MAKEFLAGS="$(tools_silent) $(filter --j% -j,$(MAKEFLAGS))" O=$(abspath $(objtree)) subdir=tools -C $(src)/tools/ $*

# Single targets
# ---------------------------------------------------------------------------
# Single targets are compatible with:
# - build with mixed source and output
# - build with separate output dir 'make O=...'
# - external modules
#
#  target-dir => where to store outputfile
#  build-dir  => directory in kernel source tree to use

ifeq ($(KBUILD_EXTMOD),)
        build-dir  = $(patsubst %/,%,$(dir $@))
        target-dir = $(dir $@)
else
        zap-slash=$(filter-out .,$(patsubst %/,%,$(dir $@)))
        build-dir  = $(KBUILD_EXTMOD)$(if $(zap-slash),/$(zap-slash))
        target-dir = $(if $(KBUILD_EXTMOD),$(dir $<),$(dir $@))
endif

%.s: %.c prepare scripts FORCE
	$(Q)$(MAKE) $(build)=$(build-dir) $(target-dir)$(notdir $@)
%.i: %.c prepare scripts FORCE
	$(Q)$(MAKE) $(build)=$(build-dir) $(target-dir)$(notdir $@)
%.o: %.c prepare scripts FORCE
	$(Q)$(MAKE) $(build)=$(build-dir) $(target-dir)$(notdir $@)
%.lst: %.c prepare scripts FORCE
	$(Q)$(MAKE) $(build)=$(build-dir) $(target-dir)$(notdir $@)
%.s: %.S prepare scripts FORCE
	$(Q)$(MAKE) $(build)=$(build-dir) $(target-dir)$(notdir $@)
%.o: %.S prepare scripts FORCE
	$(Q)$(MAKE) $(build)=$(build-dir) $(target-dir)$(notdir $@)
%.symtypes: %.c prepare scripts FORCE
	$(Q)$(MAKE) $(build)=$(build-dir) $(target-dir)$(notdir $@)
%.ll: %.c prepare scripts FORCE
	$(Q)$(MAKE) $(build)=$(build-dir) $(target-dir)$(notdir $@)

# Modules
/: prepare scripts FORCE
	$(Q)$(MAKE) KBUILD_MODULES=$(if $(CONFIG_MODULES),1) \
	$(build)=$(build-dir)
# Make sure the latest headers are built for Documentation
Documentation/ samples/: headers_install
%/: prepare scripts FORCE
	$(Q)$(MAKE) KBUILD_MODULES=$(if $(CONFIG_MODULES),1) \
	$(build)=$(build-dir)
%.ko: prepare scripts FORCE
	$(Q)$(MAKE) KBUILD_MODULES=$(if $(CONFIG_MODULES),1)   \
	$(build)=$(build-dir) $(@:.ko=.o)
	$(Q)$(MAKE) -f $(srctree)/scripts/Makefile.modpost

# FIXME Should go into a make.lib or something
# ===========================================================================

quiet_cmd_rmdirs = $(if $(wildcard $(rm-dirs)),CLEAN   $(wildcard $(rm-dirs)))
      cmd_rmdirs = rm -rf $(rm-dirs)

quiet_cmd_rmfiles = $(if $(wildcard $(rm-files)),CLEAN   $(wildcard $(rm-files)))
      cmd_rmfiles = rm -f $(rm-files)

# Run depmod only if we have System.map and depmod is executable
quiet_cmd_depmod = DEPMOD  $(KERNELRELEASE)
      cmd_depmod = $(CONFIG_SHELL) $(srctree)/scripts/depmod.sh $(DEPMOD) \
                   $(KERNELRELEASE) "$(patsubst y,_,$(CONFIG_HAVE_UNDERSCORE_SYMBOL_PREFIX))"

# Create temporary dir for module support files
# clean it up only when building all modules
cmd_crmodverdir = $(Q)mkdir -p $(MODVERDIR) \
                  $(if $(KBUILD_MODULES),; rm -f $(MODVERDIR)/*)

# read all saved command lines

targets := $(wildcard $(sort $(targets)))
cmd_files := $(wildcard .*.cmd $(foreach f,$(targets),$(dir $(f)).$(notdir $(f)).cmd))

ifneq ($(cmd_files),)
  $(cmd_files): ;	# Do not try to update included dependency files
  include $(cmd_files)
endif

endif	# skip-makefile

PHONY += FORCE
FORCE:

# Declare the contents of the .PHONY variable as phony.  We keep that
# information in a variable so we can use it in if_changed and friends.
.PHONY: $(PHONY)<|MERGE_RESOLUTION|>--- conflicted
+++ resolved
@@ -1,13 +1,8 @@
 # SPDX-License-Identifier: GPL-2.0
 VERSION = 4
 PATCHLEVEL = 14
-<<<<<<< HEAD
-#SUBLEVEL = 171
+#SUBLEVEL = 174
 EXTRAVERSION = -at20
-=======
-SUBLEVEL = 174
-EXTRAVERSION =
->>>>>>> 01364dad
 NAME = Petit Gorille
 
 # *DOCUMENTATION*
