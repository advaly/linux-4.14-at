# SPDX-License-Identifier: GPL-2.0
VERSION = 4
PATCHLEVEL = 14
<<<<<<< HEAD
#SUBLEVEL = 144
EXTRAVERSION = -at14
=======
SUBLEVEL = 149
EXTRAVERSION =
>>>>>>> e132c8d7
NAME = Petit Gorille

# *DOCUMENTATION*
# To see a list of typical targets execute "make help"
# More info can be located in ./README
# Comments in this file are targeted only to the developer, do not
# expect to learn how to build the kernel reading this file.

# That's our default target when none is given on the command line
PHONY := _all
_all:

# o Do not use make's built-in rules and variables
#   (this increases performance and avoids hard-to-debug behaviour);
# o Look for make include files relative to root of kernel src
MAKEFLAGS += -rR --include-dir=$(CURDIR)

# Avoid funny character set dependencies
unexport LC_ALL
LC_COLLATE=C
LC_NUMERIC=C
export LC_COLLATE LC_NUMERIC

# Avoid interference with shell env settings
unexport GREP_OPTIONS

# We are using a recursive build, so we need to do a little thinking
# to get the ordering right.
#
# Most importantly: sub-Makefiles should only ever modify files in
# their own directory. If in some directory we have a dependency on
# a file in another dir (which doesn't happen often, but it's often
# unavoidable when linking the built-in.o targets which finally
# turn into vmlinux), we will call a sub make in that other dir, and
# after that we are sure that everything which is in that other dir
# is now up to date.
#
# The only cases where we need to modify files which have global
# effects are thus separated out and done before the recursive
# descending is started. They are now explicitly listed as the
# prepare rule.

# Beautify output
# ---------------------------------------------------------------------------
#
# Normally, we echo the whole command before executing it. By making
# that echo $($(quiet)$(cmd)), we now have the possibility to set
# $(quiet) to choose other forms of output instead, e.g.
#
#         quiet_cmd_cc_o_c = Compiling $(RELDIR)/$@
#         cmd_cc_o_c       = $(CC) $(c_flags) -c -o $@ $<
#
# If $(quiet) is empty, the whole command will be printed.
# If it is set to "quiet_", only the short version will be printed.
# If it is set to "silent_", nothing will be printed at all, since
# the variable $(silent_cmd_cc_o_c) doesn't exist.
#
# A simple variant is to prefix commands with $(Q) - that's useful
# for commands that shall be hidden in non-verbose mode.
#
#	$(Q)ln $@ :<
#
# If KBUILD_VERBOSE equals 0 then the above command will be hidden.
# If KBUILD_VERBOSE equals 1 then the above command is displayed.
#
# To put more focus on warnings, be less verbose as default
# Use 'make V=1' to see the full commands

ifeq ("$(origin V)", "command line")
  KBUILD_VERBOSE = $(V)
endif
ifndef KBUILD_VERBOSE
  KBUILD_VERBOSE = 0
endif

ifeq ($(KBUILD_VERBOSE),1)
  quiet =
  Q =
else
  quiet=quiet_
  Q = @
endif

# If the user is running make -s (silent mode), suppress echoing of
# commands

ifneq ($(findstring s,$(filter-out --%,$(MAKEFLAGS))),)
  quiet=silent_
  tools_silent=s
endif

export quiet Q KBUILD_VERBOSE

# kbuild supports saving output files in a separate directory.
# To locate output files in a separate directory two syntaxes are supported.
# In both cases the working directory must be the root of the kernel src.
# 1) O=
# Use "make O=dir/to/store/output/files/"
#
# 2) Set KBUILD_OUTPUT
# Set the environment variable KBUILD_OUTPUT to point to the directory
# where the output files shall be placed.
# export KBUILD_OUTPUT=dir/to/store/output/files/
# make
#
# The O= assignment takes precedence over the KBUILD_OUTPUT environment
# variable.

# KBUILD_SRC is not intended to be used by the regular user (for now),
# it is set on invocation of make with KBUILD_OUTPUT or O= specified.
ifeq ($(KBUILD_SRC),)

# OK, Make called in directory where kernel src resides
# Do we want to locate output files in a separate directory?
ifeq ("$(origin O)", "command line")
  KBUILD_OUTPUT := $(O)
endif

# Cancel implicit rules on top Makefile
$(CURDIR)/Makefile Makefile: ;

ifneq ($(words $(subst :, ,$(CURDIR))), 1)
  $(error main directory cannot contain spaces nor colons)
endif

ifneq ($(KBUILD_OUTPUT),)
# check that the output directory actually exists
saved-output := $(KBUILD_OUTPUT)
KBUILD_OUTPUT := $(shell mkdir -p $(KBUILD_OUTPUT) && cd $(KBUILD_OUTPUT) \
								&& /bin/pwd)
$(if $(KBUILD_OUTPUT),, \
     $(error failed to create output directory "$(saved-output)"))

PHONY += $(MAKECMDGOALS) sub-make

$(filter-out _all sub-make $(CURDIR)/Makefile, $(MAKECMDGOALS)) _all: sub-make
	@:

# Invoke a second make in the output directory, passing relevant variables
sub-make:
	$(Q)$(MAKE) -C $(KBUILD_OUTPUT) KBUILD_SRC=$(CURDIR) \
	-f $(CURDIR)/Makefile $(filter-out _all sub-make,$(MAKECMDGOALS))

# Leave processing to above invocation of make
skip-makefile := 1
endif # ifneq ($(KBUILD_OUTPUT),)
endif # ifeq ($(KBUILD_SRC),)

# We process the rest of the Makefile if this is the final invocation of make
ifeq ($(skip-makefile),)

# Do not print "Entering directory ...",
# but we want to display it when entering to the output directory
# so that IDEs/editors are able to understand relative filenames.
MAKEFLAGS += --no-print-directory

# Call a source code checker (by default, "sparse") as part of the
# C compilation.
#
# Use 'make C=1' to enable checking of only re-compiled files.
# Use 'make C=2' to enable checking of *all* source files, regardless
# of whether they are re-compiled or not.
#
# See the file "Documentation/dev-tools/sparse.rst" for more details,
# including where to get the "sparse" utility.

ifeq ("$(origin C)", "command line")
  KBUILD_CHECKSRC = $(C)
endif
ifndef KBUILD_CHECKSRC
  KBUILD_CHECKSRC = 0
endif

# Use make M=dir to specify directory of external module to build
# Old syntax make ... SUBDIRS=$PWD is still supported
# Setting the environment variable KBUILD_EXTMOD take precedence
ifdef SUBDIRS
  KBUILD_EXTMOD ?= $(SUBDIRS)
endif

ifeq ("$(origin M)", "command line")
  KBUILD_EXTMOD := $(M)
endif

ifeq ($(KBUILD_SRC),)
        # building in the source tree
        srctree := .
else
        ifeq ($(KBUILD_SRC)/,$(dir $(CURDIR)))
                # building in a subdirectory of the source tree
                srctree := ..
        else
                srctree := $(KBUILD_SRC)
        endif
endif

export KBUILD_CHECKSRC KBUILD_EXTMOD KBUILD_SRC

objtree		:= .
src		:= $(srctree)
obj		:= $(objtree)

VPATH		:= $(srctree)$(if $(KBUILD_EXTMOD),:$(KBUILD_EXTMOD))

export srctree objtree VPATH

# To make sure we do not include .config for any of the *config targets
# catch them early, and hand them over to scripts/kconfig/Makefile
# It is allowed to specify more targets when calling make, including
# mixing *config targets and build targets.
# For example 'make oldconfig all'.
# Detect when mixed targets is specified, and make a second invocation
# of make so .config is not included in this case either (for *config).

version_h := include/generated/uapi/linux/version.h
old_version_h := include/linux/version.h

no-dot-config-targets := clean mrproper distclean \
			 cscope gtags TAGS tags help% %docs check% coccicheck \
			 $(version_h) headers_% archheaders archscripts \
			 kernelversion %src-pkg

config-targets := 0
mixed-targets  := 0
dot-config     := 1

ifneq ($(filter $(no-dot-config-targets), $(MAKECMDGOALS)),)
	ifeq ($(filter-out $(no-dot-config-targets), $(MAKECMDGOALS)),)
		dot-config := 0
	endif
endif

ifeq ($(KBUILD_EXTMOD),)
        ifneq ($(filter config %config,$(MAKECMDGOALS)),)
                config-targets := 1
                ifneq ($(words $(MAKECMDGOALS)),1)
                        mixed-targets := 1
                endif
        endif
endif
# install and modules_install need also be processed one by one
ifneq ($(filter install,$(MAKECMDGOALS)),)
        ifneq ($(filter modules_install,$(MAKECMDGOALS)),)
	        mixed-targets := 1
        endif
endif

ifeq ($(mixed-targets),1)
# ===========================================================================
# We're called with mixed targets (*config and build targets).
# Handle them one by one.

PHONY += $(MAKECMDGOALS) __build_one_by_one

$(filter-out __build_one_by_one, $(MAKECMDGOALS)): __build_one_by_one
	@:

__build_one_by_one:
	$(Q)set -e; \
	for i in $(MAKECMDGOALS); do \
		$(MAKE) -f $(srctree)/Makefile $$i; \
	done

else

# We need some generic definitions (do not try to remake the file).
scripts/Kbuild.include: ;
include scripts/Kbuild.include

# Read KERNELRELEASE from include/config/kernel.release (if it exists)
KERNELRELEASE = $(shell cat include/config/kernel.release 2> /dev/null)
KERNELVERSION = $(VERSION)$(if $(PATCHLEVEL),.$(PATCHLEVEL)$(if $(SUBLEVEL),.$(SUBLEVEL)))$(EXTRAVERSION)
export VERSION PATCHLEVEL SUBLEVEL KERNELRELEASE KERNELVERSION

# SUBARCH tells the usermode build what the underlying arch is.  That is set
# first, and if a usermode build is happening, the "ARCH=um" on the command
# line overrides the setting of ARCH below.  If a native build is happening,
# then ARCH is assigned, getting whatever value it gets normally, and
# SUBARCH is subsequently ignored.

SUBARCH := $(shell uname -m | sed -e s/i.86/x86/ -e s/x86_64/x86/ \
				  -e s/sun4u/sparc64/ \
				  -e s/arm.*/arm/ -e s/sa110/arm/ \
				  -e s/s390x/s390/ -e s/parisc64/parisc/ \
				  -e s/ppc.*/powerpc/ -e s/mips.*/mips/ \
				  -e s/sh[234].*/sh/ -e s/aarch64.*/arm64/ )

# Cross compiling and selecting different set of gcc/bin-utils
# ---------------------------------------------------------------------------
#
# When performing cross compilation for other architectures ARCH shall be set
# to the target architecture. (See arch/* for the possibilities).
# ARCH can be set during invocation of make:
# make ARCH=ia64
# Another way is to have ARCH set in the environment.
# The default ARCH is the host where make is executed.

# CROSS_COMPILE specify the prefix used for all executables used
# during compilation. Only gcc and related bin-utils executables
# are prefixed with $(CROSS_COMPILE).
# CROSS_COMPILE can be set on the command line
# make CROSS_COMPILE=ia64-linux-
# Alternatively CROSS_COMPILE can be set in the environment.
# A third alternative is to store a setting in .config so that plain
# "make" in the configured kernel build directory always uses that.
# Default value for CROSS_COMPILE is not to prefix executables
# Note: Some architectures assign CROSS_COMPILE in their arch/*/Makefile
ARCH		?= $(SUBARCH)
CROSS_COMPILE	?= $(CONFIG_CROSS_COMPILE:"%"=%)

# Architecture as present in compile.h
UTS_MACHINE 	:= $(ARCH)
SRCARCH 	:= $(ARCH)

# Additional ARCH settings for x86
ifeq ($(ARCH),i386)
        SRCARCH := x86
endif
ifeq ($(ARCH),x86_64)
        SRCARCH := x86
endif

# Additional ARCH settings for sparc
ifeq ($(ARCH),sparc32)
       SRCARCH := sparc
endif
ifeq ($(ARCH),sparc64)
       SRCARCH := sparc
endif

# Additional ARCH settings for sh
ifeq ($(ARCH),sh64)
       SRCARCH := sh
endif

# Additional ARCH settings for tile
ifeq ($(ARCH),tilepro)
       SRCARCH := tile
endif
ifeq ($(ARCH),tilegx)
       SRCARCH := tile
endif

# Where to locate arch specific headers
hdr-arch  := $(SRCARCH)

KCONFIG_CONFIG	?= .config
export KCONFIG_CONFIG

# SHELL used by kbuild
CONFIG_SHELL := $(shell if [ -x "$$BASH" ]; then echo $$BASH; \
	  else if [ -x /bin/bash ]; then echo /bin/bash; \
	  else echo sh; fi ; fi)

HOST_LFS_CFLAGS := $(shell getconf LFS_CFLAGS 2>/dev/null)
HOST_LFS_LDFLAGS := $(shell getconf LFS_LDFLAGS 2>/dev/null)
HOST_LFS_LIBS := $(shell getconf LFS_LIBS 2>/dev/null)

HOSTCC       = gcc
HOSTCXX      = g++
HOSTCFLAGS   := -Wall -Wmissing-prototypes -Wstrict-prototypes -O2 \
		-fomit-frame-pointer -std=gnu89 $(HOST_LFS_CFLAGS)
HOSTCXXFLAGS := -O2 $(HOST_LFS_CFLAGS)
HOSTLDFLAGS  := $(HOST_LFS_LDFLAGS)
HOST_LOADLIBES := $(HOST_LFS_LIBS)

# Make variables (CC, etc...)
AS		= $(CROSS_COMPILE)as
LD		= $(CROSS_COMPILE)ld
CC		= $(CROSS_COMPILE)gcc
CPP		= $(CC) -E
AR		= $(CROSS_COMPILE)ar
NM		= $(CROSS_COMPILE)nm
STRIP		= $(CROSS_COMPILE)strip
OBJCOPY		= $(CROSS_COMPILE)objcopy
OBJDUMP		= $(CROSS_COMPILE)objdump
AWK		= awk
GENKSYMS	= scripts/genksyms/genksyms
INSTALLKERNEL  := installkernel
DEPMOD		= /sbin/depmod
PERL		= perl
PYTHON		= python
CHECK		= sparse

CHECKFLAGS     := -D__linux__ -Dlinux -D__STDC__ -Dunix -D__unix__ \
		  -Wbitwise -Wno-return-void $(CF)
NOSTDINC_FLAGS  =
CFLAGS_MODULE   =
AFLAGS_MODULE   =
LDFLAGS_MODULE  =
CFLAGS_KERNEL	=
AFLAGS_KERNEL	=
LDFLAGS_vmlinux =

# Use USERINCLUDE when you must reference the UAPI directories only.
USERINCLUDE    := \
		-I$(srctree)/arch/$(hdr-arch)/include/uapi \
		-I$(objtree)/arch/$(hdr-arch)/include/generated/uapi \
		-I$(srctree)/include/uapi \
		-I$(objtree)/include/generated/uapi \
                -include $(srctree)/include/linux/kconfig.h

# Use LINUXINCLUDE when you must reference the include/ directory.
# Needed to be compatible with the O= option
LINUXINCLUDE    := \
		-I$(srctree)/arch/$(hdr-arch)/include \
		-I$(objtree)/arch/$(hdr-arch)/include/generated \
		$(if $(KBUILD_SRC), -I$(srctree)/include) \
		-I$(objtree)/include \
		$(USERINCLUDE)

KBUILD_AFLAGS   := -D__ASSEMBLY__
KBUILD_CFLAGS   := -Wall -Wundef -Wstrict-prototypes -Wno-trigraphs \
		   -fno-strict-aliasing -fno-common -fshort-wchar \
		   -Werror-implicit-function-declaration \
		   -Wno-format-security \
		   -std=gnu89
KBUILD_CPPFLAGS := -D__KERNEL__
KBUILD_AFLAGS_KERNEL :=
KBUILD_CFLAGS_KERNEL :=
KBUILD_AFLAGS_MODULE  := -DMODULE
KBUILD_CFLAGS_MODULE  := -DMODULE
KBUILD_LDFLAGS_MODULE := -T $(srctree)/scripts/module-common.lds
GCC_PLUGINS_CFLAGS :=
CLANG_FLAGS :=

export ARCH SRCARCH CONFIG_SHELL HOSTCC HOSTCFLAGS CROSS_COMPILE AS LD CC
export CPP AR NM STRIP OBJCOPY OBJDUMP HOSTLDFLAGS HOST_LOADLIBES
export MAKE AWK GENKSYMS INSTALLKERNEL PERL PYTHON UTS_MACHINE
export HOSTCXX HOSTCXXFLAGS LDFLAGS_MODULE CHECK CHECKFLAGS

export KBUILD_CPPFLAGS NOSTDINC_FLAGS LINUXINCLUDE OBJCOPYFLAGS LDFLAGS
export KBUILD_CFLAGS CFLAGS_KERNEL CFLAGS_MODULE
export CFLAGS_KASAN CFLAGS_KASAN_NOSANITIZE CFLAGS_UBSAN
export KBUILD_AFLAGS AFLAGS_KERNEL AFLAGS_MODULE
export KBUILD_AFLAGS_MODULE KBUILD_CFLAGS_MODULE KBUILD_LDFLAGS_MODULE
export KBUILD_AFLAGS_KERNEL KBUILD_CFLAGS_KERNEL
export KBUILD_ARFLAGS

# When compiling out-of-tree modules, put MODVERDIR in the module
# tree rather than in the kernel tree. The kernel tree might
# even be read-only.
export MODVERDIR := $(if $(KBUILD_EXTMOD),$(firstword $(KBUILD_EXTMOD))/).tmp_versions

# Files to ignore in find ... statements

export RCS_FIND_IGNORE := \( -name SCCS -o -name BitKeeper -o -name .svn -o    \
			  -name CVS -o -name .pc -o -name .hg -o -name .git \) \
			  -prune -o
export RCS_TAR_IGNORE := --exclude SCCS --exclude BitKeeper --exclude .svn \
			 --exclude CVS --exclude .pc --exclude .hg --exclude .git

# ===========================================================================
# Rules shared between *config targets and build targets

# Basic helpers built in scripts/basic/
PHONY += scripts_basic
scripts_basic:
	$(Q)$(MAKE) $(build)=scripts/basic
	$(Q)rm -f .tmp_quiet_recordmcount

# To avoid any implicit rule to kick in, define an empty command.
scripts/basic/%: scripts_basic ;

PHONY += outputmakefile
# outputmakefile generates a Makefile in the output directory, if using a
# separate output directory. This allows convenient use of make in the
# output directory.
outputmakefile:
ifneq ($(KBUILD_SRC),)
	$(Q)ln -fsn $(srctree) source
	$(Q)$(CONFIG_SHELL) $(srctree)/scripts/mkmakefile \
	    $(srctree) $(objtree) $(VERSION) $(PATCHLEVEL)
endif

ifeq ($(cc-name),clang)
ifneq ($(CROSS_COMPILE),)
CLANG_FLAGS	+= --target=$(notdir $(CROSS_COMPILE:%-=%))
GCC_TOOLCHAIN_DIR := $(dir $(shell which $(CROSS_COMPILE)elfedit))
CLANG_FLAGS	+= --prefix=$(GCC_TOOLCHAIN_DIR)
GCC_TOOLCHAIN	:= $(realpath $(GCC_TOOLCHAIN_DIR)/..)
endif
ifneq ($(GCC_TOOLCHAIN),)
CLANG_FLAGS	+= --gcc-toolchain=$(GCC_TOOLCHAIN)
endif
CLANG_FLAGS	+= -no-integrated-as
CLANG_FLAGS	+= -Werror=unknown-warning-option
KBUILD_CFLAGS	+= $(CLANG_FLAGS)
KBUILD_AFLAGS	+= $(CLANG_FLAGS)
export CLANG_FLAGS
endif

RETPOLINE_CFLAGS_GCC := -mindirect-branch=thunk-extern -mindirect-branch-register
RETPOLINE_VDSO_CFLAGS_GCC := -mindirect-branch=thunk-inline -mindirect-branch-register
RETPOLINE_CFLAGS_CLANG := -mretpoline-external-thunk
RETPOLINE_VDSO_CFLAGS_CLANG := -mretpoline
RETPOLINE_CFLAGS := $(call cc-option,$(RETPOLINE_CFLAGS_GCC),$(call cc-option,$(RETPOLINE_CFLAGS_CLANG)))
RETPOLINE_VDSO_CFLAGS := $(call cc-option,$(RETPOLINE_VDSO_CFLAGS_GCC),$(call cc-option,$(RETPOLINE_VDSO_CFLAGS_CLANG)))
export RETPOLINE_CFLAGS
export RETPOLINE_VDSO_CFLAGS

ifeq ($(config-targets),1)
# ===========================================================================
# *config targets only - make sure prerequisites are updated, and descend
# in scripts/kconfig to make the *config target

# Read arch specific Makefile to set KBUILD_DEFCONFIG as needed.
# KBUILD_DEFCONFIG may point out an alternative default configuration
# used for 'make defconfig'
include arch/$(SRCARCH)/Makefile
export KBUILD_DEFCONFIG KBUILD_KCONFIG

config: scripts_basic outputmakefile FORCE
	$(Q)$(MAKE) $(build)=scripts/kconfig $@

%config: scripts_basic outputmakefile FORCE
	$(Q)$(MAKE) $(build)=scripts/kconfig $@

else
# ===========================================================================
# Build targets only - this includes vmlinux, arch specific targets, clean
# targets and others. In general all targets except *config targets.

# If building an external module we do not care about the all: rule
# but instead _all depend on modules
PHONY += all
ifeq ($(KBUILD_EXTMOD),)
_all: all
else
_all: modules
endif

# Decide whether to build built-in, modular, or both.
# Normally, just do built-in.

KBUILD_MODULES :=
KBUILD_BUILTIN := 1

# If we have only "make modules", don't compile built-in objects.
# When we're building modules with modversions, we need to consider
# the built-in objects during the descend as well, in order to
# make sure the checksums are up to date before we record them.

ifeq ($(MAKECMDGOALS),modules)
  KBUILD_BUILTIN := $(if $(CONFIG_MODVERSIONS),1)
endif

# If we have "make <whatever> modules", compile modules
# in addition to whatever we do anyway.
# Just "make" or "make all" shall build modules as well

ifneq ($(filter all _all modules,$(MAKECMDGOALS)),)
  KBUILD_MODULES := 1
endif

ifeq ($(MAKECMDGOALS),)
  KBUILD_MODULES := 1
endif

export KBUILD_MODULES KBUILD_BUILTIN

ifeq ($(KBUILD_EXTMOD),)
# Additional helpers built in scripts/
# Carefully list dependencies so we do not try to build scripts twice
# in parallel
PHONY += scripts
scripts: scripts_basic include/config/auto.conf include/config/tristate.conf \
	 asm-generic gcc-plugins
	$(Q)$(MAKE) $(build)=$(@)

# Objects we will link into vmlinux / subdirs we need to visit
init-y		:= init/
drivers-y	:= drivers/ sound/ firmware/
net-y		:= net/
libs-y		:= lib/
core-y		:= usr/
virt-y		:= virt/
endif # KBUILD_EXTMOD

ifeq ($(dot-config),1)
# Read in config
-include include/config/auto.conf

ifeq ($(KBUILD_EXTMOD),)
# Read in dependencies to all Kconfig* files, make sure to run
# oldconfig if changes are detected.
-include include/config/auto.conf.cmd

# To avoid any implicit rule to kick in, define an empty command
$(KCONFIG_CONFIG) include/config/auto.conf.cmd: ;

# If .config is newer than include/config/auto.conf, someone tinkered
# with it and forgot to run make oldconfig.
# if auto.conf.cmd is missing then we are probably in a cleaned tree so
# we execute the config step to be sure to catch updated Kconfig files
include/config/%.conf: $(KCONFIG_CONFIG) include/config/auto.conf.cmd
	$(Q)$(MAKE) -f $(srctree)/Makefile silentoldconfig
else
# external modules needs include/generated/autoconf.h and include/config/auto.conf
# but do not care if they are up-to-date. Use auto.conf to trigger the test
PHONY += include/config/auto.conf

include/config/auto.conf:
	$(Q)test -e include/generated/autoconf.h -a -e $@ || (		\
	echo >&2;							\
	echo >&2 "  ERROR: Kernel configuration is invalid.";		\
	echo >&2 "         include/generated/autoconf.h or $@ are missing.";\
	echo >&2 "         Run 'make oldconfig && make prepare' on kernel src to fix it.";	\
	echo >&2 ;							\
	/bin/false)

endif # KBUILD_EXTMOD

else
# Dummy target needed, because used as prerequisite
include/config/auto.conf: ;
endif # $(dot-config)

# For the kernel to actually contain only the needed exported symbols,
# we have to build modules as well to determine what those symbols are.
# (this can be evaluated only once include/config/auto.conf has been included)
ifdef CONFIG_TRIM_UNUSED_KSYMS
  KBUILD_MODULES := 1
endif

# The all: target is the default when no target is given on the
# command line.
# This allow a user to issue only 'make' to build a kernel including modules
# Defaults to vmlinux, but the arch makefile usually adds further targets
all: vmlinux

KBUILD_CFLAGS	+= $(call cc-option,-fno-PIE)
KBUILD_AFLAGS	+= $(call cc-option,-fno-PIE)
CFLAGS_GCOV	:= -fprofile-arcs -ftest-coverage -fno-tree-loop-im $(call cc-disable-warning,maybe-uninitialized,)
CFLAGS_KCOV	:= $(call cc-option,-fsanitize-coverage=trace-pc,)
export CFLAGS_GCOV CFLAGS_KCOV

# The arch Makefile can set ARCH_{CPP,A,C}FLAGS to override the default
# values of the respective KBUILD_* variables
ARCH_CPPFLAGS :=
ARCH_AFLAGS :=
ARCH_CFLAGS :=
include arch/$(SRCARCH)/Makefile

KBUILD_CFLAGS	+= $(call cc-option,-fno-delete-null-pointer-checks,)
KBUILD_CFLAGS	+= $(call cc-disable-warning,frame-address,)
KBUILD_CFLAGS	+= $(call cc-disable-warning, format-truncation)
KBUILD_CFLAGS	+= $(call cc-disable-warning, format-overflow)
KBUILD_CFLAGS	+= $(call cc-disable-warning, int-in-bool-context)
KBUILD_CFLAGS	+= $(call cc-disable-warning, address-of-packed-member)
KBUILD_CFLAGS	+= $(call cc-disable-warning, attribute-alias)

ifdef CONFIG_CC_OPTIMIZE_FOR_SIZE
KBUILD_CFLAGS	+= -Os $(call cc-disable-warning,maybe-uninitialized,)
else
ifdef CONFIG_PROFILE_ALL_BRANCHES
KBUILD_CFLAGS	+= -O2 $(call cc-disable-warning,maybe-uninitialized,)
else
KBUILD_CFLAGS   += -O2
endif
endif

KBUILD_CFLAGS += $(call cc-ifversion, -lt, 0409, \
			$(call cc-disable-warning,maybe-uninitialized,))

# Tell gcc to never replace conditional load with a non-conditional one
KBUILD_CFLAGS	+= $(call cc-option,--param=allow-store-data-races=0)

# check for 'asm goto'
ifeq ($(shell $(CONFIG_SHELL) $(srctree)/scripts/gcc-goto.sh $(CC) $(KBUILD_CFLAGS)), y)
	KBUILD_CFLAGS += -DCC_HAVE_ASM_GOTO
	KBUILD_AFLAGS += -DCC_HAVE_ASM_GOTO
endif

include scripts/Makefile.gcc-plugins

ifdef CONFIG_READABLE_ASM
# Disable optimizations that make assembler listings hard to read.
# reorder blocks reorders the control in the function
# ipa clone creates specialized cloned functions
# partial inlining inlines only parts of functions
KBUILD_CFLAGS += $(call cc-option,-fno-reorder-blocks,) \
                 $(call cc-option,-fno-ipa-cp-clone,) \
                 $(call cc-option,-fno-partial-inlining)
endif

ifneq ($(CONFIG_FRAME_WARN),0)
KBUILD_CFLAGS += $(call cc-option,-Wframe-larger-than=${CONFIG_FRAME_WARN})
endif

# This selects the stack protector compiler flag. Testing it is delayed
# until after .config has been reprocessed, in the prepare-compiler-check
# target.
ifdef CONFIG_CC_STACKPROTECTOR_REGULAR
  stackp-flag := -fstack-protector
  stackp-name := REGULAR
else
ifdef CONFIG_CC_STACKPROTECTOR_STRONG
  stackp-flag := -fstack-protector-strong
  stackp-name := STRONG
else
  # Force off for distro compilers that enable stack protector by default.
  stackp-flag := $(call cc-option, -fno-stack-protector)
endif
endif
# Find arch-specific stack protector compiler sanity-checking script.
ifdef CONFIG_CC_STACKPROTECTOR
  stackp-path := $(srctree)/scripts/gcc-$(SRCARCH)_$(BITS)-has-stack-protector.sh
  stackp-check := $(wildcard $(stackp-path))
endif
KBUILD_CFLAGS += $(stackp-flag)

ifeq ($(cc-name),clang)
KBUILD_CPPFLAGS += $(call cc-option,-Qunused-arguments,)
KBUILD_CFLAGS += $(call cc-disable-warning, format-invalid-specifier)
KBUILD_CFLAGS += $(call cc-disable-warning, gnu)
# Quiet clang warning: comparison of unsigned expression < 0 is always false
KBUILD_CFLAGS += $(call cc-disable-warning, tautological-compare)
# CLANG uses a _MergedGlobals as optimization, but this breaks modpost, as the
# source of a reference will be _MergedGlobals and not on of the whitelisted names.
# See modpost pattern 2
KBUILD_CFLAGS += $(call cc-option, -mno-global-merge,)
KBUILD_CFLAGS += $(call cc-option, -fcatch-undefined-behavior)
else

# These warnings generated too much noise in a regular build.
# Use make W=1 to enable them (see scripts/Makefile.extrawarn)
KBUILD_CFLAGS += $(call cc-disable-warning, unused-but-set-variable)
endif

KBUILD_CFLAGS += $(call cc-disable-warning, unused-const-variable)
ifdef CONFIG_FRAME_POINTER
KBUILD_CFLAGS	+= -fno-omit-frame-pointer -fno-optimize-sibling-calls
else
# Some targets (ARM with Thumb2, for example), can't be built with frame
# pointers.  For those, we don't have FUNCTION_TRACER automatically
# select FRAME_POINTER.  However, FUNCTION_TRACER adds -pg, and this is
# incompatible with -fomit-frame-pointer with current GCC, so we don't use
# -fomit-frame-pointer with FUNCTION_TRACER.
ifndef CONFIG_FUNCTION_TRACER
KBUILD_CFLAGS	+= -fomit-frame-pointer
endif
endif

KBUILD_CFLAGS   += $(call cc-option, -fno-var-tracking-assignments)

ifdef CONFIG_DEBUG_INFO
ifdef CONFIG_DEBUG_INFO_SPLIT
KBUILD_CFLAGS   += $(call cc-option, -gsplit-dwarf, -g)
else
KBUILD_CFLAGS	+= -g
endif
KBUILD_AFLAGS	+= -Wa,-gdwarf-2
endif
ifdef CONFIG_DEBUG_INFO_DWARF4
KBUILD_CFLAGS	+= $(call cc-option, -gdwarf-4,)
endif

ifdef CONFIG_DEBUG_INFO_REDUCED
KBUILD_CFLAGS 	+= $(call cc-option, -femit-struct-debug-baseonly) \
		   $(call cc-option,-fno-var-tracking)
endif

ifdef CONFIG_FUNCTION_TRACER
ifndef CC_FLAGS_FTRACE
CC_FLAGS_FTRACE := -pg
endif
export CC_FLAGS_FTRACE
ifdef CONFIG_HAVE_FENTRY
CC_USING_FENTRY	:= $(call cc-option, -mfentry -DCC_USING_FENTRY)
endif
KBUILD_CFLAGS	+= $(CC_FLAGS_FTRACE) $(CC_USING_FENTRY)
KBUILD_AFLAGS	+= $(CC_USING_FENTRY)
ifdef CONFIG_DYNAMIC_FTRACE
	ifdef CONFIG_HAVE_C_RECORDMCOUNT
		BUILD_C_RECORDMCOUNT := y
		export BUILD_C_RECORDMCOUNT
	endif
endif
endif

# We trigger additional mismatches with less inlining
ifdef CONFIG_DEBUG_SECTION_MISMATCH
KBUILD_CFLAGS += $(call cc-option, -fno-inline-functions-called-once)
endif

ifdef CONFIG_LD_DEAD_CODE_DATA_ELIMINATION
KBUILD_CFLAGS	+= $(call cc-option,-ffunction-sections,)
KBUILD_CFLAGS	+= $(call cc-option,-fdata-sections,)
endif

# arch Makefile may override CC so keep this after arch Makefile is included
NOSTDINC_FLAGS += -nostdinc -isystem $(shell $(CC) -print-file-name=include)
CHECKFLAGS     += $(NOSTDINC_FLAGS)

# warn about C99 declaration after statement
KBUILD_CFLAGS += $(call cc-option,-Wdeclaration-after-statement,)

# disable pointer signed / unsigned warnings in gcc 4.0
KBUILD_CFLAGS += $(call cc-disable-warning, pointer-sign)

# disable stringop warnings in gcc 8+
KBUILD_CFLAGS += $(call cc-disable-warning, stringop-truncation)

# disable invalid "can't wrap" optimizations for signed / pointers
KBUILD_CFLAGS	+= $(call cc-option,-fno-strict-overflow)

# clang sets -fmerge-all-constants by default as optimization, but this
# is non-conforming behavior for C and in fact breaks the kernel, so we
# need to disable it here generally.
KBUILD_CFLAGS	+= $(call cc-option,-fno-merge-all-constants)

# for gcc -fno-merge-all-constants disables everything, but it is fine
# to have actual conforming behavior enabled.
KBUILD_CFLAGS	+= $(call cc-option,-fmerge-constants)

# Make sure -fstack-check isn't enabled (like gentoo apparently did)
KBUILD_CFLAGS  += $(call cc-option,-fno-stack-check,)

# conserve stack if available
KBUILD_CFLAGS   += $(call cc-option,-fconserve-stack)

# disallow errors like 'EXPORT_GPL(foo);' with missing header
KBUILD_CFLAGS   += $(call cc-option,-Werror=implicit-int)

# require functions to have arguments in prototypes, not empty 'int foo()'
KBUILD_CFLAGS   += $(call cc-option,-Werror=strict-prototypes)

# Prohibit date/time macros, which would make the build non-deterministic
KBUILD_CFLAGS   += $(call cc-option,-Werror=date-time)

# enforce correct pointer usage
KBUILD_CFLAGS   += $(call cc-option,-Werror=incompatible-pointer-types)

# Require designated initializers for all marked structures
KBUILD_CFLAGS   += $(call cc-option,-Werror=designated-init)

# use the deterministic mode of AR if available
KBUILD_ARFLAGS := $(call ar-option,D)

include scripts/Makefile.kasan
include scripts/Makefile.extrawarn
include scripts/Makefile.ubsan

# Add any arch overrides and user supplied CPPFLAGS, AFLAGS and CFLAGS as the
# last assignments
KBUILD_CPPFLAGS += $(ARCH_CPPFLAGS) $(KCPPFLAGS)
KBUILD_AFLAGS   += $(ARCH_AFLAGS)   $(KAFLAGS)
KBUILD_CFLAGS   += $(ARCH_CFLAGS)   $(KCFLAGS)

# Use --build-id when available.
LDFLAGS_BUILD_ID := $(patsubst -Wl$(comma)%,%,\
			      $(call cc-ldoption, -Wl$(comma)--build-id,))
KBUILD_LDFLAGS_MODULE += $(LDFLAGS_BUILD_ID)
LDFLAGS_vmlinux += $(LDFLAGS_BUILD_ID)

ifdef CONFIG_LD_DEAD_CODE_DATA_ELIMINATION
LDFLAGS_vmlinux	+= $(call ld-option, --gc-sections,)
endif

ifeq ($(CONFIG_STRIP_ASM_SYMS),y)
LDFLAGS_vmlinux	+= $(call ld-option, -X,)
endif

# Default kernel image to build when no specific target is given.
# KBUILD_IMAGE may be overruled on the command line or
# set in the environment
# Also any assignments in arch/$(ARCH)/Makefile take precedence over
# this default value
export KBUILD_IMAGE ?= vmlinux

#
# INSTALL_PATH specifies where to place the updated kernel and system map
# images. Default is /boot, but you can set it to other values
export	INSTALL_PATH ?= /boot

#
# INSTALL_DTBS_PATH specifies a prefix for relocations required by build roots.
# Like INSTALL_MOD_PATH, it isn't defined in the Makefile, but can be passed as
# an argument if needed. Otherwise it defaults to the kernel install path
#
export INSTALL_DTBS_PATH ?= $(INSTALL_PATH)/dtbs/$(KERNELRELEASE)

#
# INSTALL_MOD_PATH specifies a prefix to MODLIB for module directory
# relocations required by build roots.  This is not defined in the
# makefile but the argument can be passed to make if needed.
#

MODLIB	= $(INSTALL_MOD_PATH)/lib/modules/$(KERNELRELEASE)
export MODLIB

#
# INSTALL_MOD_STRIP, if defined, will cause modules to be
# stripped after they are installed.  If INSTALL_MOD_STRIP is '1', then
# the default option --strip-debug will be used.  Otherwise,
# INSTALL_MOD_STRIP value will be used as the options to the strip command.

ifdef INSTALL_MOD_STRIP
ifeq ($(INSTALL_MOD_STRIP),1)
mod_strip_cmd = $(STRIP) --strip-debug
else
mod_strip_cmd = $(STRIP) $(INSTALL_MOD_STRIP)
endif # INSTALL_MOD_STRIP=1
else
mod_strip_cmd = true
endif # INSTALL_MOD_STRIP
export mod_strip_cmd

# CONFIG_MODULE_COMPRESS, if defined, will cause module to be compressed
# after they are installed in agreement with CONFIG_MODULE_COMPRESS_GZIP
# or CONFIG_MODULE_COMPRESS_XZ.

mod_compress_cmd = true
ifdef CONFIG_MODULE_COMPRESS
  ifdef CONFIG_MODULE_COMPRESS_GZIP
    mod_compress_cmd = gzip -n -f
  endif # CONFIG_MODULE_COMPRESS_GZIP
  ifdef CONFIG_MODULE_COMPRESS_XZ
    mod_compress_cmd = xz -f
  endif # CONFIG_MODULE_COMPRESS_XZ
endif # CONFIG_MODULE_COMPRESS
export mod_compress_cmd

# Select initial ramdisk compression format, default is gzip(1).
# This shall be used by the dracut(8) tool while creating an initramfs image.
#
INITRD_COMPRESS-y                  := gzip
INITRD_COMPRESS-$(CONFIG_RD_BZIP2) := bzip2
INITRD_COMPRESS-$(CONFIG_RD_LZMA)  := lzma
INITRD_COMPRESS-$(CONFIG_RD_XZ)    := xz
INITRD_COMPRESS-$(CONFIG_RD_LZO)   := lzo
INITRD_COMPRESS-$(CONFIG_RD_LZ4)   := lz4
# do not export INITRD_COMPRESS, since we didn't actually
# choose a sane default compression above.
# export INITRD_COMPRESS := $(INITRD_COMPRESS-y)

ifdef CONFIG_MODULE_SIG_ALL
$(eval $(call config_filename,MODULE_SIG_KEY))

mod_sign_cmd = scripts/sign-file $(CONFIG_MODULE_SIG_HASH) $(MODULE_SIG_KEY_SRCPREFIX)$(CONFIG_MODULE_SIG_KEY) certs/signing_key.x509
else
mod_sign_cmd = true
endif
export mod_sign_cmd

HOST_LIBELF_LIBS = $(shell pkg-config libelf --libs 2>/dev/null || echo -lelf)

ifdef CONFIG_STACK_VALIDATION
  has_libelf := $(call try-run,\
		echo "int main() {}" | $(HOSTCC) -xc -o /dev/null $(HOST_LIBELF_LIBS) -,1,0)
  ifeq ($(has_libelf),1)
    objtool_target := tools/objtool FORCE
  else
    SKIP_STACK_VALIDATION := 1
    export SKIP_STACK_VALIDATION
  endif
endif


ifeq ($(KBUILD_EXTMOD),)
core-y		+= kernel/ certs/ mm/ fs/ ipc/ security/ crypto/ block/

vmlinux-dirs	:= $(patsubst %/,%,$(filter %/, $(init-y) $(init-m) \
		     $(core-y) $(core-m) $(drivers-y) $(drivers-m) \
		     $(net-y) $(net-m) $(libs-y) $(libs-m) $(virt-y)))

vmlinux-alldirs	:= $(sort $(vmlinux-dirs) $(patsubst %/,%,$(filter %/, \
		     $(init-) $(core-) $(drivers-) $(net-) $(libs-) $(virt-))))

init-y		:= $(patsubst %/, %/built-in.o, $(init-y))
core-y		:= $(patsubst %/, %/built-in.o, $(core-y))
drivers-y	:= $(patsubst %/, %/built-in.o, $(drivers-y))
net-y		:= $(patsubst %/, %/built-in.o, $(net-y))
libs-y1		:= $(patsubst %/, %/lib.a, $(libs-y))
libs-y2		:= $(filter-out %.a, $(patsubst %/, %/built-in.o, $(libs-y)))
virt-y		:= $(patsubst %/, %/built-in.o, $(virt-y))

# Externally visible symbols (used by link-vmlinux.sh)
export KBUILD_VMLINUX_INIT := $(head-y) $(init-y)
export KBUILD_VMLINUX_MAIN := $(core-y) $(libs-y2) $(drivers-y) $(net-y) $(virt-y)
export KBUILD_VMLINUX_LIBS := $(libs-y1)
export KBUILD_LDS          := arch/$(SRCARCH)/kernel/vmlinux.lds
export LDFLAGS_vmlinux
# used by scripts/package/Makefile
export KBUILD_ALLDIRS := $(sort $(filter-out arch/%,$(vmlinux-alldirs)) arch Documentation include samples scripts tools)

vmlinux-deps := $(KBUILD_LDS) $(KBUILD_VMLINUX_INIT) $(KBUILD_VMLINUX_MAIN) $(KBUILD_VMLINUX_LIBS)

# Include targets which we want to execute sequentially if the rest of the
# kernel build went well. If CONFIG_TRIM_UNUSED_KSYMS is set, this might be
# evaluated more than once.
PHONY += vmlinux_prereq
vmlinux_prereq: $(vmlinux-deps) FORCE
ifdef CONFIG_HEADERS_CHECK
	$(Q)$(MAKE) -f $(srctree)/Makefile headers_check
endif
ifdef CONFIG_GDB_SCRIPTS
	$(Q)ln -fsn $(abspath $(srctree)/scripts/gdb/vmlinux-gdb.py)
endif
ifdef CONFIG_TRIM_UNUSED_KSYMS
	$(Q)$(CONFIG_SHELL) $(srctree)/scripts/adjust_autoksyms.sh \
	  "$(MAKE) -f $(srctree)/Makefile vmlinux"
endif

# standalone target for easier testing
include/generated/autoksyms.h: FORCE
	$(Q)$(CONFIG_SHELL) $(srctree)/scripts/adjust_autoksyms.sh true

ARCH_POSTLINK := $(wildcard $(srctree)/arch/$(SRCARCH)/Makefile.postlink)

# Final link of vmlinux with optional arch pass after final link
cmd_link-vmlinux =                                                 \
	$(CONFIG_SHELL) $< $(LD) $(LDFLAGS) $(LDFLAGS_vmlinux) ;    \
	$(if $(ARCH_POSTLINK), $(MAKE) -f $(ARCH_POSTLINK) $@, true)

vmlinux: scripts/link-vmlinux.sh vmlinux_prereq $(vmlinux-deps) FORCE
	+$(call if_changed,link-vmlinux)

# Build samples along the rest of the kernel
ifdef CONFIG_SAMPLES
vmlinux-dirs += samples
endif

# The actual objects are generated when descending,
# make sure no implicit rule kicks in
$(sort $(vmlinux-deps)): $(vmlinux-dirs) ;

# Handle descending into subdirectories listed in $(vmlinux-dirs)
# Preset locale variables to speed up the build process. Limit locale
# tweaks to this spot to avoid wrong language settings when running
# make menuconfig etc.
# Error messages still appears in the original language

PHONY += $(vmlinux-dirs)
$(vmlinux-dirs): prepare scripts
	$(Q)$(MAKE) $(build)=$@

define filechk_kernel.release
	echo "$(KERNELVERSION)$$($(CONFIG_SHELL) $(srctree)/scripts/setlocalversion $(srctree))"
endef

# Store (new) KERNELRELEASE string in include/config/kernel.release
include/config/kernel.release: include/config/auto.conf FORCE
	$(call filechk,kernel.release)


# Things we need to do before we recursively start building the kernel
# or the modules are listed in "prepare".
# A multi level approach is used. prepareN is processed before prepareN-1.
# archprepare is used in arch Makefiles and when processed asm symlink,
# version.h and scripts_basic is processed / created.

# Listed in dependency order
PHONY += prepare archprepare prepare0 prepare1 prepare2 prepare3

# prepare3 is used to check if we are building in a separate output directory,
# and if so do:
# 1) Check that make has not been executed in the kernel src $(srctree)
prepare3: include/config/kernel.release
ifneq ($(KBUILD_SRC),)
	@$(kecho) '  Using $(srctree) as source for kernel'
	$(Q)if [ -f $(srctree)/.config -o -d $(srctree)/include/config ]; then \
		echo >&2 "  $(srctree) is not clean, please run 'make mrproper'"; \
		echo >&2 "  in the '$(srctree)' directory.";\
		/bin/false; \
	fi;
endif

# prepare2 creates a makefile if using a separate output directory.
# From this point forward, .config has been reprocessed, so any rules
# that need to depend on updated CONFIG_* values can be checked here.
prepare2: prepare3 prepare-compiler-check outputmakefile asm-generic

prepare1: prepare2 $(version_h) include/generated/utsrelease.h \
                   include/config/auto.conf
	$(cmd_crmodverdir)

archprepare: archheaders archscripts prepare1 scripts_basic

prepare0: archprepare gcc-plugins
	$(Q)$(MAKE) $(build)=.

# All the preparing..
prepare: prepare0 prepare-objtool

# Support for using generic headers in asm-generic
PHONY += asm-generic uapi-asm-generic
asm-generic: uapi-asm-generic
	$(Q)$(MAKE) -f $(srctree)/scripts/Makefile.asm-generic \
	            src=asm obj=arch/$(SRCARCH)/include/generated/asm
uapi-asm-generic:
	$(Q)$(MAKE) -f $(srctree)/scripts/Makefile.asm-generic \
	            src=uapi/asm obj=arch/$(SRCARCH)/include/generated/uapi/asm

PHONY += prepare-objtool
prepare-objtool: $(objtool_target)
ifeq ($(SKIP_STACK_VALIDATION),1)
ifdef CONFIG_UNWINDER_ORC
	@echo "error: Cannot generate ORC metadata for CONFIG_UNWINDER_ORC=y, please install libelf-dev, libelf-devel or elfutils-libelf-devel" >&2
	@false
else
	@echo "warning: Cannot use CONFIG_STACK_VALIDATION=y, please install libelf-dev, libelf-devel or elfutils-libelf-devel" >&2
endif
endif

# Check for CONFIG flags that require compiler support. Abort the build
# after .config has been processed, but before the kernel build starts.
#
# For security-sensitive CONFIG options, we don't want to fallback and/or
# silently change which compiler flags will be used, since that leads to
# producing kernels with different security feature characteristics
# depending on the compiler used. (For example, "But I selected
# CC_STACKPROTECTOR_STRONG! Why did it build with _REGULAR?!")
PHONY += prepare-compiler-check
prepare-compiler-check: FORCE
# Make sure compiler supports requested stack protector flag.
ifdef stackp-name
  ifeq ($(call cc-option, $(stackp-flag)),)
	@echo Cannot use CONFIG_CC_STACKPROTECTOR_$(stackp-name): \
		  $(stackp-flag) not supported by compiler >&2 && exit 1
  endif
endif
# Make sure compiler does not have buggy stack-protector support.
ifdef stackp-check
  ifneq ($(shell $(CONFIG_SHELL) $(stackp-check) $(CC) $(KBUILD_CPPFLAGS) $(biarch)),y)
	@echo Cannot use CONFIG_CC_STACKPROTECTOR_$(stackp-name): \
                  $(stackp-flag) available but compiler is broken >&2 && exit 1
  endif
endif
	@:

# Generate some files
# ---------------------------------------------------------------------------

# KERNELRELEASE can change from a few different places, meaning version.h
# needs to be updated, so this check is forced on all builds

uts_len := 64
define filechk_utsrelease.h
	if [ `echo -n "$(KERNELRELEASE)" | wc -c ` -gt $(uts_len) ]; then \
	  echo '"$(KERNELRELEASE)" exceeds $(uts_len) characters' >&2;    \
	  exit 1;                                                         \
	fi;                                                               \
	(echo \#define UTS_RELEASE \"$(KERNELRELEASE)\";)
endef

define filechk_version.h
	(echo \#define LINUX_VERSION_CODE $(shell                         \
	expr $(VERSION) \* 65536 + 0$(PATCHLEVEL) \* 256 + 0$(SUBLEVEL)); \
	echo '#define KERNEL_VERSION(a,b,c) (((a) << 16) + ((b) << 8) + (c))';)
endef

$(version_h): $(srctree)/Makefile FORCE
	$(call filechk,version.h)
	$(Q)rm -f $(old_version_h)

include/generated/utsrelease.h: include/config/kernel.release FORCE
	$(call filechk,utsrelease.h)

PHONY += headerdep
headerdep:
	$(Q)find $(srctree)/include/ -name '*.h' | xargs --max-args 1 \
	$(srctree)/scripts/headerdep.pl -I$(srctree)/include

# ---------------------------------------------------------------------------
# Kernel headers

#Default location for installed headers
export INSTALL_HDR_PATH = $(objtree)/usr

# If we do an all arch process set dst to include/arch-$(hdr-arch)
hdr-dst = $(if $(KBUILD_HEADERS), dst=include/arch-$(hdr-arch), dst=include)

PHONY += archheaders
archheaders:

PHONY += archscripts
archscripts:

PHONY += __headers
__headers: $(version_h) scripts_basic uapi-asm-generic archheaders archscripts
	$(Q)$(MAKE) $(build)=scripts build_unifdef

PHONY += headers_install_all
headers_install_all:
	$(Q)$(CONFIG_SHELL) $(srctree)/scripts/headers.sh install

PHONY += headers_install
headers_install: __headers
	$(if $(wildcard $(srctree)/arch/$(hdr-arch)/include/uapi/asm/Kbuild),, \
	  $(error Headers not exportable for the $(SRCARCH) architecture))
	$(Q)$(MAKE) $(hdr-inst)=include/uapi dst=include
	$(Q)$(MAKE) $(hdr-inst)=arch/$(hdr-arch)/include/uapi $(hdr-dst)

PHONY += headers_check_all
headers_check_all: headers_install_all
	$(Q)$(CONFIG_SHELL) $(srctree)/scripts/headers.sh check

PHONY += headers_check
headers_check: headers_install
	$(Q)$(MAKE) $(hdr-inst)=include/uapi dst=include HDRCHECK=1
	$(Q)$(MAKE) $(hdr-inst)=arch/$(hdr-arch)/include/uapi $(hdr-dst) HDRCHECK=1

# ---------------------------------------------------------------------------
# Kernel selftest

PHONY += kselftest
kselftest:
	$(Q)$(MAKE) -C $(srctree)/tools/testing/selftests run_tests

PHONY += kselftest-clean
kselftest-clean:
	$(Q)$(MAKE) -C $(srctree)/tools/testing/selftests clean

PHONY += kselftest-merge
kselftest-merge:
	$(if $(wildcard $(objtree)/.config),, $(error No .config exists, config your kernel first!))
	$(Q)$(CONFIG_SHELL) $(srctree)/scripts/kconfig/merge_config.sh \
		-m $(objtree)/.config \
		$(srctree)/tools/testing/selftests/*/config
	+$(Q)$(MAKE) -f $(srctree)/Makefile olddefconfig

# ---------------------------------------------------------------------------
# Modules

ifdef CONFIG_MODULES

# By default, build modules as well

all: modules

# Build modules
#
# A module can be listed more than once in obj-m resulting in
# duplicate lines in modules.order files.  Those are removed
# using awk while concatenating to the final file.

PHONY += modules
modules: $(vmlinux-dirs) $(if $(KBUILD_BUILTIN),vmlinux) modules.builtin
	$(Q)$(AWK) '!x[$$0]++' $(vmlinux-dirs:%=$(objtree)/%/modules.order) > $(objtree)/modules.order
	@$(kecho) '  Building modules, stage 2.';
	$(Q)$(MAKE) -f $(srctree)/scripts/Makefile.modpost

modules.builtin: $(vmlinux-dirs:%=%/modules.builtin)
	$(Q)$(AWK) '!x[$$0]++' $^ > $(objtree)/modules.builtin

%/modules.builtin: include/config/auto.conf
	$(Q)$(MAKE) $(modbuiltin)=$*


# Target to prepare building external modules
PHONY += modules_prepare
modules_prepare: prepare scripts

# Target to install modules
PHONY += modules_install
modules_install: _modinst_ _modinst_post

PHONY += _modinst_
_modinst_:
	@rm -rf $(MODLIB)/kernel
	@rm -f $(MODLIB)/source
	@mkdir -p $(MODLIB)/kernel
	@ln -s $(abspath $(srctree)) $(MODLIB)/source
	@if [ ! $(objtree) -ef  $(MODLIB)/build ]; then \
		rm -f $(MODLIB)/build ; \
		ln -s $(CURDIR) $(MODLIB)/build ; \
	fi
	@cp -f $(objtree)/modules.order $(MODLIB)/
	@cp -f $(objtree)/modules.builtin $(MODLIB)/
	$(Q)$(MAKE) -f $(srctree)/scripts/Makefile.modinst

# This depmod is only for convenience to give the initial
# boot a modules.dep even before / is mounted read-write.  However the
# boot script depmod is the master version.
PHONY += _modinst_post
_modinst_post: _modinst_
	$(call cmd,depmod)

ifeq ($(CONFIG_MODULE_SIG), y)
PHONY += modules_sign
modules_sign:
	$(Q)$(MAKE) -f $(srctree)/scripts/Makefile.modsign
endif

else # CONFIG_MODULES

# Modules not configured
# ---------------------------------------------------------------------------

PHONY += modules modules_install
modules modules_install:
	@echo >&2
	@echo >&2 "The present kernel configuration has modules disabled."
	@echo >&2 "Type 'make config' and enable loadable module support."
	@echo >&2 "Then build a kernel with module support enabled."
	@echo >&2
	@exit 1

endif # CONFIG_MODULES

###
# Cleaning is done on three levels.
# make clean     Delete most generated files
#                Leave enough to build external modules
# make mrproper  Delete the current configuration, and all generated files
# make distclean Remove editor backup files, patch leftover files and the like

# Directories & files removed with 'make clean'
CLEAN_DIRS  += $(MODVERDIR)

# Directories & files removed with 'make mrproper'
MRPROPER_DIRS  += include/config usr/include include/generated          \
		  arch/*/include/generated .tmp_objdiff
MRPROPER_FILES += .config .config.old .version .old_version \
		  Module.symvers tags TAGS cscope* GPATH GTAGS GRTAGS GSYMS \
		  signing_key.pem signing_key.priv signing_key.x509	\
		  x509.genkey extra_certificates signing_key.x509.keyid	\
		  signing_key.x509.signer vmlinux-gdb.py

# clean - Delete most, but leave enough to build external modules
#
clean: rm-dirs  := $(CLEAN_DIRS)
clean: rm-files := $(CLEAN_FILES)
clean-dirs      := $(addprefix _clean_, . $(vmlinux-alldirs) Documentation samples)

PHONY += $(clean-dirs) clean archclean vmlinuxclean
$(clean-dirs):
	$(Q)$(MAKE) $(clean)=$(patsubst _clean_%,%,$@)

vmlinuxclean:
	$(Q)$(CONFIG_SHELL) $(srctree)/scripts/link-vmlinux.sh clean
	$(Q)$(if $(ARCH_POSTLINK), $(MAKE) -f $(ARCH_POSTLINK) clean)

clean: archclean vmlinuxclean

# mrproper - Delete all generated files, including .config
#
mrproper: rm-dirs  := $(wildcard $(MRPROPER_DIRS))
mrproper: rm-files := $(wildcard $(MRPROPER_FILES))
mrproper-dirs      := $(addprefix _mrproper_,scripts)

PHONY += $(mrproper-dirs) mrproper archmrproper
$(mrproper-dirs):
	$(Q)$(MAKE) $(clean)=$(patsubst _mrproper_%,%,$@)

mrproper: clean archmrproper $(mrproper-dirs)
	$(call cmd,rmdirs)
	$(call cmd,rmfiles)

# distclean
#
PHONY += distclean

distclean: mrproper
	@find $(srctree) $(RCS_FIND_IGNORE) \
		\( -name '*.orig' -o -name '*.rej' -o -name '*~' \
		-o -name '*.bak' -o -name '#*#' -o -name '*%' \
		-o -name 'core' \) \
		-type f -print | xargs rm -f


# Packaging of the kernel to various formats
# ---------------------------------------------------------------------------
# rpm target kept for backward compatibility
package-dir	:= scripts/package

%src-pkg: FORCE
	$(Q)$(MAKE) $(build)=$(package-dir) $@
%pkg: include/config/kernel.release FORCE
	$(Q)$(MAKE) $(build)=$(package-dir) $@
rpm: include/config/kernel.release FORCE
	$(Q)$(MAKE) $(build)=$(package-dir) $@


# Brief documentation of the typical targets used
# ---------------------------------------------------------------------------

boards := $(wildcard $(srctree)/arch/$(SRCARCH)/configs/*_defconfig)
boards := $(sort $(notdir $(boards)))
board-dirs := $(dir $(wildcard $(srctree)/arch/$(SRCARCH)/configs/*/*_defconfig))
board-dirs := $(sort $(notdir $(board-dirs:/=)))

PHONY += help
help:
	@echo  'Cleaning targets:'
	@echo  '  clean		  - Remove most generated files but keep the config and'
	@echo  '                    enough build support to build external modules'
	@echo  '  mrproper	  - Remove all generated files + config + various backup files'
	@echo  '  distclean	  - mrproper + remove editor backup and patch files'
	@echo  ''
	@echo  'Configuration targets:'
	@$(MAKE) -f $(srctree)/scripts/kconfig/Makefile help
	@echo  ''
	@echo  'Other generic targets:'
	@echo  '  all		  - Build all targets marked with [*]'
	@echo  '* vmlinux	  - Build the bare kernel'
	@echo  '* modules	  - Build all modules'
	@echo  '  modules_install - Install all modules to INSTALL_MOD_PATH (default: /)'
	@echo  '  dir/            - Build all files in dir and below'
	@echo  '  dir/file.[ois]  - Build specified target only'
	@echo  '  dir/file.ll     - Build the LLVM assembly file'
	@echo  '                    (requires compiler support for LLVM assembly generation)'
	@echo  '  dir/file.lst    - Build specified mixed source/assembly target only'
	@echo  '                    (requires a recent binutils and recent build (System.map))'
	@echo  '  dir/file.ko     - Build module including final link'
	@echo  '  modules_prepare - Set up for building external modules'
	@echo  '  tags/TAGS	  - Generate tags file for editors'
	@echo  '  cscope	  - Generate cscope index'
	@echo  '  gtags           - Generate GNU GLOBAL index'
	@echo  '  kernelrelease	  - Output the release version string (use with make -s)'
	@echo  '  kernelversion	  - Output the version stored in Makefile (use with make -s)'
	@echo  '  image_name	  - Output the image name (use with make -s)'
	@echo  '  headers_install - Install sanitised kernel headers to INSTALL_HDR_PATH'; \
	 echo  '                    (default: $(INSTALL_HDR_PATH))'; \
	 echo  ''
	@echo  'Static analysers:'
	@echo  '  checkstack      - Generate a list of stack hogs'
	@echo  '  namespacecheck  - Name space analysis on compiled kernel'
	@echo  '  versioncheck    - Sanity check on version.h usage'
	@echo  '  includecheck    - Check for duplicate included header files'
	@echo  '  export_report   - List the usages of all exported symbols'
	@echo  '  headers_check   - Sanity check on exported headers'
	@echo  '  headerdep       - Detect inclusion cycles in headers'
	@$(MAKE) -f $(srctree)/scripts/Makefile.help checker-help
	@echo  ''
	@echo  'Kernel selftest:'
	@echo  '  kselftest       - Build and run kernel selftest (run as root)'
	@echo  '                    Build, install, and boot kernel before'
	@echo  '                    running kselftest on it'
	@echo  '  kselftest-clean - Remove all generated kselftest files'
	@echo  '  kselftest-merge - Merge all the config dependencies of kselftest to existing'
	@echo  '                    .config.'
	@echo  ''
	@echo 'Userspace tools targets:'
	@echo '  use "make tools/help"'
	@echo '  or  "cd tools; make help"'
	@echo  ''
	@echo  'Kernel packaging:'
	@$(MAKE) $(build)=$(package-dir) help
	@echo  ''
	@echo  'Documentation targets:'
	@$(MAKE) -f $(srctree)/Documentation/Makefile dochelp
	@echo  ''
	@echo  'Architecture specific targets ($(SRCARCH)):'
	@$(if $(archhelp),$(archhelp),\
		echo '  No architecture specific help defined for $(SRCARCH)')
	@echo  ''
	@$(if $(boards), \
		$(foreach b, $(boards), \
		printf "  %-24s - Build for %s\\n" $(b) $(subst _defconfig,,$(b));) \
		echo '')
	@$(if $(board-dirs), \
		$(foreach b, $(board-dirs), \
		printf "  %-16s - Show %s-specific targets\\n" help-$(b) $(b);) \
		printf "  %-16s - Show all of the above\\n" help-boards; \
		echo '')

	@echo  '  make V=0|1 [targets] 0 => quiet build (default), 1 => verbose build'
	@echo  '  make V=2   [targets] 2 => give reason for rebuild of target'
	@echo  '  make O=dir [targets] Locate all output files in "dir", including .config'
	@echo  '  make C=1   [targets] Check re-compiled c source with $$CHECK (sparse by default)'
	@echo  '  make C=2   [targets] Force check of all c source with $$CHECK'
	@echo  '  make RECORDMCOUNT_WARN=1 [targets] Warn about ignored mcount sections'
	@echo  '  make W=n   [targets] Enable extra gcc checks, n=1,2,3 where'
	@echo  '		1: warnings which may be relevant and do not occur too often'
	@echo  '		2: warnings which occur quite often but may still be relevant'
	@echo  '		3: more obscure warnings, can most likely be ignored'
	@echo  '		Multiple levels can be combined with W=12 or W=123'
	@echo  ''
	@echo  'Execute "make" or "make all" to build all targets marked with [*] '
	@echo  'For further info see the ./README file'


help-board-dirs := $(addprefix help-,$(board-dirs))

help-boards: $(help-board-dirs)

boards-per-dir = $(sort $(notdir $(wildcard $(srctree)/arch/$(SRCARCH)/configs/$*/*_defconfig)))

$(help-board-dirs): help-%:
	@echo  'Architecture specific targets ($(SRCARCH) $*):'
	@$(if $(boards-per-dir), \
		$(foreach b, $(boards-per-dir), \
		printf "  %-24s - Build for %s\\n" $*/$(b) $(subst _defconfig,,$(b));) \
		echo '')


# Documentation targets
# ---------------------------------------------------------------------------
DOC_TARGETS := xmldocs latexdocs pdfdocs htmldocs epubdocs cleandocs linkcheckdocs
PHONY += $(DOC_TARGETS)
$(DOC_TARGETS): scripts_basic FORCE
	$(Q)$(MAKE) $(build)=Documentation $@

else # KBUILD_EXTMOD

###
# External module support.
# When building external modules the kernel used as basis is considered
# read-only, and no consistency checks are made and the make
# system is not used on the basis kernel. If updates are required
# in the basis kernel ordinary make commands (without M=...) must
# be used.
#
# The following are the only valid targets when building external
# modules.
# make M=dir clean     Delete all automatically generated files
# make M=dir modules   Make all modules in specified dir
# make M=dir	       Same as 'make M=dir modules'
# make M=dir modules_install
#                      Install the modules built in the module directory
#                      Assumes install directory is already created

# We are always building modules
KBUILD_MODULES := 1
PHONY += crmodverdir
crmodverdir:
	$(cmd_crmodverdir)

PHONY += $(objtree)/Module.symvers
$(objtree)/Module.symvers:
	@test -e $(objtree)/Module.symvers || ( \
	echo; \
	echo "  WARNING: Symbol version dump $(objtree)/Module.symvers"; \
	echo "           is missing; modules will have no dependencies and modversions."; \
	echo )

module-dirs := $(addprefix _module_,$(KBUILD_EXTMOD))
PHONY += $(module-dirs) modules
$(module-dirs): crmodverdir $(objtree)/Module.symvers
	$(Q)$(MAKE) $(build)=$(patsubst _module_%,%,$@)

modules: $(module-dirs)
	@$(kecho) '  Building modules, stage 2.';
	$(Q)$(MAKE) -f $(srctree)/scripts/Makefile.modpost

PHONY += modules_install
modules_install: _emodinst_ _emodinst_post

install-dir := $(if $(INSTALL_MOD_DIR),$(INSTALL_MOD_DIR),extra)
PHONY += _emodinst_
_emodinst_:
	$(Q)mkdir -p $(MODLIB)/$(install-dir)
	$(Q)$(MAKE) -f $(srctree)/scripts/Makefile.modinst

PHONY += _emodinst_post
_emodinst_post: _emodinst_
	$(call cmd,depmod)

clean-dirs := $(addprefix _clean_,$(KBUILD_EXTMOD))

PHONY += $(clean-dirs) clean
$(clean-dirs):
	$(Q)$(MAKE) $(clean)=$(patsubst _clean_%,%,$@)

clean:	rm-dirs := $(MODVERDIR)
clean: rm-files := $(KBUILD_EXTMOD)/Module.symvers

PHONY += help
help:
	@echo  '  Building external modules.'
	@echo  '  Syntax: make -C path/to/kernel/src M=$$PWD target'
	@echo  ''
	@echo  '  modules         - default target, build the module(s)'
	@echo  '  modules_install - install the module'
	@echo  '  clean           - remove generated files in module directory only'
	@echo  ''

# Dummies...
PHONY += prepare scripts
prepare: ;
scripts: ;
endif # KBUILD_EXTMOD

clean: $(clean-dirs)
	$(call cmd,rmdirs)
	$(call cmd,rmfiles)
	@find $(if $(KBUILD_EXTMOD), $(KBUILD_EXTMOD), .) $(RCS_FIND_IGNORE) \
		\( -name '*.[oas]' -o -name '*.ko' -o -name '.*.cmd' \
		-o -name '*.ko.*' \
		-o -name '*.dwo'  \
		-o -name '*.su'  \
		-o -name '.*.d' -o -name '.*.tmp' -o -name '*.mod.c' \
		-o -name '*.symtypes' -o -name 'modules.order' \
		-o -name modules.builtin -o -name '.tmp_*.o.*' \
		-o -name '*.c.[012]*.*' \
		-o -name '*.ll' \
		-o -name '*.gcno' \) -type f -print | xargs rm -f

# Generate tags for editors
# ---------------------------------------------------------------------------
quiet_cmd_tags = GEN     $@
      cmd_tags = $(CONFIG_SHELL) $(srctree)/scripts/tags.sh $@

tags TAGS cscope gtags: FORCE
	$(call cmd,tags)

# Scripts to check various things for consistency
# ---------------------------------------------------------------------------

PHONY += includecheck versioncheck coccicheck namespacecheck export_report

includecheck:
	find $(srctree)/* $(RCS_FIND_IGNORE) \
		-name '*.[hcS]' -type f -print | sort \
		| xargs $(PERL) -w $(srctree)/scripts/checkincludes.pl

versioncheck:
	find $(srctree)/* $(RCS_FIND_IGNORE) \
		-name '*.[hcS]' -type f -print | sort \
		| xargs $(PERL) -w $(srctree)/scripts/checkversion.pl

coccicheck:
	$(Q)$(CONFIG_SHELL) $(srctree)/scripts/$@

namespacecheck:
	$(PERL) $(srctree)/scripts/namespace.pl

export_report:
	$(PERL) $(srctree)/scripts/export_report.pl

endif #ifeq ($(config-targets),1)
endif #ifeq ($(mixed-targets),1)

PHONY += checkstack kernelrelease kernelversion image_name

# UML needs a little special treatment here.  It wants to use the host
# toolchain, so needs $(SUBARCH) passed to checkstack.pl.  Everyone
# else wants $(ARCH), including people doing cross-builds, which means
# that $(SUBARCH) doesn't work here.
ifeq ($(ARCH), um)
CHECKSTACK_ARCH := $(SUBARCH)
else
CHECKSTACK_ARCH := $(ARCH)
endif
checkstack:
	$(OBJDUMP) -d vmlinux $$(find . -name '*.ko') | \
	$(PERL) $(src)/scripts/checkstack.pl $(CHECKSTACK_ARCH)

kernelrelease:
	@echo "$(KERNELVERSION)$$($(CONFIG_SHELL) $(srctree)/scripts/setlocalversion $(srctree))"

kernelversion:
	@echo $(KERNELVERSION)

image_name:
	@echo $(KBUILD_IMAGE)

# Clear a bunch of variables before executing the submake
tools/: FORCE
	$(Q)mkdir -p $(objtree)/tools
	$(Q)$(MAKE) LDFLAGS= MAKEFLAGS="$(tools_silent) $(filter --j% -j,$(MAKEFLAGS))" O=$(abspath $(objtree)) subdir=tools -C $(src)/tools/

tools/%: FORCE
	$(Q)mkdir -p $(objtree)/tools
	$(Q)$(MAKE) LDFLAGS= MAKEFLAGS="$(tools_silent) $(filter --j% -j,$(MAKEFLAGS))" O=$(abspath $(objtree)) subdir=tools -C $(src)/tools/ $*

# Single targets
# ---------------------------------------------------------------------------
# Single targets are compatible with:
# - build with mixed source and output
# - build with separate output dir 'make O=...'
# - external modules
#
#  target-dir => where to store outputfile
#  build-dir  => directory in kernel source tree to use

ifeq ($(KBUILD_EXTMOD),)
        build-dir  = $(patsubst %/,%,$(dir $@))
        target-dir = $(dir $@)
else
        zap-slash=$(filter-out .,$(patsubst %/,%,$(dir $@)))
        build-dir  = $(KBUILD_EXTMOD)$(if $(zap-slash),/$(zap-slash))
        target-dir = $(if $(KBUILD_EXTMOD),$(dir $<),$(dir $@))
endif

%.s: %.c prepare scripts FORCE
	$(Q)$(MAKE) $(build)=$(build-dir) $(target-dir)$(notdir $@)
%.i: %.c prepare scripts FORCE
	$(Q)$(MAKE) $(build)=$(build-dir) $(target-dir)$(notdir $@)
%.o: %.c prepare scripts FORCE
	$(Q)$(MAKE) $(build)=$(build-dir) $(target-dir)$(notdir $@)
%.lst: %.c prepare scripts FORCE
	$(Q)$(MAKE) $(build)=$(build-dir) $(target-dir)$(notdir $@)
%.s: %.S prepare scripts FORCE
	$(Q)$(MAKE) $(build)=$(build-dir) $(target-dir)$(notdir $@)
%.o: %.S prepare scripts FORCE
	$(Q)$(MAKE) $(build)=$(build-dir) $(target-dir)$(notdir $@)
%.symtypes: %.c prepare scripts FORCE
	$(Q)$(MAKE) $(build)=$(build-dir) $(target-dir)$(notdir $@)
%.ll: %.c prepare scripts FORCE
	$(Q)$(MAKE) $(build)=$(build-dir) $(target-dir)$(notdir $@)

# Modules
/: prepare scripts FORCE
	$(cmd_crmodverdir)
	$(Q)$(MAKE) KBUILD_MODULES=$(if $(CONFIG_MODULES),1) \
	$(build)=$(build-dir)
# Make sure the latest headers are built for Documentation
Documentation/ samples/: headers_install
%/: prepare scripts FORCE
	$(cmd_crmodverdir)
	$(Q)$(MAKE) KBUILD_MODULES=$(if $(CONFIG_MODULES),1) \
	$(build)=$(build-dir)
%.ko: prepare scripts FORCE
	$(cmd_crmodverdir)
	$(Q)$(MAKE) KBUILD_MODULES=$(if $(CONFIG_MODULES),1)   \
	$(build)=$(build-dir) $(@:.ko=.o)
	$(Q)$(MAKE) -f $(srctree)/scripts/Makefile.modpost

# FIXME Should go into a make.lib or something
# ===========================================================================

quiet_cmd_rmdirs = $(if $(wildcard $(rm-dirs)),CLEAN   $(wildcard $(rm-dirs)))
      cmd_rmdirs = rm -rf $(rm-dirs)

quiet_cmd_rmfiles = $(if $(wildcard $(rm-files)),CLEAN   $(wildcard $(rm-files)))
      cmd_rmfiles = rm -f $(rm-files)

# Run depmod only if we have System.map and depmod is executable
quiet_cmd_depmod = DEPMOD  $(KERNELRELEASE)
      cmd_depmod = $(CONFIG_SHELL) $(srctree)/scripts/depmod.sh $(DEPMOD) \
                   $(KERNELRELEASE) "$(patsubst y,_,$(CONFIG_HAVE_UNDERSCORE_SYMBOL_PREFIX))"

# Create temporary dir for module support files
# clean it up only when building all modules
cmd_crmodverdir = $(Q)mkdir -p $(MODVERDIR) \
                  $(if $(KBUILD_MODULES),; rm -f $(MODVERDIR)/*)

# read all saved command lines

targets := $(wildcard $(sort $(targets)))
cmd_files := $(wildcard .*.cmd $(foreach f,$(targets),$(dir $(f)).$(notdir $(f)).cmd))

ifneq ($(cmd_files),)
  $(cmd_files): ;	# Do not try to update included dependency files
  include $(cmd_files)
endif

endif	# skip-makefile

PHONY += FORCE
FORCE:

# Declare the contents of the .PHONY variable as phony.  We keep that
# information in a variable so we can use it in if_changed and friends.
.PHONY: $(PHONY)<|MERGE_RESOLUTION|>--- conflicted
+++ resolved
@@ -1,13 +1,8 @@
 # SPDX-License-Identifier: GPL-2.0
 VERSION = 4
 PATCHLEVEL = 14
-<<<<<<< HEAD
-#SUBLEVEL = 144
+#SUBLEVEL = 149
 EXTRAVERSION = -at14
-=======
-SUBLEVEL = 149
-EXTRAVERSION =
->>>>>>> e132c8d7
 NAME = Petit Gorille
 
 # *DOCUMENTATION*
