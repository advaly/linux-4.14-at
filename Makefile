--- conflicted
+++ resolved
@@ -1,13 +1,8 @@
 # SPDX-License-Identifier: GPL-2.0
 VERSION = 4
 PATCHLEVEL = 14
-<<<<<<< HEAD
-#SUBLEVEL = 174
+#SUBLEVEL = 184
 EXTRAVERSION = -at22
-=======
-SUBLEVEL = 184
-EXTRAVERSION =
->>>>>>> b850307b
 NAME = Petit Gorille
 
 # *DOCUMENTATION*
