--- conflicted
+++ resolved
@@ -1,13 +1,8 @@
 # SPDX-License-Identifier: GPL-2.0
 VERSION = 4
 PATCHLEVEL = 14
-<<<<<<< HEAD
-#SUBLEVEL = 158
+#SUBLEVEL = 165
 EXTRAVERSION = -at17
-=======
-SUBLEVEL = 165
-EXTRAVERSION =
->>>>>>> c04fc6fa
 NAME = Petit Gorille
 
 # *DOCUMENTATION*
