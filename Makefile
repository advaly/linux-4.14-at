# SPDX-License-Identifier: GPL-2.0
VERSION = 4
PATCHLEVEL = 14
<<<<<<< HEAD
#SUBLEVEL = 7
EXTRAVERSION = -at10
=======
SUBLEVEL = 92
EXTRAVERSION =
>>>>>>> 24737fa6
NAME = Petit Gorille

# *DOCUMENTATION*
# To see a list of typical targets execute "make help"
# More info can be located in ./README
# Comments in this file are targeted only to the developer, do not
# expect to learn how to build the kernel reading this file.

# That's our default target when none is given on the command line
PHONY := _all
_all:

# o Do not use make's built-in rules and variables
#   (this increases performance and avoids hard-to-debug behaviour);
# o Look for make include files relative to root of kernel src
MAKEFLAGS += -rR --include-dir=$(CURDIR)

# Avoid funny character set dependencies
unexport LC_ALL
LC_COLLATE=C
LC_NUMERIC=C
export LC_COLLATE LC_NUMERIC

# Avoid interference with shell env settings
unexport GREP_OPTIONS

# We are using a recursive build, so we need to do a little thinking
# to get the ordering right.
#
# Most importantly: sub-Makefiles should only ever modify files in
# their own directory. If in some directory we have a dependency on
# a file in another dir (which doesn't happen often, but it's often
# unavoidable when linking the built-in.o targets which finally
# turn into vmlinux), we will call a sub make in that other dir, and
# after that we are sure that everything which is in that other dir
# is now up to date.
#
# The only cases where we need to modify files which have global
# effects are thus separated out and done before the recursive
# descending is started. They are now explicitly listed as the
# prepare rule.

# Beautify output
# ---------------------------------------------------------------------------
#
# Normally, we echo the whole command before executing it. By making
# that echo $($(quiet)$(cmd)), we now have the possibility to set
# $(quiet) to choose other forms of output instead, e.g.
#
#         quiet_cmd_cc_o_c = Compiling $(RELDIR)/$@
#         cmd_cc_o_c       = $(CC) $(c_flags) -c -o $@ $<
#
# If $(quiet) is empty, the whole command will be printed.
# If it is set to "quiet_", only the short version will be printed.
# If it is set to "silent_", nothing will be printed at all, since
# the variable $(silent_cmd_cc_o_c) doesn't exist.
#
# A simple variant is to prefix commands with $(Q) - that's useful
# for commands that shall be hidden in non-verbose mode.
#
#	$(Q)ln $@ :<
#
# If KBUILD_VERBOSE equals 0 then the above command will be hidden.
# If KBUILD_VERBOSE equals 1 then the above command is displayed.
#
# To put more focus on warnings, be less verbose as default
# Use 'make V=1' to see the full commands

ifeq ("$(origin V)", "command line")
  KBUILD_VERBOSE = $(V)
endif
ifndef KBUILD_VERBOSE
  KBUILD_VERBOSE = 0
endif

ifeq ($(KBUILD_VERBOSE),1)
  quiet =
  Q =
else
  quiet=quiet_
  Q = @
endif

# If the user is running make -s (silent mode), suppress echoing of
# commands

ifneq ($(findstring s,$(filter-out --%,$(MAKEFLAGS))),)
  quiet=silent_
  tools_silent=s
endif

export quiet Q KBUILD_VERBOSE

# kbuild supports saving output files in a separate directory.
# To locate output files in a separate directory two syntaxes are supported.
# In both cases the working directory must be the root of the kernel src.
# 1) O=
# Use "make O=dir/to/store/output/files/"
#
# 2) Set KBUILD_OUTPUT
# Set the environment variable KBUILD_OUTPUT to point to the directory
# where the output files shall be placed.
# export KBUILD_OUTPUT=dir/to/store/output/files/
# make
#
# The O= assignment takes precedence over the KBUILD_OUTPUT environment
# variable.

# KBUILD_SRC is not intended to be used by the regular user (for now),
# it is set on invocation of make with KBUILD_OUTPUT or O= specified.
ifeq ($(KBUILD_SRC),)

# OK, Make called in directory where kernel src resides
# Do we want to locate output files in a separate directory?
ifeq ("$(origin O)", "command line")
  KBUILD_OUTPUT := $(O)
endif

# Cancel implicit rules on top Makefile
$(CURDIR)/Makefile Makefile: ;

ifneq ($(words $(subst :, ,$(CURDIR))), 1)
  $(error main directory cannot contain spaces nor colons)
endif

ifneq ($(KBUILD_OUTPUT),)
# check that the output directory actually exists
saved-output := $(KBUILD_OUTPUT)
KBUILD_OUTPUT := $(shell mkdir -p $(KBUILD_OUTPUT) && cd $(KBUILD_OUTPUT) \
								&& /bin/pwd)
$(if $(KBUILD_OUTPUT),, \
     $(error failed to create output directory "$(saved-output)"))

PHONY += $(MAKECMDGOALS) sub-make

$(filter-out _all sub-make $(CURDIR)/Makefile, $(MAKECMDGOALS)) _all: sub-make
	@:

# Invoke a second make in the output directory, passing relevant variables
sub-make:
	$(Q)$(MAKE) -C $(KBUILD_OUTPUT) KBUILD_SRC=$(CURDIR) \
	-f $(CURDIR)/Makefile $(filter-out _all sub-make,$(MAKECMDGOALS))

# Leave processing to above invocation of make
skip-makefile := 1
endif # ifneq ($(KBUILD_OUTPUT),)
endif # ifeq ($(KBUILD_SRC),)

# We process the rest of the Makefile if this is the final invocation of make
ifeq ($(skip-makefile),)

# Do not print "Entering directory ...",
# but we want to display it when entering to the output directory
# so that IDEs/editors are able to understand relative filenames.
MAKEFLAGS += --no-print-directory

# Call a source code checker (by default, "sparse") as part of the
# C compilation.
#
# Use 'make C=1' to enable checking of only re-compiled files.
# Use 'make C=2' to enable checking of *all* source files, regardless
# of whether they are re-compiled or not.
#
# See the file "Documentation/dev-tools/sparse.rst" for more details,
# including where to get the "sparse" utility.

ifeq ("$(origin C)", "command line")
  KBUILD_CHECKSRC = $(C)
endif
ifndef KBUILD_CHECKSRC
  KBUILD_CHECKSRC = 0
endif

# Use make M=dir to specify directory of external module to build
# Old syntax make ... SUBDIRS=$PWD is still supported
# Setting the environment variable KBUILD_EXTMOD take precedence
ifdef SUBDIRS
  KBUILD_EXTMOD ?= $(SUBDIRS)
endif

ifeq ("$(origin M)", "command line")
  KBUILD_EXTMOD := $(M)
endif

ifeq ($(KBUILD_SRC),)
        # building in the source tree
        srctree := .
else
        ifeq ($(KBUILD_SRC)/,$(dir $(CURDIR)))
                # building in a subdirectory of the source tree
                srctree := ..
        else
                srctree := $(KBUILD_SRC)
        endif
endif

export KBUILD_CHECKSRC KBUILD_EXTMOD KBUILD_SRC

objtree		:= .
src		:= $(srctree)
obj		:= $(objtree)

VPATH		:= $(srctree)$(if $(KBUILD_EXTMOD),:$(KBUILD_EXTMOD))

export srctree objtree VPATH

# To make sure we do not include .config for any of the *config targets
# catch them early, and hand them over to scripts/kconfig/Makefile
# It is allowed to specify more targets when calling make, including
# mixing *config targets and build targets.
# For example 'make oldconfig all'.
# Detect when mixed targets is specified, and make a second invocation
# of make so .config is not included in this case either (for *config).

version_h := include/generated/uapi/linux/version.h
old_version_h := include/linux/version.h

no-dot-config-targets := clean mrproper distclean \
			 cscope gtags TAGS tags help% %docs check% coccicheck \
			 $(version_h) headers_% archheaders archscripts \
			 kernelversion %src-pkg

config-targets := 0
mixed-targets  := 0
dot-config     := 1

ifneq ($(filter $(no-dot-config-targets), $(MAKECMDGOALS)),)
	ifeq ($(filter-out $(no-dot-config-targets), $(MAKECMDGOALS)),)
		dot-config := 0
	endif
endif

ifeq ($(KBUILD_EXTMOD),)
        ifneq ($(filter config %config,$(MAKECMDGOALS)),)
                config-targets := 1
                ifneq ($(words $(MAKECMDGOALS)),1)
                        mixed-targets := 1
                endif
        endif
endif
# install and modules_install need also be processed one by one
ifneq ($(filter install,$(MAKECMDGOALS)),)
        ifneq ($(filter modules_install,$(MAKECMDGOALS)),)
	        mixed-targets := 1
        endif
endif

ifeq ($(mixed-targets),1)
# ===========================================================================
# We're called with mixed targets (*config and build targets).
# Handle them one by one.

PHONY += $(MAKECMDGOALS) __build_one_by_one

$(filter-out __build_one_by_one, $(MAKECMDGOALS)): __build_one_by_one
	@:

__build_one_by_one:
	$(Q)set -e; \
	for i in $(MAKECMDGOALS); do \
		$(MAKE) -f $(srctree)/Makefile $$i; \
	done

else

# We need some generic definitions (do not try to remake the file).
scripts/Kbuild.include: ;
include scripts/Kbuild.include

# Read KERNELRELEASE from include/config/kernel.release (if it exists)
KERNELRELEASE = $(shell cat include/config/kernel.release 2> /dev/null)
KERNELVERSION = $(VERSION)$(if $(PATCHLEVEL),.$(PATCHLEVEL)$(if $(SUBLEVEL),.$(SUBLEVEL)))$(EXTRAVERSION)
export VERSION PATCHLEVEL SUBLEVEL KERNELRELEASE KERNELVERSION

# SUBARCH tells the usermode build what the underlying arch is.  That is set
# first, and if a usermode build is happening, the "ARCH=um" on the command
# line overrides the setting of ARCH below.  If a native build is happening,
# then ARCH is assigned, getting whatever value it gets normally, and
# SUBARCH is subsequently ignored.

SUBARCH := $(shell uname -m | sed -e s/i.86/x86/ -e s/x86_64/x86/ \
				  -e s/sun4u/sparc64/ \
				  -e s/arm.*/arm/ -e s/sa110/arm/ \
				  -e s/s390x/s390/ -e s/parisc64/parisc/ \
				  -e s/ppc.*/powerpc/ -e s/mips.*/mips/ \
				  -e s/sh[234].*/sh/ -e s/aarch64.*/arm64/ )

# Cross compiling and selecting different set of gcc/bin-utils
# ---------------------------------------------------------------------------
#
# When performing cross compilation for other architectures ARCH shall be set
# to the target architecture. (See arch/* for the possibilities).
# ARCH can be set during invocation of make:
# make ARCH=ia64
# Another way is to have ARCH set in the environment.
# The default ARCH is the host where make is executed.

# CROSS_COMPILE specify the prefix used for all executables used
# during compilation. Only gcc and related bin-utils executables
# are prefixed with $(CROSS_COMPILE).
# CROSS_COMPILE can be set on the command line
# make CROSS_COMPILE=ia64-linux-
# Alternatively CROSS_COMPILE can be set in the environment.
# A third alternative is to store a setting in .config so that plain
# "make" in the configured kernel build directory always uses that.
# Default value for CROSS_COMPILE is not to prefix executables
# Note: Some architectures assign CROSS_COMPILE in their arch/*/Makefile
ARCH		?= $(SUBARCH)
CROSS_COMPILE	?= $(CONFIG_CROSS_COMPILE:"%"=%)

# Architecture as present in compile.h
UTS_MACHINE 	:= $(ARCH)
SRCARCH 	:= $(ARCH)

# Additional ARCH settings for x86
ifeq ($(ARCH),i386)
        SRCARCH := x86
endif
ifeq ($(ARCH),x86_64)
        SRCARCH := x86
endif

# Additional ARCH settings for sparc
ifeq ($(ARCH),sparc32)
       SRCARCH := sparc
endif
ifeq ($(ARCH),sparc64)
       SRCARCH := sparc
endif

# Additional ARCH settings for sh
ifeq ($(ARCH),sh64)
       SRCARCH := sh
endif

# Additional ARCH settings for tile
ifeq ($(ARCH),tilepro)
       SRCARCH := tile
endif
ifeq ($(ARCH),tilegx)
       SRCARCH := tile
endif

# Where to locate arch specific headers
hdr-arch  := $(SRCARCH)

KCONFIG_CONFIG	?= .config
export KCONFIG_CONFIG

# SHELL used by kbuild
CONFIG_SHELL := $(shell if [ -x "$$BASH" ]; then echo $$BASH; \
	  else if [ -x /bin/bash ]; then echo /bin/bash; \
	  else echo sh; fi ; fi)

HOST_LFS_CFLAGS := $(shell getconf LFS_CFLAGS 2>/dev/null)
HOST_LFS_LDFLAGS := $(shell getconf LFS_LDFLAGS 2>/dev/null)
HOST_LFS_LIBS := $(shell getconf LFS_LIBS 2>/dev/null)

HOSTCC       = gcc
HOSTCXX      = g++
HOSTCFLAGS   := -Wall -Wmissing-prototypes -Wstrict-prototypes -O2 \
		-fomit-frame-pointer -std=gnu89 $(HOST_LFS_CFLAGS)
HOSTCXXFLAGS := -O2 $(HOST_LFS_CFLAGS)
HOSTLDFLAGS  := $(HOST_LFS_LDFLAGS)
HOST_LOADLIBES := $(HOST_LFS_LIBS)

# Make variables (CC, etc...)
AS		= $(CROSS_COMPILE)as
LD		= $(CROSS_COMPILE)ld
CC		= $(CROSS_COMPILE)gcc
CPP		= $(CC) -E
AR		= $(CROSS_COMPILE)ar
NM		= $(CROSS_COMPILE)nm
STRIP		= $(CROSS_COMPILE)strip
OBJCOPY		= $(CROSS_COMPILE)objcopy
OBJDUMP		= $(CROSS_COMPILE)objdump
AWK		= awk
GENKSYMS	= scripts/genksyms/genksyms
INSTALLKERNEL  := installkernel
DEPMOD		= /sbin/depmod
PERL		= perl
PYTHON		= python
CHECK		= sparse

CHECKFLAGS     := -D__linux__ -Dlinux -D__STDC__ -Dunix -D__unix__ \
		  -Wbitwise -Wno-return-void $(CF)
NOSTDINC_FLAGS  =
CFLAGS_MODULE   =
AFLAGS_MODULE   =
LDFLAGS_MODULE  =
CFLAGS_KERNEL	=
AFLAGS_KERNEL	=
LDFLAGS_vmlinux =

# Use USERINCLUDE when you must reference the UAPI directories only.
USERINCLUDE    := \
		-I$(srctree)/arch/$(hdr-arch)/include/uapi \
		-I$(objtree)/arch/$(hdr-arch)/include/generated/uapi \
		-I$(srctree)/include/uapi \
		-I$(objtree)/include/generated/uapi \
                -include $(srctree)/include/linux/kconfig.h

# Use LINUXINCLUDE when you must reference the include/ directory.
# Needed to be compatible with the O= option
LINUXINCLUDE    := \
		-I$(srctree)/arch/$(hdr-arch)/include \
		-I$(objtree)/arch/$(hdr-arch)/include/generated \
		$(if $(KBUILD_SRC), -I$(srctree)/include) \
		-I$(objtree)/include \
		$(USERINCLUDE)

KBUILD_AFLAGS   := -D__ASSEMBLY__
KBUILD_CFLAGS   := -Wall -Wundef -Wstrict-prototypes -Wno-trigraphs \
		   -fno-strict-aliasing -fno-common -fshort-wchar \
		   -Werror-implicit-function-declaration \
		   -Wno-format-security \
		   -std=gnu89
KBUILD_CPPFLAGS := -D__KERNEL__
KBUILD_AFLAGS_KERNEL :=
KBUILD_CFLAGS_KERNEL :=
KBUILD_AFLAGS_MODULE  := -DMODULE
KBUILD_CFLAGS_MODULE  := -DMODULE
KBUILD_LDFLAGS_MODULE := -T $(srctree)/scripts/module-common.lds
GCC_PLUGINS_CFLAGS :=

export ARCH SRCARCH CONFIG_SHELL HOSTCC HOSTCFLAGS CROSS_COMPILE AS LD CC
export CPP AR NM STRIP OBJCOPY OBJDUMP HOSTLDFLAGS HOST_LOADLIBES
export MAKE AWK GENKSYMS INSTALLKERNEL PERL PYTHON UTS_MACHINE
export HOSTCXX HOSTCXXFLAGS LDFLAGS_MODULE CHECK CHECKFLAGS

export KBUILD_CPPFLAGS NOSTDINC_FLAGS LINUXINCLUDE OBJCOPYFLAGS LDFLAGS
export KBUILD_CFLAGS CFLAGS_KERNEL CFLAGS_MODULE
export CFLAGS_KASAN CFLAGS_KASAN_NOSANITIZE CFLAGS_UBSAN
export KBUILD_AFLAGS AFLAGS_KERNEL AFLAGS_MODULE
export KBUILD_AFLAGS_MODULE KBUILD_CFLAGS_MODULE KBUILD_LDFLAGS_MODULE
export KBUILD_AFLAGS_KERNEL KBUILD_CFLAGS_KERNEL
export KBUILD_ARFLAGS

# When compiling out-of-tree modules, put MODVERDIR in the module
# tree rather than in the kernel tree. The kernel tree might
# even be read-only.
export MODVERDIR := $(if $(KBUILD_EXTMOD),$(firstword $(KBUILD_EXTMOD))/).tmp_versions

# Files to ignore in find ... statements

export RCS_FIND_IGNORE := \( -name SCCS -o -name BitKeeper -o -name .svn -o    \
			  -name CVS -o -name .pc -o -name .hg -o -name .git \) \
			  -prune -o
export RCS_TAR_IGNORE := --exclude SCCS --exclude BitKeeper --exclude .svn \
			 --exclude CVS --exclude .pc --exclude .hg --exclude .git

# ===========================================================================
# Rules shared between *config targets and build targets

# Basic helpers built in scripts/basic/
PHONY += scripts_basic
scripts_basic:
	$(Q)$(MAKE) $(build)=scripts/basic
	$(Q)rm -f .tmp_quiet_recordmcount

# To avoid any implicit rule to kick in, define an empty command.
scripts/basic/%: scripts_basic ;

PHONY += outputmakefile
# outputmakefile generates a Makefile in the output directory, if using a
# separate output directory. This allows convenient use of make in the
# output directory.
outputmakefile:
ifneq ($(KBUILD_SRC),)
	$(Q)ln -fsn $(srctree) source
	$(Q)$(CONFIG_SHELL) $(srctree)/scripts/mkmakefile \
	    $(srctree) $(objtree) $(VERSION) $(PATCHLEVEL)
endif

ifeq ($(cc-name),clang)
ifneq ($(CROSS_COMPILE),)
CLANG_TARGET	:= --target=$(notdir $(CROSS_COMPILE:%-=%))
GCC_TOOLCHAIN_DIR := $(dir $(shell which $(LD)))
CLANG_PREFIX	:= --prefix=$(GCC_TOOLCHAIN_DIR)
GCC_TOOLCHAIN	:= $(realpath $(GCC_TOOLCHAIN_DIR)/..)
endif
ifneq ($(GCC_TOOLCHAIN),)
CLANG_GCC_TC	:= --gcc-toolchain=$(GCC_TOOLCHAIN)
endif
KBUILD_CFLAGS += $(CLANG_TARGET) $(CLANG_GCC_TC) $(CLANG_PREFIX)
KBUILD_AFLAGS += $(CLANG_TARGET) $(CLANG_GCC_TC) $(CLANG_PREFIX)
KBUILD_CFLAGS += $(call cc-option, -no-integrated-as)
KBUILD_AFLAGS += $(call cc-option, -no-integrated-as)
endif

RETPOLINE_CFLAGS_GCC := -mindirect-branch=thunk-extern -mindirect-branch-register
RETPOLINE_VDSO_CFLAGS_GCC := -mindirect-branch=thunk-inline -mindirect-branch-register
RETPOLINE_CFLAGS_CLANG := -mretpoline-external-thunk
RETPOLINE_VDSO_CFLAGS_CLANG := -mretpoline
RETPOLINE_CFLAGS := $(call cc-option,$(RETPOLINE_CFLAGS_GCC),$(call cc-option,$(RETPOLINE_CFLAGS_CLANG)))
RETPOLINE_VDSO_CFLAGS := $(call cc-option,$(RETPOLINE_VDSO_CFLAGS_GCC),$(call cc-option,$(RETPOLINE_VDSO_CFLAGS_CLANG)))
export RETPOLINE_CFLAGS
export RETPOLINE_VDSO_CFLAGS

ifeq ($(config-targets),1)
# ===========================================================================
# *config targets only - make sure prerequisites are updated, and descend
# in scripts/kconfig to make the *config target

# Read arch specific Makefile to set KBUILD_DEFCONFIG as needed.
# KBUILD_DEFCONFIG may point out an alternative default configuration
# used for 'make defconfig'
include arch/$(SRCARCH)/Makefile
export KBUILD_DEFCONFIG KBUILD_KCONFIG

config: scripts_basic outputmakefile FORCE
	$(Q)$(MAKE) $(build)=scripts/kconfig $@

%config: scripts_basic outputmakefile FORCE
	$(Q)$(MAKE) $(build)=scripts/kconfig $@

else
# ===========================================================================
# Build targets only - this includes vmlinux, arch specific targets, clean
# targets and others. In general all targets except *config targets.

# If building an external module we do not care about the all: rule
# but instead _all depend on modules
PHONY += all
ifeq ($(KBUILD_EXTMOD),)
_all: all
else
_all: modules
endif

# Decide whether to build built-in, modular, or both.
# Normally, just do built-in.

KBUILD_MODULES :=
KBUILD_BUILTIN := 1

# If we have only "make modules", don't compile built-in objects.
# When we're building modules with modversions, we need to consider
# the built-in objects during the descend as well, in order to
# make sure the checksums are up to date before we record them.

ifeq ($(MAKECMDGOALS),modules)
  KBUILD_BUILTIN := $(if $(CONFIG_MODVERSIONS),1)
endif

# If we have "make <whatever> modules", compile modules
# in addition to whatever we do anyway.
# Just "make" or "make all" shall build modules as well

ifneq ($(filter all _all modules,$(MAKECMDGOALS)),)
  KBUILD_MODULES := 1
endif

ifeq ($(MAKECMDGOALS),)
  KBUILD_MODULES := 1
endif

export KBUILD_MODULES KBUILD_BUILTIN

ifeq ($(KBUILD_EXTMOD),)
# Additional helpers built in scripts/
# Carefully list dependencies so we do not try to build scripts twice
# in parallel
PHONY += scripts
scripts: scripts_basic include/config/auto.conf include/config/tristate.conf \
	 asm-generic gcc-plugins
	$(Q)$(MAKE) $(build)=$(@)

# Objects we will link into vmlinux / subdirs we need to visit
init-y		:= init/
drivers-y	:= drivers/ sound/ firmware/
net-y		:= net/
libs-y		:= lib/
core-y		:= usr/
virt-y		:= virt/
endif # KBUILD_EXTMOD

ifeq ($(dot-config),1)
# Read in config
-include include/config/auto.conf

ifeq ($(KBUILD_EXTMOD),)
# Read in dependencies to all Kconfig* files, make sure to run
# oldconfig if changes are detected.
-include include/config/auto.conf.cmd

# To avoid any implicit rule to kick in, define an empty command
$(KCONFIG_CONFIG) include/config/auto.conf.cmd: ;

# If .config is newer than include/config/auto.conf, someone tinkered
# with it and forgot to run make oldconfig.
# if auto.conf.cmd is missing then we are probably in a cleaned tree so
# we execute the config step to be sure to catch updated Kconfig files
include/config/%.conf: $(KCONFIG_CONFIG) include/config/auto.conf.cmd
	$(Q)$(MAKE) -f $(srctree)/Makefile silentoldconfig
else
# external modules needs include/generated/autoconf.h and include/config/auto.conf
# but do not care if they are up-to-date. Use auto.conf to trigger the test
PHONY += include/config/auto.conf

include/config/auto.conf:
	$(Q)test -e include/generated/autoconf.h -a -e $@ || (		\
	echo >&2;							\
	echo >&2 "  ERROR: Kernel configuration is invalid.";		\
	echo >&2 "         include/generated/autoconf.h or $@ are missing.";\
	echo >&2 "         Run 'make oldconfig && make prepare' on kernel src to fix it.";	\
	echo >&2 ;							\
	/bin/false)

endif # KBUILD_EXTMOD

else
# Dummy target needed, because used as prerequisite
include/config/auto.conf: ;
endif # $(dot-config)

# For the kernel to actually contain only the needed exported symbols,
# we have to build modules as well to determine what those symbols are.
# (this can be evaluated only once include/config/auto.conf has been included)
ifdef CONFIG_TRIM_UNUSED_KSYMS
  KBUILD_MODULES := 1
endif

# The all: target is the default when no target is given on the
# command line.
# This allow a user to issue only 'make' to build a kernel including modules
# Defaults to vmlinux, but the arch makefile usually adds further targets
all: vmlinux

KBUILD_CFLAGS	+= $(call cc-option,-fno-PIE)
KBUILD_AFLAGS	+= $(call cc-option,-fno-PIE)
CFLAGS_GCOV	:= -fprofile-arcs -ftest-coverage -fno-tree-loop-im $(call cc-disable-warning,maybe-uninitialized,)
CFLAGS_KCOV	:= $(call cc-option,-fsanitize-coverage=trace-pc,)
export CFLAGS_GCOV CFLAGS_KCOV

# The arch Makefile can set ARCH_{CPP,A,C}FLAGS to override the default
# values of the respective KBUILD_* variables
ARCH_CPPFLAGS :=
ARCH_AFLAGS :=
ARCH_CFLAGS :=
include arch/$(SRCARCH)/Makefile

KBUILD_CFLAGS	+= $(call cc-option,-fno-delete-null-pointer-checks,)
KBUILD_CFLAGS	+= $(call cc-disable-warning,frame-address,)
KBUILD_CFLAGS	+= $(call cc-disable-warning, format-truncation)
KBUILD_CFLAGS	+= $(call cc-disable-warning, format-overflow)
KBUILD_CFLAGS	+= $(call cc-disable-warning, int-in-bool-context)
KBUILD_CFLAGS	+= $(call cc-disable-warning, attribute-alias)

ifdef CONFIG_CC_OPTIMIZE_FOR_SIZE
KBUILD_CFLAGS	+= $(call cc-option,-Oz,-Os)
KBUILD_CFLAGS	+= $(call cc-disable-warning,maybe-uninitialized,)
else
ifdef CONFIG_PROFILE_ALL_BRANCHES
KBUILD_CFLAGS	+= -O2 $(call cc-disable-warning,maybe-uninitialized,)
else
KBUILD_CFLAGS   += -O2
endif
endif

KBUILD_CFLAGS += $(call cc-ifversion, -lt, 0409, \
			$(call cc-disable-warning,maybe-uninitialized,))

# Tell gcc to never replace conditional load with a non-conditional one
KBUILD_CFLAGS	+= $(call cc-option,--param=allow-store-data-races=0)

# check for 'asm goto'
ifeq ($(shell $(CONFIG_SHELL) $(srctree)/scripts/gcc-goto.sh $(CC) $(KBUILD_CFLAGS)), y)
	KBUILD_CFLAGS += -DCC_HAVE_ASM_GOTO
	KBUILD_AFLAGS += -DCC_HAVE_ASM_GOTO
endif

include scripts/Makefile.gcc-plugins

ifdef CONFIG_READABLE_ASM
# Disable optimizations that make assembler listings hard to read.
# reorder blocks reorders the control in the function
# ipa clone creates specialized cloned functions
# partial inlining inlines only parts of functions
KBUILD_CFLAGS += $(call cc-option,-fno-reorder-blocks,) \
                 $(call cc-option,-fno-ipa-cp-clone,) \
                 $(call cc-option,-fno-partial-inlining)
endif

ifneq ($(CONFIG_FRAME_WARN),0)
KBUILD_CFLAGS += $(call cc-option,-Wframe-larger-than=${CONFIG_FRAME_WARN})
endif

# This selects the stack protector compiler flag. Testing it is delayed
# until after .config has been reprocessed, in the prepare-compiler-check
# target.
ifdef CONFIG_CC_STACKPROTECTOR_REGULAR
  stackp-flag := -fstack-protector
  stackp-name := REGULAR
else
ifdef CONFIG_CC_STACKPROTECTOR_STRONG
  stackp-flag := -fstack-protector-strong
  stackp-name := STRONG
else
  # Force off for distro compilers that enable stack protector by default.
  stackp-flag := $(call cc-option, -fno-stack-protector)
endif
endif
# Find arch-specific stack protector compiler sanity-checking script.
ifdef CONFIG_CC_STACKPROTECTOR
  stackp-path := $(srctree)/scripts/gcc-$(SRCARCH)_$(BITS)-has-stack-protector.sh
  stackp-check := $(wildcard $(stackp-path))
endif
KBUILD_CFLAGS += $(stackp-flag)

ifeq ($(cc-name),clang)
KBUILD_CPPFLAGS += $(call cc-option,-Qunused-arguments,)
KBUILD_CFLAGS += $(call cc-disable-warning, format-invalid-specifier)
KBUILD_CFLAGS += $(call cc-disable-warning, gnu)
KBUILD_CFLAGS += $(call cc-disable-warning, address-of-packed-member)
# Quiet clang warning: comparison of unsigned expression < 0 is always false
KBUILD_CFLAGS += $(call cc-disable-warning, tautological-compare)
# CLANG uses a _MergedGlobals as optimization, but this breaks modpost, as the
# source of a reference will be _MergedGlobals and not on of the whitelisted names.
# See modpost pattern 2
KBUILD_CFLAGS += $(call cc-option, -mno-global-merge,)
KBUILD_CFLAGS += $(call cc-option, -fcatch-undefined-behavior)
else

# These warnings generated too much noise in a regular build.
# Use make W=1 to enable them (see scripts/Makefile.extrawarn)
KBUILD_CFLAGS += $(call cc-disable-warning, unused-but-set-variable)
endif

KBUILD_CFLAGS += $(call cc-disable-warning, unused-const-variable)
ifdef CONFIG_FRAME_POINTER
KBUILD_CFLAGS	+= -fno-omit-frame-pointer -fno-optimize-sibling-calls
else
# Some targets (ARM with Thumb2, for example), can't be built with frame
# pointers.  For those, we don't have FUNCTION_TRACER automatically
# select FRAME_POINTER.  However, FUNCTION_TRACER adds -pg, and this is
# incompatible with -fomit-frame-pointer with current GCC, so we don't use
# -fomit-frame-pointer with FUNCTION_TRACER.
ifndef CONFIG_FUNCTION_TRACER
KBUILD_CFLAGS	+= -fomit-frame-pointer
endif
endif

KBUILD_CFLAGS   += $(call cc-option, -fno-var-tracking-assignments)

ifdef CONFIG_DEBUG_INFO
ifdef CONFIG_DEBUG_INFO_SPLIT
KBUILD_CFLAGS   += $(call cc-option, -gsplit-dwarf, -g)
else
KBUILD_CFLAGS	+= -g
endif
KBUILD_AFLAGS	+= -Wa,-gdwarf-2
endif
ifdef CONFIG_DEBUG_INFO_DWARF4
KBUILD_CFLAGS	+= $(call cc-option, -gdwarf-4,)
endif

ifdef CONFIG_DEBUG_INFO_REDUCED
KBUILD_CFLAGS 	+= $(call cc-option, -femit-struct-debug-baseonly) \
		   $(call cc-option,-fno-var-tracking)
endif

ifdef CONFIG_FUNCTION_TRACER
ifndef CC_FLAGS_FTRACE
CC_FLAGS_FTRACE := -pg
endif
export CC_FLAGS_FTRACE
ifdef CONFIG_HAVE_FENTRY
CC_USING_FENTRY	:= $(call cc-option, -mfentry -DCC_USING_FENTRY)
endif
KBUILD_CFLAGS	+= $(CC_FLAGS_FTRACE) $(CC_USING_FENTRY)
KBUILD_AFLAGS	+= $(CC_USING_FENTRY)
ifdef CONFIG_DYNAMIC_FTRACE
	ifdef CONFIG_HAVE_C_RECORDMCOUNT
		BUILD_C_RECORDMCOUNT := y
		export BUILD_C_RECORDMCOUNT
	endif
endif
endif

# We trigger additional mismatches with less inlining
ifdef CONFIG_DEBUG_SECTION_MISMATCH
KBUILD_CFLAGS += $(call cc-option, -fno-inline-functions-called-once)
endif

ifdef CONFIG_LD_DEAD_CODE_DATA_ELIMINATION
KBUILD_CFLAGS	+= $(call cc-option,-ffunction-sections,)
KBUILD_CFLAGS	+= $(call cc-option,-fdata-sections,)
endif

# arch Makefile may override CC so keep this after arch Makefile is included
NOSTDINC_FLAGS += -nostdinc -isystem $(shell $(CC) -print-file-name=include)
CHECKFLAGS     += $(NOSTDINC_FLAGS)

# warn about C99 declaration after statement
KBUILD_CFLAGS += $(call cc-option,-Wdeclaration-after-statement,)

# disable pointer signed / unsigned warnings in gcc 4.0
KBUILD_CFLAGS += $(call cc-disable-warning, pointer-sign)

# disable stringop warnings in gcc 8+
KBUILD_CFLAGS += $(call cc-disable-warning, stringop-truncation)

# disable invalid "can't wrap" optimizations for signed / pointers
KBUILD_CFLAGS	+= $(call cc-option,-fno-strict-overflow)

# clang sets -fmerge-all-constants by default as optimization, but this
# is non-conforming behavior for C and in fact breaks the kernel, so we
# need to disable it here generally.
KBUILD_CFLAGS	+= $(call cc-option,-fno-merge-all-constants)

# for gcc -fno-merge-all-constants disables everything, but it is fine
# to have actual conforming behavior enabled.
KBUILD_CFLAGS	+= $(call cc-option,-fmerge-constants)

# Make sure -fstack-check isn't enabled (like gentoo apparently did)
KBUILD_CFLAGS  += $(call cc-option,-fno-stack-check,)

# conserve stack if available
KBUILD_CFLAGS   += $(call cc-option,-fconserve-stack)

# disallow errors like 'EXPORT_GPL(foo);' with missing header
KBUILD_CFLAGS   += $(call cc-option,-Werror=implicit-int)

# require functions to have arguments in prototypes, not empty 'int foo()'
KBUILD_CFLAGS   += $(call cc-option,-Werror=strict-prototypes)

# Prohibit date/time macros, which would make the build non-deterministic
KBUILD_CFLAGS   += $(call cc-option,-Werror=date-time)

# enforce correct pointer usage
KBUILD_CFLAGS   += $(call cc-option,-Werror=incompatible-pointer-types)

# Require designated initializers for all marked structures
KBUILD_CFLAGS   += $(call cc-option,-Werror=designated-init)

# use the deterministic mode of AR if available
KBUILD_ARFLAGS := $(call ar-option,D)

include scripts/Makefile.kasan
include scripts/Makefile.extrawarn
include scripts/Makefile.ubsan

# Add any arch overrides and user supplied CPPFLAGS, AFLAGS and CFLAGS as the
# last assignments
KBUILD_CPPFLAGS += $(ARCH_CPPFLAGS) $(KCPPFLAGS)
KBUILD_AFLAGS   += $(ARCH_AFLAGS)   $(KAFLAGS)
KBUILD_CFLAGS   += $(ARCH_CFLAGS)   $(KCFLAGS)

# Use --build-id when available.
LDFLAGS_BUILD_ID := $(patsubst -Wl$(comma)%,%,\
			      $(call cc-ldoption, -Wl$(comma)--build-id,))
KBUILD_LDFLAGS_MODULE += $(LDFLAGS_BUILD_ID)
LDFLAGS_vmlinux += $(LDFLAGS_BUILD_ID)

ifdef CONFIG_LD_DEAD_CODE_DATA_ELIMINATION
LDFLAGS_vmlinux	+= $(call ld-option, --gc-sections,)
endif

ifeq ($(CONFIG_STRIP_ASM_SYMS),y)
LDFLAGS_vmlinux	+= $(call ld-option, -X,)
endif

# Default kernel image to build when no specific target is given.
# KBUILD_IMAGE may be overruled on the command line or
# set in the environment
# Also any assignments in arch/$(ARCH)/Makefile take precedence over
# this default value
export KBUILD_IMAGE ?= vmlinux

#
# INSTALL_PATH specifies where to place the updated kernel and system map
# images. Default is /boot, but you can set it to other values
export	INSTALL_PATH ?= /boot

#
# INSTALL_DTBS_PATH specifies a prefix for relocations required by build roots.
# Like INSTALL_MOD_PATH, it isn't defined in the Makefile, but can be passed as
# an argument if needed. Otherwise it defaults to the kernel install path
#
export INSTALL_DTBS_PATH ?= $(INSTALL_PATH)/dtbs/$(KERNELRELEASE)

#
# INSTALL_MOD_PATH specifies a prefix to MODLIB for module directory
# relocations required by build roots.  This is not defined in the
# makefile but the argument can be passed to make if needed.
#

MODLIB	= $(INSTALL_MOD_PATH)/lib/modules/$(KERNELRELEASE)
export MODLIB

#
# INSTALL_MOD_STRIP, if defined, will cause modules to be
# stripped after they are installed.  If INSTALL_MOD_STRIP is '1', then
# the default option --strip-debug will be used.  Otherwise,
# INSTALL_MOD_STRIP value will be used as the options to the strip command.

ifdef INSTALL_MOD_STRIP
ifeq ($(INSTALL_MOD_STRIP),1)
mod_strip_cmd = $(STRIP) --strip-debug
else
mod_strip_cmd = $(STRIP) $(INSTALL_MOD_STRIP)
endif # INSTALL_MOD_STRIP=1
else
mod_strip_cmd = true
endif # INSTALL_MOD_STRIP
export mod_strip_cmd

# CONFIG_MODULE_COMPRESS, if defined, will cause module to be compressed
# after they are installed in agreement with CONFIG_MODULE_COMPRESS_GZIP
# or CONFIG_MODULE_COMPRESS_XZ.

mod_compress_cmd = true
ifdef CONFIG_MODULE_COMPRESS
  ifdef CONFIG_MODULE_COMPRESS_GZIP
    mod_compress_cmd = gzip -n -f
  endif # CONFIG_MODULE_COMPRESS_GZIP
  ifdef CONFIG_MODULE_COMPRESS_XZ
    mod_compress_cmd = xz -f
  endif # CONFIG_MODULE_COMPRESS_XZ
endif # CONFIG_MODULE_COMPRESS
export mod_compress_cmd

# Select initial ramdisk compression format, default is gzip(1).
# This shall be used by the dracut(8) tool while creating an initramfs image.
#
INITRD_COMPRESS-y                  := gzip
INITRD_COMPRESS-$(CONFIG_RD_BZIP2) := bzip2
INITRD_COMPRESS-$(CONFIG_RD_LZMA)  := lzma
INITRD_COMPRESS-$(CONFIG_RD_XZ)    := xz
INITRD_COMPRESS-$(CONFIG_RD_LZO)   := lzo
INITRD_COMPRESS-$(CONFIG_RD_LZ4)   := lz4
# do not export INITRD_COMPRESS, since we didn't actually
# choose a sane default compression above.
# export INITRD_COMPRESS := $(INITRD_COMPRESS-y)

ifdef CONFIG_MODULE_SIG_ALL
$(eval $(call config_filename,MODULE_SIG_KEY))

mod_sign_cmd = scripts/sign-file $(CONFIG_MODULE_SIG_HASH) $(MODULE_SIG_KEY_SRCPREFIX)$(CONFIG_MODULE_SIG_KEY) certs/signing_key.x509
else
mod_sign_cmd = true
endif
export mod_sign_cmd

ifdef CONFIG_STACK_VALIDATION
  has_libelf := $(call try-run,\
		echo "int main() {}" | $(HOSTCC) -xc -o /dev/null -lelf -,1,0)
  ifeq ($(has_libelf),1)
    objtool_target := tools/objtool FORCE
  else
    ifdef CONFIG_UNWINDER_ORC
      $(error "Cannot generate ORC metadata for CONFIG_UNWINDER_ORC=y, please install libelf-dev, libelf-devel or elfutils-libelf-devel")
    else
      $(warning "Cannot use CONFIG_STACK_VALIDATION=y, please install libelf-dev, libelf-devel or elfutils-libelf-devel")
    endif
    SKIP_STACK_VALIDATION := 1
    export SKIP_STACK_VALIDATION
  endif
endif


ifeq ($(KBUILD_EXTMOD),)
core-y		+= kernel/ certs/ mm/ fs/ ipc/ security/ crypto/ block/

vmlinux-dirs	:= $(patsubst %/,%,$(filter %/, $(init-y) $(init-m) \
		     $(core-y) $(core-m) $(drivers-y) $(drivers-m) \
		     $(net-y) $(net-m) $(libs-y) $(libs-m) $(virt-y)))

vmlinux-alldirs	:= $(sort $(vmlinux-dirs) $(patsubst %/,%,$(filter %/, \
		     $(init-) $(core-) $(drivers-) $(net-) $(libs-) $(virt-))))

init-y		:= $(patsubst %/, %/built-in.o, $(init-y))
core-y		:= $(patsubst %/, %/built-in.o, $(core-y))
drivers-y	:= $(patsubst %/, %/built-in.o, $(drivers-y))
net-y		:= $(patsubst %/, %/built-in.o, $(net-y))
libs-y1		:= $(patsubst %/, %/lib.a, $(libs-y))
libs-y2		:= $(filter-out %.a, $(patsubst %/, %/built-in.o, $(libs-y)))
virt-y		:= $(patsubst %/, %/built-in.o, $(virt-y))

# Externally visible symbols (used by link-vmlinux.sh)
export KBUILD_VMLINUX_INIT := $(head-y) $(init-y)
export KBUILD_VMLINUX_MAIN := $(core-y) $(libs-y2) $(drivers-y) $(net-y) $(virt-y)
export KBUILD_VMLINUX_LIBS := $(libs-y1)
export KBUILD_LDS          := arch/$(SRCARCH)/kernel/vmlinux.lds
export LDFLAGS_vmlinux
# used by scripts/package/Makefile
export KBUILD_ALLDIRS := $(sort $(filter-out arch/%,$(vmlinux-alldirs)) arch Documentation include samples scripts tools)

vmlinux-deps := $(KBUILD_LDS) $(KBUILD_VMLINUX_INIT) $(KBUILD_VMLINUX_MAIN) $(KBUILD_VMLINUX_LIBS)

# Include targets which we want to execute sequentially if the rest of the
# kernel build went well. If CONFIG_TRIM_UNUSED_KSYMS is set, this might be
# evaluated more than once.
PHONY += vmlinux_prereq
vmlinux_prereq: $(vmlinux-deps) FORCE
ifdef CONFIG_HEADERS_CHECK
	$(Q)$(MAKE) -f $(srctree)/Makefile headers_check
endif
ifdef CONFIG_GDB_SCRIPTS
	$(Q)ln -fsn $(abspath $(srctree)/scripts/gdb/vmlinux-gdb.py)
endif
ifdef CONFIG_TRIM_UNUSED_KSYMS
	$(Q)$(CONFIG_SHELL) $(srctree)/scripts/adjust_autoksyms.sh \
	  "$(MAKE) -f $(srctree)/Makefile vmlinux"
endif

# standalone target for easier testing
include/generated/autoksyms.h: FORCE
	$(Q)$(CONFIG_SHELL) $(srctree)/scripts/adjust_autoksyms.sh true

ARCH_POSTLINK := $(wildcard $(srctree)/arch/$(SRCARCH)/Makefile.postlink)

# Final link of vmlinux with optional arch pass after final link
cmd_link-vmlinux =                                                 \
	$(CONFIG_SHELL) $< $(LD) $(LDFLAGS) $(LDFLAGS_vmlinux) ;    \
	$(if $(ARCH_POSTLINK), $(MAKE) -f $(ARCH_POSTLINK) $@, true)

vmlinux: scripts/link-vmlinux.sh vmlinux_prereq $(vmlinux-deps) FORCE
	+$(call if_changed,link-vmlinux)

# Build samples along the rest of the kernel
ifdef CONFIG_SAMPLES
vmlinux-dirs += samples
endif

# The actual objects are generated when descending,
# make sure no implicit rule kicks in
$(sort $(vmlinux-deps)): $(vmlinux-dirs) ;

# Handle descending into subdirectories listed in $(vmlinux-dirs)
# Preset locale variables to speed up the build process. Limit locale
# tweaks to this spot to avoid wrong language settings when running
# make menuconfig etc.
# Error messages still appears in the original language

PHONY += $(vmlinux-dirs)
$(vmlinux-dirs): prepare scripts
	$(Q)$(MAKE) $(build)=$@

define filechk_kernel.release
	echo "$(KERNELVERSION)$$($(CONFIG_SHELL) $(srctree)/scripts/setlocalversion $(srctree))"
endef

# Store (new) KERNELRELEASE string in include/config/kernel.release
include/config/kernel.release: include/config/auto.conf FORCE
	$(call filechk,kernel.release)


# Things we need to do before we recursively start building the kernel
# or the modules are listed in "prepare".
# A multi level approach is used. prepareN is processed before prepareN-1.
# archprepare is used in arch Makefiles and when processed asm symlink,
# version.h and scripts_basic is processed / created.

# Listed in dependency order
PHONY += prepare archprepare prepare0 prepare1 prepare2 prepare3

# prepare3 is used to check if we are building in a separate output directory,
# and if so do:
# 1) Check that make has not been executed in the kernel src $(srctree)
prepare3: include/config/kernel.release
ifneq ($(KBUILD_SRC),)
	@$(kecho) '  Using $(srctree) as source for kernel'
	$(Q)if [ -f $(srctree)/.config -o -d $(srctree)/include/config ]; then \
		echo >&2 "  $(srctree) is not clean, please run 'make mrproper'"; \
		echo >&2 "  in the '$(srctree)' directory.";\
		/bin/false; \
	fi;
endif

# prepare2 creates a makefile if using a separate output directory.
# From this point forward, .config has been reprocessed, so any rules
# that need to depend on updated CONFIG_* values can be checked here.
prepare2: prepare3 prepare-compiler-check outputmakefile asm-generic

prepare1: prepare2 $(version_h) include/generated/utsrelease.h \
                   include/config/auto.conf
	$(cmd_crmodverdir)

archprepare: archheaders archscripts prepare1 scripts_basic

prepare0: archprepare gcc-plugins
	$(Q)$(MAKE) $(build)=.

# All the preparing..
prepare: prepare0 prepare-objtool

# Support for using generic headers in asm-generic
PHONY += asm-generic uapi-asm-generic
asm-generic: uapi-asm-generic
	$(Q)$(MAKE) -f $(srctree)/scripts/Makefile.asm-generic \
	            src=asm obj=arch/$(SRCARCH)/include/generated/asm
uapi-asm-generic:
	$(Q)$(MAKE) -f $(srctree)/scripts/Makefile.asm-generic \
	            src=uapi/asm obj=arch/$(SRCARCH)/include/generated/uapi/asm

PHONY += prepare-objtool
prepare-objtool: $(objtool_target)

# Check for CONFIG flags that require compiler support. Abort the build
# after .config has been processed, but before the kernel build starts.
#
# For security-sensitive CONFIG options, we don't want to fallback and/or
# silently change which compiler flags will be used, since that leads to
# producing kernels with different security feature characteristics
# depending on the compiler used. (For example, "But I selected
# CC_STACKPROTECTOR_STRONG! Why did it build with _REGULAR?!")
PHONY += prepare-compiler-check
prepare-compiler-check: FORCE
# Make sure compiler supports requested stack protector flag.
ifdef stackp-name
  ifeq ($(call cc-option, $(stackp-flag)),)
	@echo Cannot use CONFIG_CC_STACKPROTECTOR_$(stackp-name): \
		  $(stackp-flag) not supported by compiler >&2 && exit 1
  endif
endif
# Make sure compiler does not have buggy stack-protector support.
ifdef stackp-check
  ifneq ($(shell $(CONFIG_SHELL) $(stackp-check) $(CC) $(KBUILD_CPPFLAGS) $(biarch)),y)
	@echo Cannot use CONFIG_CC_STACKPROTECTOR_$(stackp-name): \
                  $(stackp-flag) available but compiler is broken >&2 && exit 1
  endif
endif
	@:

# Generate some files
# ---------------------------------------------------------------------------

# KERNELRELEASE can change from a few different places, meaning version.h
# needs to be updated, so this check is forced on all builds

uts_len := 64
define filechk_utsrelease.h
	if [ `echo -n "$(KERNELRELEASE)" | wc -c ` -gt $(uts_len) ]; then \
	  echo '"$(KERNELRELEASE)" exceeds $(uts_len) characters' >&2;    \
	  exit 1;                                                         \
	fi;                                                               \
	(echo \#define UTS_RELEASE \"$(KERNELRELEASE)\";)
endef

define filechk_version.h
	(echo \#define LINUX_VERSION_CODE $(shell                         \
	expr $(VERSION) \* 65536 + 0$(PATCHLEVEL) \* 256 + 0$(SUBLEVEL)); \
	echo '#define KERNEL_VERSION(a,b,c) (((a) << 16) + ((b) << 8) + (c))';)
endef

$(version_h): $(srctree)/Makefile FORCE
	$(call filechk,version.h)
	$(Q)rm -f $(old_version_h)

include/generated/utsrelease.h: include/config/kernel.release FORCE
	$(call filechk,utsrelease.h)

PHONY += headerdep
headerdep:
	$(Q)find $(srctree)/include/ -name '*.h' | xargs --max-args 1 \
	$(srctree)/scripts/headerdep.pl -I$(srctree)/include

# ---------------------------------------------------------------------------
# Kernel headers

#Default location for installed headers
export INSTALL_HDR_PATH = $(objtree)/usr

# If we do an all arch process set dst to include/arch-$(hdr-arch)
hdr-dst = $(if $(KBUILD_HEADERS), dst=include/arch-$(hdr-arch), dst=include)

PHONY += archheaders
archheaders:

PHONY += archscripts
archscripts:

PHONY += __headers
__headers: $(version_h) scripts_basic uapi-asm-generic archheaders archscripts
	$(Q)$(MAKE) $(build)=scripts build_unifdef

PHONY += headers_install_all
headers_install_all:
	$(Q)$(CONFIG_SHELL) $(srctree)/scripts/headers.sh install

PHONY += headers_install
headers_install: __headers
	$(if $(wildcard $(srctree)/arch/$(hdr-arch)/include/uapi/asm/Kbuild),, \
	  $(error Headers not exportable for the $(SRCARCH) architecture))
	$(Q)$(MAKE) $(hdr-inst)=include/uapi dst=include
	$(Q)$(MAKE) $(hdr-inst)=arch/$(hdr-arch)/include/uapi $(hdr-dst)

PHONY += headers_check_all
headers_check_all: headers_install_all
	$(Q)$(CONFIG_SHELL) $(srctree)/scripts/headers.sh check

PHONY += headers_check
headers_check: headers_install
	$(Q)$(MAKE) $(hdr-inst)=include/uapi dst=include HDRCHECK=1
	$(Q)$(MAKE) $(hdr-inst)=arch/$(hdr-arch)/include/uapi $(hdr-dst) HDRCHECK=1

# ---------------------------------------------------------------------------
# Kernel selftest

PHONY += kselftest
kselftest:
	$(Q)$(MAKE) -C $(srctree)/tools/testing/selftests run_tests

PHONY += kselftest-clean
kselftest-clean:
	$(Q)$(MAKE) -C $(srctree)/tools/testing/selftests clean

PHONY += kselftest-merge
kselftest-merge:
	$(if $(wildcard $(objtree)/.config),, $(error No .config exists, config your kernel first!))
	$(Q)$(CONFIG_SHELL) $(srctree)/scripts/kconfig/merge_config.sh \
		-m $(objtree)/.config \
		$(srctree)/tools/testing/selftests/*/config
	+$(Q)$(MAKE) -f $(srctree)/Makefile olddefconfig

# ---------------------------------------------------------------------------
# Modules

ifdef CONFIG_MODULES

# By default, build modules as well

all: modules

# Build modules
#
# A module can be listed more than once in obj-m resulting in
# duplicate lines in modules.order files.  Those are removed
# using awk while concatenating to the final file.

PHONY += modules
modules: $(vmlinux-dirs) $(if $(KBUILD_BUILTIN),vmlinux) modules.builtin
	$(Q)$(AWK) '!x[$$0]++' $(vmlinux-dirs:%=$(objtree)/%/modules.order) > $(objtree)/modules.order
	@$(kecho) '  Building modules, stage 2.';
	$(Q)$(MAKE) -f $(srctree)/scripts/Makefile.modpost

modules.builtin: $(vmlinux-dirs:%=%/modules.builtin)
	$(Q)$(AWK) '!x[$$0]++' $^ > $(objtree)/modules.builtin

%/modules.builtin: include/config/auto.conf
	$(Q)$(MAKE) $(modbuiltin)=$*


# Target to prepare building external modules
PHONY += modules_prepare
modules_prepare: prepare scripts

# Target to install modules
PHONY += modules_install
modules_install: _modinst_ _modinst_post

PHONY += _modinst_
_modinst_:
	@rm -rf $(MODLIB)/kernel
	@rm -f $(MODLIB)/source
	@mkdir -p $(MODLIB)/kernel
	@ln -s $(abspath $(srctree)) $(MODLIB)/source
	@if [ ! $(objtree) -ef  $(MODLIB)/build ]; then \
		rm -f $(MODLIB)/build ; \
		ln -s $(CURDIR) $(MODLIB)/build ; \
	fi
	@cp -f $(objtree)/modules.order $(MODLIB)/
	@cp -f $(objtree)/modules.builtin $(MODLIB)/
	$(Q)$(MAKE) -f $(srctree)/scripts/Makefile.modinst

# This depmod is only for convenience to give the initial
# boot a modules.dep even before / is mounted read-write.  However the
# boot script depmod is the master version.
PHONY += _modinst_post
_modinst_post: _modinst_
	$(call cmd,depmod)

ifeq ($(CONFIG_MODULE_SIG), y)
PHONY += modules_sign
modules_sign:
	$(Q)$(MAKE) -f $(srctree)/scripts/Makefile.modsign
endif

else # CONFIG_MODULES

# Modules not configured
# ---------------------------------------------------------------------------

PHONY += modules modules_install
modules modules_install:
	@echo >&2
	@echo >&2 "The present kernel configuration has modules disabled."
	@echo >&2 "Type 'make config' and enable loadable module support."
	@echo >&2 "Then build a kernel with module support enabled."
	@echo >&2
	@exit 1

endif # CONFIG_MODULES

###
# Cleaning is done on three levels.
# make clean     Delete most generated files
#                Leave enough to build external modules
# make mrproper  Delete the current configuration, and all generated files
# make distclean Remove editor backup files, patch leftover files and the like

# Directories & files removed with 'make clean'
CLEAN_DIRS  += $(MODVERDIR)

# Directories & files removed with 'make mrproper'
MRPROPER_DIRS  += include/config usr/include include/generated          \
		  arch/*/include/generated .tmp_objdiff
MRPROPER_FILES += .config .config.old .version .old_version \
		  Module.symvers tags TAGS cscope* GPATH GTAGS GRTAGS GSYMS \
		  signing_key.pem signing_key.priv signing_key.x509	\
		  x509.genkey extra_certificates signing_key.x509.keyid	\
		  signing_key.x509.signer vmlinux-gdb.py

# clean - Delete most, but leave enough to build external modules
#
clean: rm-dirs  := $(CLEAN_DIRS)
clean: rm-files := $(CLEAN_FILES)
clean-dirs      := $(addprefix _clean_, . $(vmlinux-alldirs) Documentation samples)

PHONY += $(clean-dirs) clean archclean vmlinuxclean
$(clean-dirs):
	$(Q)$(MAKE) $(clean)=$(patsubst _clean_%,%,$@)

vmlinuxclean:
	$(Q)$(CONFIG_SHELL) $(srctree)/scripts/link-vmlinux.sh clean
	$(Q)$(if $(ARCH_POSTLINK), $(MAKE) -f $(ARCH_POSTLINK) clean)

clean: archclean vmlinuxclean

# mrproper - Delete all generated files, including .config
#
mrproper: rm-dirs  := $(wildcard $(MRPROPER_DIRS))
mrproper: rm-files := $(wildcard $(MRPROPER_FILES))
mrproper-dirs      := $(addprefix _mrproper_,scripts)

PHONY += $(mrproper-dirs) mrproper archmrproper
$(mrproper-dirs):
	$(Q)$(MAKE) $(clean)=$(patsubst _mrproper_%,%,$@)

mrproper: clean archmrproper $(mrproper-dirs)
	$(call cmd,rmdirs)
	$(call cmd,rmfiles)

# distclean
#
PHONY += distclean

distclean: mrproper
	@find $(srctree) $(RCS_FIND_IGNORE) \
		\( -name '*.orig' -o -name '*.rej' -o -name '*~' \
		-o -name '*.bak' -o -name '#*#' -o -name '*%' \
		-o -name 'core' \) \
		-type f -print | xargs rm -f


# Packaging of the kernel to various formats
# ---------------------------------------------------------------------------
# rpm target kept for backward compatibility
package-dir	:= scripts/package

%src-pkg: FORCE
	$(Q)$(MAKE) $(build)=$(package-dir) $@
%pkg: include/config/kernel.release FORCE
	$(Q)$(MAKE) $(build)=$(package-dir) $@
rpm: include/config/kernel.release FORCE
	$(Q)$(MAKE) $(build)=$(package-dir) $@


# Brief documentation of the typical targets used
# ---------------------------------------------------------------------------

boards := $(wildcard $(srctree)/arch/$(SRCARCH)/configs/*_defconfig)
boards := $(sort $(notdir $(boards)))
board-dirs := $(dir $(wildcard $(srctree)/arch/$(SRCARCH)/configs/*/*_defconfig))
board-dirs := $(sort $(notdir $(board-dirs:/=)))

PHONY += help
help:
	@echo  'Cleaning targets:'
	@echo  '  clean		  - Remove most generated files but keep the config and'
	@echo  '                    enough build support to build external modules'
	@echo  '  mrproper	  - Remove all generated files + config + various backup files'
	@echo  '  distclean	  - mrproper + remove editor backup and patch files'
	@echo  ''
	@echo  'Configuration targets:'
	@$(MAKE) -f $(srctree)/scripts/kconfig/Makefile help
	@echo  ''
	@echo  'Other generic targets:'
	@echo  '  all		  - Build all targets marked with [*]'
	@echo  '* vmlinux	  - Build the bare kernel'
	@echo  '* modules	  - Build all modules'
	@echo  '  modules_install - Install all modules to INSTALL_MOD_PATH (default: /)'
	@echo  '  dir/            - Build all files in dir and below'
	@echo  '  dir/file.[ois]  - Build specified target only'
	@echo  '  dir/file.ll     - Build the LLVM assembly file'
	@echo  '                    (requires compiler support for LLVM assembly generation)'
	@echo  '  dir/file.lst    - Build specified mixed source/assembly target only'
	@echo  '                    (requires a recent binutils and recent build (System.map))'
	@echo  '  dir/file.ko     - Build module including final link'
	@echo  '  modules_prepare - Set up for building external modules'
	@echo  '  tags/TAGS	  - Generate tags file for editors'
	@echo  '  cscope	  - Generate cscope index'
	@echo  '  gtags           - Generate GNU GLOBAL index'
	@echo  '  kernelrelease	  - Output the release version string (use with make -s)'
	@echo  '  kernelversion	  - Output the version stored in Makefile (use with make -s)'
	@echo  '  image_name	  - Output the image name (use with make -s)'
	@echo  '  headers_install - Install sanitised kernel headers to INSTALL_HDR_PATH'; \
	 echo  '                    (default: $(INSTALL_HDR_PATH))'; \
	 echo  ''
	@echo  'Static analysers:'
	@echo  '  checkstack      - Generate a list of stack hogs'
	@echo  '  namespacecheck  - Name space analysis on compiled kernel'
	@echo  '  versioncheck    - Sanity check on version.h usage'
	@echo  '  includecheck    - Check for duplicate included header files'
	@echo  '  export_report   - List the usages of all exported symbols'
	@echo  '  headers_check   - Sanity check on exported headers'
	@echo  '  headerdep       - Detect inclusion cycles in headers'
	@$(MAKE) -f $(srctree)/scripts/Makefile.help checker-help
	@echo  ''
	@echo  'Kernel selftest:'
	@echo  '  kselftest       - Build and run kernel selftest (run as root)'
	@echo  '                    Build, install, and boot kernel before'
	@echo  '                    running kselftest on it'
	@echo  '  kselftest-clean - Remove all generated kselftest files'
	@echo  '  kselftest-merge - Merge all the config dependencies of kselftest to existing'
	@echo  '                    .config.'
	@echo  ''
	@echo 'Userspace tools targets:'
	@echo '  use "make tools/help"'
	@echo '  or  "cd tools; make help"'
	@echo  ''
	@echo  'Kernel packaging:'
	@$(MAKE) $(build)=$(package-dir) help
	@echo  ''
	@echo  'Documentation targets:'
	@$(MAKE) -f $(srctree)/Documentation/Makefile dochelp
	@echo  ''
	@echo  'Architecture specific targets ($(SRCARCH)):'
	@$(if $(archhelp),$(archhelp),\
		echo '  No architecture specific help defined for $(SRCARCH)')
	@echo  ''
	@$(if $(boards), \
		$(foreach b, $(boards), \
		printf "  %-24s - Build for %s\\n" $(b) $(subst _defconfig,,$(b));) \
		echo '')
	@$(if $(board-dirs), \
		$(foreach b, $(board-dirs), \
		printf "  %-16s - Show %s-specific targets\\n" help-$(b) $(b);) \
		printf "  %-16s - Show all of the above\\n" help-boards; \
		echo '')

	@echo  '  make V=0|1 [targets] 0 => quiet build (default), 1 => verbose build'
	@echo  '  make V=2   [targets] 2 => give reason for rebuild of target'
	@echo  '  make O=dir [targets] Locate all output files in "dir", including .config'
	@echo  '  make C=1   [targets] Check re-compiled c source with $$CHECK (sparse by default)'
	@echo  '  make C=2   [targets] Force check of all c source with $$CHECK'
	@echo  '  make RECORDMCOUNT_WARN=1 [targets] Warn about ignored mcount sections'
	@echo  '  make W=n   [targets] Enable extra gcc checks, n=1,2,3 where'
	@echo  '		1: warnings which may be relevant and do not occur too often'
	@echo  '		2: warnings which occur quite often but may still be relevant'
	@echo  '		3: more obscure warnings, can most likely be ignored'
	@echo  '		Multiple levels can be combined with W=12 or W=123'
	@echo  ''
	@echo  'Execute "make" or "make all" to build all targets marked with [*] '
	@echo  'For further info see the ./README file'


help-board-dirs := $(addprefix help-,$(board-dirs))

help-boards: $(help-board-dirs)

boards-per-dir = $(sort $(notdir $(wildcard $(srctree)/arch/$(SRCARCH)/configs/$*/*_defconfig)))

$(help-board-dirs): help-%:
	@echo  'Architecture specific targets ($(SRCARCH) $*):'
	@$(if $(boards-per-dir), \
		$(foreach b, $(boards-per-dir), \
		printf "  %-24s - Build for %s\\n" $*/$(b) $(subst _defconfig,,$(b));) \
		echo '')


# Documentation targets
# ---------------------------------------------------------------------------
DOC_TARGETS := xmldocs latexdocs pdfdocs htmldocs epubdocs cleandocs linkcheckdocs
PHONY += $(DOC_TARGETS)
$(DOC_TARGETS): scripts_basic FORCE
	$(Q)$(MAKE) $(build)=Documentation $@

else # KBUILD_EXTMOD

###
# External module support.
# When building external modules the kernel used as basis is considered
# read-only, and no consistency checks are made and the make
# system is not used on the basis kernel. If updates are required
# in the basis kernel ordinary make commands (without M=...) must
# be used.
#
# The following are the only valid targets when building external
# modules.
# make M=dir clean     Delete all automatically generated files
# make M=dir modules   Make all modules in specified dir
# make M=dir	       Same as 'make M=dir modules'
# make M=dir modules_install
#                      Install the modules built in the module directory
#                      Assumes install directory is already created

# We are always building modules
KBUILD_MODULES := 1
PHONY += crmodverdir
crmodverdir:
	$(cmd_crmodverdir)

PHONY += $(objtree)/Module.symvers
$(objtree)/Module.symvers:
	@test -e $(objtree)/Module.symvers || ( \
	echo; \
	echo "  WARNING: Symbol version dump $(objtree)/Module.symvers"; \
	echo "           is missing; modules will have no dependencies and modversions."; \
	echo )

module-dirs := $(addprefix _module_,$(KBUILD_EXTMOD))
PHONY += $(module-dirs) modules
$(module-dirs): crmodverdir $(objtree)/Module.symvers
	$(Q)$(MAKE) $(build)=$(patsubst _module_%,%,$@)

modules: $(module-dirs)
	@$(kecho) '  Building modules, stage 2.';
	$(Q)$(MAKE) -f $(srctree)/scripts/Makefile.modpost

PHONY += modules_install
modules_install: _emodinst_ _emodinst_post

install-dir := $(if $(INSTALL_MOD_DIR),$(INSTALL_MOD_DIR),extra)
PHONY += _emodinst_
_emodinst_:
	$(Q)mkdir -p $(MODLIB)/$(install-dir)
	$(Q)$(MAKE) -f $(srctree)/scripts/Makefile.modinst

PHONY += _emodinst_post
_emodinst_post: _emodinst_
	$(call cmd,depmod)

clean-dirs := $(addprefix _clean_,$(KBUILD_EXTMOD))

PHONY += $(clean-dirs) clean
$(clean-dirs):
	$(Q)$(MAKE) $(clean)=$(patsubst _clean_%,%,$@)

clean:	rm-dirs := $(MODVERDIR)
clean: rm-files := $(KBUILD_EXTMOD)/Module.symvers

PHONY += help
help:
	@echo  '  Building external modules.'
	@echo  '  Syntax: make -C path/to/kernel/src M=$$PWD target'
	@echo  ''
	@echo  '  modules         - default target, build the module(s)'
	@echo  '  modules_install - install the module'
	@echo  '  clean           - remove generated files in module directory only'
	@echo  ''

# Dummies...
PHONY += prepare scripts
prepare: ;
scripts: ;
endif # KBUILD_EXTMOD

clean: $(clean-dirs)
	$(call cmd,rmdirs)
	$(call cmd,rmfiles)
	@find $(if $(KBUILD_EXTMOD), $(KBUILD_EXTMOD), .) $(RCS_FIND_IGNORE) \
		\( -name '*.[oas]' -o -name '*.ko' -o -name '.*.cmd' \
		-o -name '*.ko.*' \
		-o -name '*.dwo'  \
		-o -name '*.su'  \
		-o -name '.*.d' -o -name '.*.tmp' -o -name '*.mod.c' \
		-o -name '*.symtypes' -o -name 'modules.order' \
		-o -name modules.builtin -o -name '.tmp_*.o.*' \
		-o -name '*.c.[012]*.*' \
		-o -name '*.ll' \
		-o -name '*.gcno' \) -type f -print | xargs rm -f

# Generate tags for editors
# ---------------------------------------------------------------------------
quiet_cmd_tags = GEN     $@
      cmd_tags = $(CONFIG_SHELL) $(srctree)/scripts/tags.sh $@

tags TAGS cscope gtags: FORCE
	$(call cmd,tags)

# Scripts to check various things for consistency
# ---------------------------------------------------------------------------

PHONY += includecheck versioncheck coccicheck namespacecheck export_report

includecheck:
	find $(srctree)/* $(RCS_FIND_IGNORE) \
		-name '*.[hcS]' -type f -print | sort \
		| xargs $(PERL) -w $(srctree)/scripts/checkincludes.pl

versioncheck:
	find $(srctree)/* $(RCS_FIND_IGNORE) \
		-name '*.[hcS]' -type f -print | sort \
		| xargs $(PERL) -w $(srctree)/scripts/checkversion.pl

coccicheck:
	$(Q)$(CONFIG_SHELL) $(srctree)/scripts/$@

namespacecheck:
	$(PERL) $(srctree)/scripts/namespace.pl

export_report:
	$(PERL) $(srctree)/scripts/export_report.pl

endif #ifeq ($(config-targets),1)
endif #ifeq ($(mixed-targets),1)

PHONY += checkstack kernelrelease kernelversion image_name

# UML needs a little special treatment here.  It wants to use the host
# toolchain, so needs $(SUBARCH) passed to checkstack.pl.  Everyone
# else wants $(ARCH), including people doing cross-builds, which means
# that $(SUBARCH) doesn't work here.
ifeq ($(ARCH), um)
CHECKSTACK_ARCH := $(SUBARCH)
else
CHECKSTACK_ARCH := $(ARCH)
endif
checkstack:
	$(OBJDUMP) -d vmlinux $$(find . -name '*.ko') | \
	$(PERL) $(src)/scripts/checkstack.pl $(CHECKSTACK_ARCH)

kernelrelease:
	@echo "$(KERNELVERSION)$$($(CONFIG_SHELL) $(srctree)/scripts/setlocalversion $(srctree))"

kernelversion:
	@echo $(KERNELVERSION)

image_name:
	@echo $(KBUILD_IMAGE)

# Clear a bunch of variables before executing the submake
tools/: FORCE
	$(Q)mkdir -p $(objtree)/tools
	$(Q)$(MAKE) LDFLAGS= MAKEFLAGS="$(tools_silent) $(filter --j% -j,$(MAKEFLAGS))" O=$(abspath $(objtree)) subdir=tools -C $(src)/tools/

tools/%: FORCE
	$(Q)mkdir -p $(objtree)/tools
	$(Q)$(MAKE) LDFLAGS= MAKEFLAGS="$(tools_silent) $(filter --j% -j,$(MAKEFLAGS))" O=$(abspath $(objtree)) subdir=tools -C $(src)/tools/ $*

# Single targets
# ---------------------------------------------------------------------------
# Single targets are compatible with:
# - build with mixed source and output
# - build with separate output dir 'make O=...'
# - external modules
#
#  target-dir => where to store outputfile
#  build-dir  => directory in kernel source tree to use

ifeq ($(KBUILD_EXTMOD),)
        build-dir  = $(patsubst %/,%,$(dir $@))
        target-dir = $(dir $@)
else
        zap-slash=$(filter-out .,$(patsubst %/,%,$(dir $@)))
        build-dir  = $(KBUILD_EXTMOD)$(if $(zap-slash),/$(zap-slash))
        target-dir = $(if $(KBUILD_EXTMOD),$(dir $<),$(dir $@))
endif

%.s: %.c prepare scripts FORCE
	$(Q)$(MAKE) $(build)=$(build-dir) $(target-dir)$(notdir $@)
%.i: %.c prepare scripts FORCE
	$(Q)$(MAKE) $(build)=$(build-dir) $(target-dir)$(notdir $@)
%.o: %.c prepare scripts FORCE
	$(Q)$(MAKE) $(build)=$(build-dir) $(target-dir)$(notdir $@)
%.lst: %.c prepare scripts FORCE
	$(Q)$(MAKE) $(build)=$(build-dir) $(target-dir)$(notdir $@)
%.s: %.S prepare scripts FORCE
	$(Q)$(MAKE) $(build)=$(build-dir) $(target-dir)$(notdir $@)
%.o: %.S prepare scripts FORCE
	$(Q)$(MAKE) $(build)=$(build-dir) $(target-dir)$(notdir $@)
%.symtypes: %.c prepare scripts FORCE
	$(Q)$(MAKE) $(build)=$(build-dir) $(target-dir)$(notdir $@)
%.ll: %.c prepare scripts FORCE
	$(Q)$(MAKE) $(build)=$(build-dir) $(target-dir)$(notdir $@)

# Modules
/: prepare scripts FORCE
	$(cmd_crmodverdir)
	$(Q)$(MAKE) KBUILD_MODULES=$(if $(CONFIG_MODULES),1) \
	$(build)=$(build-dir)
# Make sure the latest headers are built for Documentation
Documentation/ samples/: headers_install
%/: prepare scripts FORCE
	$(cmd_crmodverdir)
	$(Q)$(MAKE) KBUILD_MODULES=$(if $(CONFIG_MODULES),1) \
	$(build)=$(build-dir)
%.ko: prepare scripts FORCE
	$(cmd_crmodverdir)
	$(Q)$(MAKE) KBUILD_MODULES=$(if $(CONFIG_MODULES),1)   \
	$(build)=$(build-dir) $(@:.ko=.o)
	$(Q)$(MAKE) -f $(srctree)/scripts/Makefile.modpost

# FIXME Should go into a make.lib or something
# ===========================================================================

quiet_cmd_rmdirs = $(if $(wildcard $(rm-dirs)),CLEAN   $(wildcard $(rm-dirs)))
      cmd_rmdirs = rm -rf $(rm-dirs)

quiet_cmd_rmfiles = $(if $(wildcard $(rm-files)),CLEAN   $(wildcard $(rm-files)))
      cmd_rmfiles = rm -f $(rm-files)

# Run depmod only if we have System.map and depmod is executable
quiet_cmd_depmod = DEPMOD  $(KERNELRELEASE)
      cmd_depmod = $(CONFIG_SHELL) $(srctree)/scripts/depmod.sh $(DEPMOD) \
                   $(KERNELRELEASE) "$(patsubst y,_,$(CONFIG_HAVE_UNDERSCORE_SYMBOL_PREFIX))"

# Create temporary dir for module support files
# clean it up only when building all modules
cmd_crmodverdir = $(Q)mkdir -p $(MODVERDIR) \
                  $(if $(KBUILD_MODULES),; rm -f $(MODVERDIR)/*)

# read all saved command lines

targets := $(wildcard $(sort $(targets)))
cmd_files := $(wildcard .*.cmd $(foreach f,$(targets),$(dir $(f)).$(notdir $(f)).cmd))

ifneq ($(cmd_files),)
  $(cmd_files): ;	# Do not try to update included dependency files
  include $(cmd_files)
endif

endif	# skip-makefile

PHONY += FORCE
FORCE:

# Declare the contents of the .PHONY variable as phony.  We keep that
# information in a variable so we can use it in if_changed and friends.
.PHONY: $(PHONY)<|MERGE_RESOLUTION|>--- conflicted
+++ resolved
@@ -1,13 +1,8 @@
 # SPDX-License-Identifier: GPL-2.0
 VERSION = 4
 PATCHLEVEL = 14
-<<<<<<< HEAD
-#SUBLEVEL = 7
+#SUBLEVEL = 92
 EXTRAVERSION = -at10
-=======
-SUBLEVEL = 92
-EXTRAVERSION =
->>>>>>> 24737fa6
 NAME = Petit Gorille
 
 # *DOCUMENTATION*
