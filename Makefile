# SPDX-License-Identifier: GPL-2.0
VERSION = 4
PATCHLEVEL = 14
<<<<<<< HEAD
#SUBLEVEL = 122
EXTRAVERSION = -at13
=======
SUBLEVEL = 137
EXTRAVERSION =
>>>>>>> b19ffe6e
NAME = Petit Gorille

# *DOCUMENTATION*
# To see a list of typical targets execute "make help"
# More info can be located in ./README
# Comments in this file are targeted only to the developer, do not
# expect to learn how to build the kernel reading this file.

# That's our default target when none is given on the command line
PHONY := _all
_all:

# o Do not use make's built-in rules and variables
#   (this increases performance and avoids hard-to-debug behaviour);
# o Look for make include files relative to root of kernel src
MAKEFLAGS += -rR --include-dir=$(CURDIR)

# Avoid funny character set dependencies
unexport LC_ALL
LC_COLLATE=C
LC_NUMERIC=C
export LC_COLLATE LC_NUMERIC

# Avoid interference with shell env settings
unexport GREP_OPTIONS

# We are using a recursive build, so we need to do a little thinking
# to get the ordering right.
#
# Most importantly: sub-Makefiles should only ever modify files in
# their own directory. If in some directory we have a dependency on
# a file in another dir (which doesn't happen often, but it's often
# unavoidable when linking the built-in.o targets which finally
# turn into vmlinux), we will call a sub make in that other dir, and
# after that we are sure that everything which is in that other dir
# is now up to date.
#
# The only cases where we need to modify files which have global
# effects are thus separated out and done before the recursive
# descending is started. They are now explicitly listed as the
# prepare rule.

# Beautify output
# ---------------------------------------------------------------------------
#
# Normally, we echo the whole command before executing it. By making
# that echo $($(quiet)$(cmd)), we now have the possibility to set
# $(quiet) to choose other forms of output instead, e.g.
#
#         quiet_cmd_cc_o_c = Compiling $(RELDIR)/$@
#         cmd_cc_o_c       = $(CC) $(c_flags) -c -o $@ $<
#
# If $(quiet) is empty, the whole command will be printed.
# If it is set to "quiet_", only the short version will be printed.
# If it is set to "silent_", nothing will be printed at all, since
# the variable $(silent_cmd_cc_o_c) doesn't exist.
#
# A simple variant is to prefix commands with $(Q) - that's useful
# for commands that shall be hidden in non-verbose mode.
#
#	$(Q)ln $@ :<
#
# If KBUILD_VERBOSE equals 0 then the above command will be hidden.
# If KBUILD_VERBOSE equals 1 then the above command is displayed.
#
# To put more focus on warnings, be less verbose as default
# Use 'make V=1' to see the full commands

ifeq ("$(origin V)", "command line")
  KBUILD_VERBOSE = $(V)
endif
ifndef KBUILD_VERBOSE
  KBUILD_VERBOSE = 0
endif

ifeq ($(KBUILD_VERBOSE),1)
  quiet =
  Q =
else
  quiet=quiet_
  Q = @
endif

# If the user is running make -s (silent mode), suppress echoing of
# commands

ifneq ($(findstring s,$(filter-out --%,$(MAKEFLAGS))),)
  quiet=silent_
  tools_silent=s
endif

export quiet Q KBUILD_VERBOSE

# kbuild supports saving output files in a separate directory.
# To locate output files in a separate directory two syntaxes are supported.
# In both cases the working directory must be the root of the kernel src.
# 1) O=
# Use "make O=dir/to/store/output/files/"
#
# 2) Set KBUILD_OUTPUT
# Set the environment variable KBUILD_OUTPUT to point to the directory
# where the output files shall be placed.
# export KBUILD_OUTPUT=dir/to/store/output/files/
# make
#
# The O= assignment takes precedence over the KBUILD_OUTPUT environment
# variable.

# KBUILD_SRC is not intended to be used by the regular user (for now),
# it is set on invocation of make with KBUILD_OUTPUT or O= specified.
ifeq ($(KBUILD_SRC),)

# OK, Make called in directory where kernel src resides
# Do we want to locate output files in a separate directory?
ifeq ("$(origin O)", "command line")
  KBUILD_OUTPUT := $(O)
endif

# Cancel implicit rules on top Makefile
$(CURDIR)/Makefile Makefile: ;

ifneq ($(words $(subst :, ,$(CURDIR))), 1)
  $(error main directory cannot contain spaces nor colons)
endif

ifneq ($(KBUILD_OUTPUT),)
# check that the output directory actually exists
saved-output := $(KBUILD_OUTPUT)
KBUILD_OUTPUT := $(shell mkdir -p $(KBUILD_OUTPUT) && cd $(KBUILD_OUTPUT) \
								&& /bin/pwd)
$(if $(KBUILD_OUTPUT),, \
     $(error failed to create output directory "$(saved-output)"))

PHONY += $(MAKECMDGOALS) sub-make

$(filter-out _all sub-make $(CURDIR)/Makefile, $(MAKECMDGOALS)) _all: sub-make
	@:

# Invoke a second make in the output directory, passing relevant variables
sub-make:
	$(Q)$(MAKE) -C $(KBUILD_OUTPUT) KBUILD_SRC=$(CURDIR) \
	-f $(CURDIR)/Makefile $(filter-out _all sub-make,$(MAKECMDGOALS))

# Leave processing to above invocation of make
skip-makefile := 1
endif # ifneq ($(KBUILD_OUTPUT),)
endif # ifeq ($(KBUILD_SRC),)

# We process the rest of the Makefile if this is the final invocation of make
ifeq ($(skip-makefile),)

# Do not print "Entering directory ...",
# but we want to display it when entering to the output directory
# so that IDEs/editors are able to understand relative filenames.
MAKEFLAGS += --no-print-directory

# Call a source code checker (by default, "sparse") as part of the
# C compilation.
#
# Use 'make C=1' to enable checking of only re-compiled files.
# Use 'make C=2' to enable checking of *all* source files, regardless
# of whether they are re-compiled or not.
#
# See the file "Documentation/dev-tools/sparse.rst" for more details,
# including where to get the "sparse" utility.

ifeq ("$(origin C)", "command line")
  KBUILD_CHECKSRC = $(C)
endif
ifndef KBUILD_CHECKSRC
  KBUILD_CHECKSRC = 0
endif

# Use make M=dir to specify directory of external module to build
# Old syntax make ... SUBDIRS=$PWD is still supported
# Setting the environment variable KBUILD_EXTMOD take precedence
ifdef SUBDIRS
  KBUILD_EXTMOD ?= $(SUBDIRS)
endif

ifeq ("$(origin M)", "command line")
  KBUILD_EXTMOD := $(M)
endif

ifeq ($(KBUILD_SRC),)
        # building in the source tree
        srctree := .
else
        ifeq ($(KBUILD_SRC)/,$(dir $(CURDIR)))
                # building in a subdirectory of the source tree
                srctree := ..
        else
                srctree := $(KBUILD_SRC)
        endif
endif

export KBUILD_CHECKSRC KBUILD_EXTMOD KBUILD_SRC

objtree		:= .
src		:= $(srctree)
obj		:= $(objtree)

VPATH		:= $(srctree)$(if $(KBUILD_EXTMOD),:$(KBUILD_EXTMOD))

export srctree objtree VPATH

# To make sure we do not include .config for any of the *config targets
# catch them early, and hand them over to scripts/kconfig/Makefile
# It is allowed to specify more targets when calling make, including
# mixing *config targets and build targets.
# For example 'make oldconfig all'.
# Detect when mixed targets is specified, and make a second invocation
# of make so .config is not included in this case either (for *config).

version_h := include/generated/uapi/linux/version.h
old_version_h := include/linux/version.h

no-dot-config-targets := clean mrproper distclean \
			 cscope gtags TAGS tags help% %docs check% coccicheck \
			 $(version_h) headers_% archheaders archscripts \
			 kernelversion %src-pkg

config-targets := 0
mixed-targets  := 0
dot-config     := 1

ifneq ($(filter $(no-dot-config-targets), $(MAKECMDGOALS)),)
	ifeq ($(filter-out $(no-dot-config-targets), $(MAKECMDGOALS)),)
		dot-config := 0
	endif
endif

ifeq ($(KBUILD_EXTMOD),)
        ifneq ($(filter config %config,$(MAKECMDGOALS)),)
                config-targets := 1
                ifneq ($(words $(MAKECMDGOALS)),1)
                        mixed-targets := 1
                endif
        endif
endif
# install and modules_install need also be processed one by one
ifneq ($(filter install,$(MAKECMDGOALS)),)
        ifneq ($(filter modules_install,$(MAKECMDGOALS)),)
	        mixed-targets := 1
        endif
endif

ifeq ($(mixed-targets),1)
# ===========================================================================
# We're called with mixed targets (*config and build targets).
# Handle them one by one.

PHONY += $(MAKECMDGOALS) __build_one_by_one

$(filter-out __build_one_by_one, $(MAKECMDGOALS)): __build_one_by_one
	@:

__build_one_by_one:
	$(Q)set -e; \
	for i in $(MAKECMDGOALS); do \
		$(MAKE) -f $(srctree)/Makefile $$i; \
	done

else

# We need some generic definitions (do not try to remake the file).
scripts/Kbuild.include: ;
include scripts/Kbuild.include

# Read KERNELRELEASE from include/config/kernel.release (if it exists)
KERNELRELEASE = $(shell cat include/config/kernel.release 2> /dev/null)
KERNELVERSION = $(VERSION)$(if $(PATCHLEVEL),.$(PATCHLEVEL)$(if $(SUBLEVEL),.$(SUBLEVEL)))$(EXTRAVERSION)
export VERSION PATCHLEVEL SUBLEVEL KERNELRELEASE KERNELVERSION

# SUBARCH tells the usermode build what the underlying arch is.  That is set
# first, and if a usermode build is happening, the "ARCH=um" on the command
# line overrides the setting of ARCH below.  If a native build is happening,
# then ARCH is assigned, getting whatever value it gets normally, and
# SUBARCH is subsequently ignored.

SUBARCH := $(shell uname -m | sed -e s/i.86/x86/ -e s/x86_64/x86/ \
				  -e s/sun4u/sparc64/ \
				  -e s/arm.*/arm/ -e s/sa110/arm/ \
				  -e s/s390x/s390/ -e s/parisc64/parisc/ \
				  -e s/ppc.*/powerpc/ -e s/mips.*/mips/ \
				  -e s/sh[234].*/sh/ -e s/aarch64.*/arm64/ )

# Cross compiling and selecting different set of gcc/bin-utils
# ---------------------------------------------------------------------------
#
# When performing cross compilation for other architectures ARCH shall be set
# to the target architecture. (See arch/* for the possibilities).
# ARCH can be set during invocation of make:
# make ARCH=ia64
# Another way is to have ARCH set in the environment.
# The default ARCH is the host where make is executed.

# CROSS_COMPILE specify the prefix used for all executables used
# during compilation. Only gcc and related bin-utils executables
# are prefixed with $(CROSS_COMPILE).
# CROSS_COMPILE can be set on the command line
# make CROSS_COMPILE=ia64-linux-
# Alternatively CROSS_COMPILE can be set in the environment.
# A third alternative is to store a setting in .config so that plain
# "make" in the configured kernel build directory always uses that.
# Default value for CROSS_COMPILE is not to prefix executables
# Note: Some architectures assign CROSS_COMPILE in their arch/*/Makefile
ARCH		?= $(SUBARCH)
CROSS_COMPILE	?= $(CONFIG_CROSS_COMPILE:"%"=%)

# Architecture as present in compile.h
UTS_MACHINE 	:= $(ARCH)
SRCARCH 	:= $(ARCH)

# Additional ARCH settings for x86
ifeq ($(ARCH),i386)
        SRCARCH := x86
endif
ifeq ($(ARCH),x86_64)
        SRCARCH := x86
endif

# Additional ARCH settings for sparc
ifeq ($(ARCH),sparc32)
       SRCARCH := sparc
endif
ifeq ($(ARCH),sparc64)
       SRCARCH := sparc
endif

# Additional ARCH settings for sh
ifeq ($(ARCH),sh64)
       SRCARCH := sh
endif

# Additional ARCH settings for tile
ifeq ($(ARCH),tilepro)
       SRCARCH := tile
endif
ifeq ($(ARCH),tilegx)
       SRCARCH := tile
endif

# Where to locate arch specific headers
hdr-arch  := $(SRCARCH)

KCONFIG_CONFIG	?= .config
export KCONFIG_CONFIG

# SHELL used by kbuild
CONFIG_SHELL := $(shell if [ -x "$$BASH" ]; then echo $$BASH; \
	  else if [ -x /bin/bash ]; then echo /bin/bash; \
	  else echo sh; fi ; fi)

HOST_LFS_CFLAGS := $(shell getconf LFS_CFLAGS 2>/dev/null)
HOST_LFS_LDFLAGS := $(shell getconf LFS_LDFLAGS 2>/dev/null)
HOST_LFS_LIBS := $(shell getconf LFS_LIBS 2>/dev/null)

HOSTCC       = gcc
HOSTCXX      = g++
HOSTCFLAGS   := -Wall -Wmissing-prototypes -Wstrict-prototypes -O2 \
		-fomit-frame-pointer -std=gnu89 $(HOST_LFS_CFLAGS)
HOSTCXXFLAGS := -O2 $(HOST_LFS_CFLAGS)
HOSTLDFLAGS  := $(HOST_LFS_LDFLAGS)
HOST_LOADLIBES := $(HOST_LFS_LIBS)

# Make variables (CC, etc...)
AS		= $(CROSS_COMPILE)as
LD		= $(CROSS_COMPILE)ld
CC		= $(CROSS_COMPILE)gcc
CPP		= $(CC) -E
AR		= $(CROSS_COMPILE)ar
NM		= $(CROSS_COMPILE)nm
STRIP		= $(CROSS_COMPILE)strip
OBJCOPY		= $(CROSS_COMPILE)objcopy
OBJDUMP		= $(CROSS_COMPILE)objdump
AWK		= awk
GENKSYMS	= scripts/genksyms/genksyms
INSTALLKERNEL  := installkernel
DEPMOD		= /sbin/depmod
PERL		= perl
PYTHON		= python
CHECK		= sparse

CHECKFLAGS     := -D__linux__ -Dlinux -D__STDC__ -Dunix -D__unix__ \
		  -Wbitwise -Wno-return-void $(CF)
NOSTDINC_FLAGS  =
CFLAGS_MODULE   =
AFLAGS_MODULE   =
LDFLAGS_MODULE  =
CFLAGS_KERNEL	=
AFLAGS_KERNEL	=
LDFLAGS_vmlinux =

# Use USERINCLUDE when you must reference the UAPI directories only.
USERINCLUDE    := \
		-I$(srctree)/arch/$(hdr-arch)/include/uapi \
		-I$(objtree)/arch/$(hdr-arch)/include/generated/uapi \
		-I$(srctree)/include/uapi \
		-I$(objtree)/include/generated/uapi \
                -include $(srctree)/include/linux/kconfig.h

# Use LINUXINCLUDE when you must reference the include/ directory.
# Needed to be compatible with the O= option
LINUXINCLUDE    := \
		-I$(srctree)/arch/$(hdr-arch)/include \
		-I$(objtree)/arch/$(hdr-arch)/include/generated \
		$(if $(KBUILD_SRC), -I$(srctree)/include) \
		-I$(objtree)/include \
		$(USERINCLUDE)

KBUILD_AFLAGS   := -D__ASSEMBLY__
KBUILD_CFLAGS   := -Wall -Wundef -Wstrict-prototypes -Wno-trigraphs \
		   -fno-strict-aliasing -fno-common -fshort-wchar \
		   -Werror-implicit-function-declaration \
		   -Wno-format-security \
		   -std=gnu89
KBUILD_CPPFLAGS := -D__KERNEL__
KBUILD_AFLAGS_KERNEL :=
KBUILD_CFLAGS_KERNEL :=
KBUILD_AFLAGS_MODULE  := -DMODULE
KBUILD_CFLAGS_MODULE  := -DMODULE
KBUILD_LDFLAGS_MODULE := -T $(srctree)/scripts/module-common.lds
GCC_PLUGINS_CFLAGS :=
CLANG_FLAGS :=

export ARCH SRCARCH CONFIG_SHELL HOSTCC HOSTCFLAGS CROSS_COMPILE AS LD CC
export CPP AR NM STRIP OBJCOPY OBJDUMP HOSTLDFLAGS HOST_LOADLIBES
export MAKE AWK GENKSYMS INSTALLKERNEL PERL PYTHON UTS_MACHINE
export HOSTCXX HOSTCXXFLAGS LDFLAGS_MODULE CHECK CHECKFLAGS

export KBUILD_CPPFLAGS NOSTDINC_FLAGS LINUXINCLUDE OBJCOPYFLAGS LDFLAGS
export KBUILD_CFLAGS CFLAGS_KERNEL CFLAGS_MODULE
export CFLAGS_KASAN CFLAGS_KASAN_NOSANITIZE CFLAGS_UBSAN
export KBUILD_AFLAGS AFLAGS_KERNEL AFLAGS_MODULE
export KBUILD_AFLAGS_MODULE KBUILD_CFLAGS_MODULE KBUILD_LDFLAGS_MODULE
export KBUILD_AFLAGS_KERNEL KBUILD_CFLAGS_KERNEL
export KBUILD_ARFLAGS

# When compiling out-of-tree modules, put MODVERDIR in the module
# tree rather than in the kernel tree. The kernel tree might
# even be read-only.
export MODVERDIR := $(if $(KBUILD_EXTMOD),$(firstword $(KBUILD_EXTMOD))/).tmp_versions

# Files to ignore in find ... statements

export RCS_FIND_IGNORE := \( -name SCCS -o -name BitKeeper -o -name .svn -o    \
			  -name CVS -o -name .pc -o -name .hg -o -name .git \) \
			  -prune -o
export RCS_TAR_IGNORE := --exclude SCCS --exclude BitKeeper --exclude .svn \
			 --exclude CVS --exclude .pc --exclude .hg --exclude .git

# ===========================================================================
# Rules shared between *config targets and build targets

# Basic helpers built in scripts/basic/
PHONY += scripts_basic
scripts_basic:
	$(Q)$(MAKE) $(build)=scripts/basic
	$(Q)rm -f .tmp_quiet_recordmcount

# To avoid any implicit rule to kick in, define an empty command.
scripts/basic/%: scripts_basic ;

PHONY += outputmakefile
# outputmakefile generates a Makefile in the output directory, if using a
# separate output directory. This allows convenient use of make in the
# output directory.
outputmakefile:
ifneq ($(KBUILD_SRC),)
	$(Q)ln -fsn $(srctree) source
	$(Q)$(CONFIG_SHELL) $(srctree)/scripts/mkmakefile \
	    $(srctree) $(objtree) $(VERSION) $(PATCHLEVEL)
endif

ifeq ($(cc-name),clang)
ifneq ($(CROSS_COMPILE),)
CLANG_FLAGS	+= --target=$(notdir $(CROSS_COMPILE:%-=%))
GCC_TOOLCHAIN_DIR := $(dir $(shell which $(CROSS_COMPILE)elfedit))
CLANG_FLAGS	+= --prefix=$(GCC_TOOLCHAIN_DIR)
GCC_TOOLCHAIN	:= $(realpath $(GCC_TOOLCHAIN_DIR)/..)
endif
ifneq ($(GCC_TOOLCHAIN),)
CLANG_FLAGS	+= --gcc-toolchain=$(GCC_TOOLCHAIN)
endif
CLANG_FLAGS	+= -no-integrated-as
CLANG_FLAGS	+= -Werror=unknown-warning-option
KBUILD_CFLAGS	+= $(CLANG_FLAGS)
KBUILD_AFLAGS	+= $(CLANG_FLAGS)
export CLANG_FLAGS
endif

RETPOLINE_CFLAGS_GCC := -mindirect-branch=thunk-extern -mindirect-branch-register
RETPOLINE_VDSO_CFLAGS_GCC := -mindirect-branch=thunk-inline -mindirect-branch-register
RETPOLINE_CFLAGS_CLANG := -mretpoline-external-thunk
RETPOLINE_VDSO_CFLAGS_CLANG := -mretpoline
RETPOLINE_CFLAGS := $(call cc-option,$(RETPOLINE_CFLAGS_GCC),$(call cc-option,$(RETPOLINE_CFLAGS_CLANG)))
RETPOLINE_VDSO_CFLAGS := $(call cc-option,$(RETPOLINE_VDSO_CFLAGS_GCC),$(call cc-option,$(RETPOLINE_VDSO_CFLAGS_CLANG)))
export RETPOLINE_CFLAGS
export RETPOLINE_VDSO_CFLAGS

ifeq ($(config-targets),1)
# ===========================================================================
# *config targets only - make sure prerequisites are updated, and descend
# in scripts/kconfig to make the *config target

# Read arch specific Makefile to set KBUILD_DEFCONFIG as needed.
# KBUILD_DEFCONFIG may point out an alternative default configuration
# used for 'make defconfig'
include arch/$(SRCARCH)/Makefile
export KBUILD_DEFCONFIG KBUILD_KCONFIG

config: scripts_basic outputmakefile FORCE
	$(Q)$(MAKE) $(build)=scripts/kconfig $@

%config: scripts_basic outputmakefile FORCE
	$(Q)$(MAKE) $(build)=scripts/kconfig $@

else
# ===========================================================================
# Build targets only - this includes vmlinux, arch specific targets, clean
# targets and others. In general all targets except *config targets.

# If building an external module we do not care about the all: rule
# but instead _all depend on modules
PHONY += all
ifeq ($(KBUILD_EXTMOD),)
_all: all
else
_all: modules
endif

# Decide whether to build built-in, modular, or both.
# Normally, just do built-in.

KBUILD_MODULES :=
KBUILD_BUILTIN := 1

# If we have only "make modules", don't compile built-in objects.
# When we're building modules with modversions, we need to consider
# the built-in objects during the descend as well, in order to
# make sure the checksums are up to date before we record them.

ifeq ($(MAKECMDGOALS),modules)
  KBUILD_BUILTIN := $(if $(CONFIG_MODVERSIONS),1)
endif

# If we have "make <whatever> modules", compile modules
# in addition to whatever we do anyway.
# Just "make" or "make all" shall build modules as well

ifneq ($(filter all _all modules,$(MAKECMDGOALS)),)
  KBUILD_MODULES := 1
endif

ifeq ($(MAKECMDGOALS),)
  KBUILD_MODULES := 1
endif

export KBUILD_MODULES KBUILD_BUILTIN

ifeq ($(KBUILD_EXTMOD),)
# Additional helpers built in scripts/
# Carefully list dependencies so we do not try to build scripts twice
# in parallel
PHONY += scripts
scripts: scripts_basic include/config/auto.conf include/config/tristate.conf \
	 asm-generic gcc-plugins
	$(Q)$(MAKE) $(build)=$(@)

# Objects we will link into vmlinux / subdirs we need to visit
init-y		:= init/
drivers-y	:= drivers/ sound/ firmware/
net-y		:= net/
libs-y		:= lib/
core-y		:= usr/
virt-y		:= virt/
endif # KBUILD_EXTMOD

ifeq ($(dot-config),1)
# Read in config
-include include/config/auto.conf

ifeq ($(KBUILD_EXTMOD),)
# Read in dependencies to all Kconfig* files, make sure to run
# oldconfig if changes are detected.
-include include/config/auto.conf.cmd

# To avoid any implicit rule to kick in, define an empty command
$(KCONFIG_CONFIG) include/config/auto.conf.cmd: ;

# If .config is newer than include/config/auto.conf, someone tinkered
# with it and forgot to run make oldconfig.
# if auto.conf.cmd is missing then we are probably in a cleaned tree so
# we execute the config step to be sure to catch updated Kconfig files
include/config/%.conf: $(KCONFIG_CONFIG) include/config/auto.conf.cmd
	$(Q)$(MAKE) -f $(srctree)/Makefile silentoldconfig
else
# external modules needs include/generated/autoconf.h and include/config/auto.conf
# but do not care if they are up-to-date. Use auto.conf to trigger the test
PHONY += include/config/auto.conf

include/config/auto.conf:
	$(Q)test -e include/generated/autoconf.h -a -e $@ || (		\
	echo >&2;							\
	echo >&2 "  ERROR: Kernel configuration is invalid.";		\
	echo >&2 "         include/generated/autoconf.h or $@ are missing.";\
	echo >&2 "         Run 'make oldconfig && make prepare' on kernel src to fix it.";	\
	echo >&2 ;							\
	/bin/false)

endif # KBUILD_EXTMOD

else
# Dummy target needed, because used as prerequisite
include/config/auto.conf: ;
endif # $(dot-config)

# For the kernel to actually contain only the needed exported symbols,
# we have to build modules as well to determine what those symbols are.
# (this can be evaluated only once include/config/auto.conf has been included)
ifdef CONFIG_TRIM_UNUSED_KSYMS
  KBUILD_MODULES := 1
endif

# The all: target is the default when no target is given on the
# command line.
# This allow a user to issue only 'make' to build a kernel including modules
# Defaults to vmlinux, but the arch makefile usually adds further targets
all: vmlinux

KBUILD_CFLAGS	+= $(call cc-option,-fno-PIE)
KBUILD_AFLAGS	+= $(call cc-option,-fno-PIE)
CFLAGS_GCOV	:= -fprofile-arcs -ftest-coverage -fno-tree-loop-im $(call cc-disable-warning,maybe-uninitialized,)
CFLAGS_KCOV	:= $(call cc-option,-fsanitize-coverage=trace-pc,)
export CFLAGS_GCOV CFLAGS_KCOV

# The arch Makefile can set ARCH_{CPP,A,C}FLAGS to override the default
# values of the respective KBUILD_* variables
ARCH_CPPFLAGS :=
ARCH_AFLAGS :=
ARCH_CFLAGS :=
include arch/$(SRCARCH)/Makefile

KBUILD_CFLAGS	+= $(call cc-option,-fno-delete-null-pointer-checks,)
KBUILD_CFLAGS	+= $(call cc-disable-warning,frame-address,)
KBUILD_CFLAGS	+= $(call cc-disable-warning, format-truncation)
KBUILD_CFLAGS	+= $(call cc-disable-warning, format-overflow)
KBUILD_CFLAGS	+= $(call cc-disable-warning, int-in-bool-context)
KBUILD_CFLAGS	+= $(call cc-disable-warning, address-of-packed-member)
KBUILD_CFLAGS	+= $(call cc-disable-warning, attribute-alias)

ifdef CONFIG_CC_OPTIMIZE_FOR_SIZE
KBUILD_CFLAGS	+= -Os $(call cc-disable-warning,maybe-uninitialized,)
else
ifdef CONFIG_PROFILE_ALL_BRANCHES
KBUILD_CFLAGS	+= -O2 $(call cc-disable-warning,maybe-uninitialized,)
else
KBUILD_CFLAGS   += -O2
endif
endif

KBUILD_CFLAGS += $(call cc-ifversion, -lt, 0409, \
			$(call cc-disable-warning,maybe-uninitialized,))

# Tell gcc to never replace conditional load with a non-conditional one
KBUILD_CFLAGS	+= $(call cc-option,--param=allow-store-data-races=0)

# check for 'asm goto'
ifeq ($(shell $(CONFIG_SHELL) $(srctree)/scripts/gcc-goto.sh $(CC) $(KBUILD_CFLAGS)), y)
	KBUILD_CFLAGS += -DCC_HAVE_ASM_GOTO
	KBUILD_AFLAGS += -DCC_HAVE_ASM_GOTO
endif

include scripts/Makefile.gcc-plugins

ifdef CONFIG_READABLE_ASM
# Disable optimizations that make assembler listings hard to read.
# reorder blocks reorders the control in the function
# ipa clone creates specialized cloned functions
# partial inlining inlines only parts of functions
KBUILD_CFLAGS += $(call cc-option,-fno-reorder-blocks,) \
                 $(call cc-option,-fno-ipa-cp-clone,) \
                 $(call cc-option,-fno-partial-inlining)
endif

ifneq ($(CONFIG_FRAME_WARN),0)
KBUILD_CFLAGS += $(call cc-option,-Wframe-larger-than=${CONFIG_FRAME_WARN})
endif

# This selects the stack protector compiler flag. Testing it is delayed
# until after .config has been reprocessed, in the prepare-compiler-check
# target.
ifdef CONFIG_CC_STACKPROTECTOR_REGULAR
  stackp-flag := -fstack-protector
  stackp-name := REGULAR
else
ifdef CONFIG_CC_STACKPROTECTOR_STRONG
  stackp-flag := -fstack-protector-strong
  stackp-name := STRONG
else
  # Force off for distro compilers that enable stack protector by default.
  stackp-flag := $(call cc-option, -fno-stack-protector)
endif
endif
# Find arch-specific stack protector compiler sanity-checking script.
ifdef CONFIG_CC_STACKPROTECTOR
  stackp-path := $(srctree)/scripts/gcc-$(SRCARCH)_$(BITS)-has-stack-protector.sh
  stackp-check := $(wildcard $(stackp-path))
endif
KBUILD_CFLAGS += $(stackp-flag)

ifeq ($(cc-name),clang)
KBUILD_CPPFLAGS += $(call cc-option,-Qunused-arguments,)
KBUILD_CFLAGS += $(call cc-disable-warning, format-invalid-specifier)
KBUILD_CFLAGS += $(call cc-disable-warning, gnu)
# Quiet clang warning: comparison of unsigned expression < 0 is always false
KBUILD_CFLAGS += $(call cc-disable-warning, tautological-compare)
# CLANG uses a _MergedGlobals as optimization, but this breaks modpost, as the
# source of a reference will be _MergedGlobals and not on of the whitelisted names.
# See modpost pattern 2
KBUILD_CFLAGS += $(call cc-option, -mno-global-merge,)
KBUILD_CFLAGS += $(call cc-option, -fcatch-undefined-behavior)
else

# These warnings generated too much noise in a regular build.
# Use make W=1 to enable them (see scripts/Makefile.extrawarn)
KBUILD_CFLAGS += $(call cc-disable-warning, unused-but-set-variable)
endif

KBUILD_CFLAGS += $(call cc-disable-warning, unused-const-variable)
ifdef CONFIG_FRAME_POINTER
KBUILD_CFLAGS	+= -fno-omit-frame-pointer -fno-optimize-sibling-calls
else
# Some targets (ARM with Thumb2, for example), can't be built with frame
# pointers.  For those, we don't have FUNCTION_TRACER automatically
# select FRAME_POINTER.  However, FUNCTION_TRACER adds -pg, and this is
# incompatible with -fomit-frame-pointer with current GCC, so we don't use
# -fomit-frame-pointer with FUNCTION_TRACER.
ifndef CONFIG_FUNCTION_TRACER
KBUILD_CFLAGS	+= -fomit-frame-pointer
endif
endif

KBUILD_CFLAGS   += $(call cc-option, -fno-var-tracking-assignments)

ifdef CONFIG_DEBUG_INFO
ifdef CONFIG_DEBUG_INFO_SPLIT
KBUILD_CFLAGS   += $(call cc-option, -gsplit-dwarf, -g)
else
KBUILD_CFLAGS	+= -g
endif
KBUILD_AFLAGS	+= -Wa,-gdwarf-2
endif
ifdef CONFIG_DEBUG_INFO_DWARF4
KBUILD_CFLAGS	+= $(call cc-option, -gdwarf-4,)
endif

ifdef CONFIG_DEBUG_INFO_REDUCED
KBUILD_CFLAGS 	+= $(call cc-option, -femit-struct-debug-baseonly) \
		   $(call cc-option,-fno-var-tracking)
endif

ifdef CONFIG_FUNCTION_TRACER
ifndef CC_FLAGS_FTRACE
CC_FLAGS_FTRACE := -pg
endif
export CC_FLAGS_FTRACE
ifdef CONFIG_HAVE_FENTRY
CC_USING_FENTRY	:= $(call cc-option, -mfentry -DCC_USING_FENTRY)
endif
KBUILD_CFLAGS	+= $(CC_FLAGS_FTRACE) $(CC_USING_FENTRY)
KBUILD_AFLAGS	+= $(CC_USING_FENTRY)
ifdef CONFIG_DYNAMIC_FTRACE
	ifdef CONFIG_HAVE_C_RECORDMCOUNT
		BUILD_C_RECORDMCOUNT := y
		export BUILD_C_RECORDMCOUNT
	endif
endif
endif

# We trigger additional mismatches with less inlining
ifdef CONFIG_DEBUG_SECTION_MISMATCH
KBUILD_CFLAGS += $(call cc-option, -fno-inline-functions-called-once)
endif

ifdef CONFIG_LD_DEAD_CODE_DATA_ELIMINATION
KBUILD_CFLAGS	+= $(call cc-option,-ffunction-sections,)
KBUILD_CFLAGS	+= $(call cc-option,-fdata-sections,)
endif

# arch Makefile may override CC so keep this after arch Makefile is included
NOSTDINC_FLAGS += -nostdinc -isystem $(shell $(CC) -print-file-name=include)
CHECKFLAGS     += $(NOSTDINC_FLAGS)

# warn about C99 declaration after statement
KBUILD_CFLAGS += $(call cc-option,-Wdeclaration-after-statement,)

# disable pointer signed / unsigned warnings in gcc 4.0
KBUILD_CFLAGS += $(call cc-disable-warning, pointer-sign)

# disable stringop warnings in gcc 8+
KBUILD_CFLAGS += $(call cc-disable-warning, stringop-truncation)

# disable invalid "can't wrap" optimizations for signed / pointers
KBUILD_CFLAGS	+= $(call cc-option,-fno-strict-overflow)

# clang sets -fmerge-all-constants by default as optimization, but this
# is non-conforming behavior for C and in fact breaks the kernel, so we
# need to disable it here generally.
KBUILD_CFLAGS	+= $(call cc-option,-fno-merge-all-constants)

# for gcc -fno-merge-all-constants disables everything, but it is fine
# to have actual conforming behavior enabled.
KBUILD_CFLAGS	+= $(call cc-option,-fmerge-constants)

# Make sure -fstack-check isn't enabled (like gentoo apparently did)
KBUILD_CFLAGS  += $(call cc-option,-fno-stack-check,)

# conserve stack if available
KBUILD_CFLAGS   += $(call cc-option,-fconserve-stack)

# disallow errors like 'EXPORT_GPL(foo);' with missing header
KBUILD_CFLAGS   += $(call cc-option,-Werror=implicit-int)

# require functions to have arguments in prototypes, not empty 'int foo()'
KBUILD_CFLAGS   += $(call cc-option,-Werror=strict-prototypes)

# Prohibit date/time macros, which would make the build non-deterministic
KBUILD_CFLAGS   += $(call cc-option,-Werror=date-time)

# enforce correct pointer usage
KBUILD_CFLAGS   += $(call cc-option,-Werror=incompatible-pointer-types)

# Require designated initializers for all marked structures
KBUILD_CFLAGS   += $(call cc-option,-Werror=designated-init)

# use the deterministic mode of AR if available
KBUILD_ARFLAGS := $(call ar-option,D)

include scripts/Makefile.kasan
include scripts/Makefile.extrawarn
include scripts/Makefile.ubsan

# Add any arch overrides and user supplied CPPFLAGS, AFLAGS and CFLAGS as the
# last assignments
KBUILD_CPPFLAGS += $(ARCH_CPPFLAGS) $(KCPPFLAGS)
KBUILD_AFLAGS   += $(ARCH_AFLAGS)   $(KAFLAGS)
KBUILD_CFLAGS   += $(ARCH_CFLAGS)   $(KCFLAGS)

# Use --build-id when available.
LDFLAGS_BUILD_ID := $(patsubst -Wl$(comma)%,%,\
			      $(call cc-ldoption, -Wl$(comma)--build-id,))
KBUILD_LDFLAGS_MODULE += $(LDFLAGS_BUILD_ID)
LDFLAGS_vmlinux += $(LDFLAGS_BUILD_ID)

ifdef CONFIG_LD_DEAD_CODE_DATA_ELIMINATION
LDFLAGS_vmlinux	+= $(call ld-option, --gc-sections,)
endif

ifeq ($(CONFIG_STRIP_ASM_SYMS),y)
LDFLAGS_vmlinux	+= $(call ld-option, -X,)
endif

# Default kernel image to build when no specific target is given.
# KBUILD_IMAGE may be overruled on the command line or
# set in the environment
# Also any assignments in arch/$(ARCH)/Makefile take precedence over
# this default value
export KBUILD_IMAGE ?= vmlinux

#
# INSTALL_PATH specifies where to place the updated kernel and system map
# images. Default is /boot, but you can set it to other values
export	INSTALL_PATH ?= /boot

#
# INSTALL_DTBS_PATH specifies a prefix for relocations required by build roots.
# Like INSTALL_MOD_PATH, it isn't defined in the Makefile, but can be passed as
# an argument if needed. Otherwise it defaults to the kernel install path
#
export INSTALL_DTBS_PATH ?= $(INSTALL_PATH)/dtbs/$(KERNELRELEASE)

#
# INSTALL_MOD_PATH specifies a prefix to MODLIB for module directory
# relocations required by build roots.  This is not defined in the
# makefile but the argument can be passed to make if needed.
#

MODLIB	= $(INSTALL_MOD_PATH)/lib/modules/$(KERNELRELEASE)
export MODLIB

#
# INSTALL_MOD_STRIP, if defined, will cause modules to be
# stripped after they are installed.  If INSTALL_MOD_STRIP is '1', then
# the default option --strip-debug will be used.  Otherwise,
# INSTALL_MOD_STRIP value will be used as the options to the strip command.

ifdef INSTALL_MOD_STRIP
ifeq ($(INSTALL_MOD_STRIP),1)
mod_strip_cmd = $(STRIP) --strip-debug
else
mod_strip_cmd = $(STRIP) $(INSTALL_MOD_STRIP)
endif # INSTALL_MOD_STRIP=1
else
mod_strip_cmd = true
endif # INSTALL_MOD_STRIP
export mod_strip_cmd

# CONFIG_MODULE_COMPRESS, if defined, will cause module to be compressed
# after they are installed in agreement with CONFIG_MODULE_COMPRESS_GZIP
# or CONFIG_MODULE_COMPRESS_XZ.

mod_compress_cmd = true
ifdef CONFIG_MODULE_COMPRESS
  ifdef CONFIG_MODULE_COMPRESS_GZIP
    mod_compress_cmd = gzip -n -f
  endif # CONFIG_MODULE_COMPRESS_GZIP
  ifdef CONFIG_MODULE_COMPRESS_XZ
    mod_compress_cmd = xz -f
  endif # CONFIG_MODULE_COMPRESS_XZ
endif # CONFIG_MODULE_COMPRESS
export mod_compress_cmd

# Select initial ramdisk compression format, default is gzip(1).
# This shall be used by the dracut(8) tool while creating an initramfs image.
#
INITRD_COMPRESS-y                  := gzip
INITRD_COMPRESS-$(CONFIG_RD_BZIP2) := bzip2
INITRD_COMPRESS-$(CONFIG_RD_LZMA)  := lzma
INITRD_COMPRESS-$(CONFIG_RD_XZ)    := xz
INITRD_COMPRESS-$(CONFIG_RD_LZO)   := lzo
INITRD_COMPRESS-$(CONFIG_RD_LZ4)   := lz4
# do not export INITRD_COMPRESS, since we didn't actually
# choose a sane default compression above.
# export INITRD_COMPRESS := $(INITRD_COMPRESS-y)

ifdef CONFIG_MODULE_SIG_ALL
$(eval $(call config_filename,MODULE_SIG_KEY))

mod_sign_cmd = scripts/sign-file $(CONFIG_MODULE_SIG_HASH) $(MODULE_SIG_KEY_SRCPREFIX)$(CONFIG_MODULE_SIG_KEY) certs/signing_key.x509
else
mod_sign_cmd = true
endif
export mod_sign_cmd

ifdef CONFIG_STACK_VALIDATION
  has_libelf := $(call try-run,\
		echo "int main() {}" | $(HOSTCC) -xc -o /dev/null -lelf -,1,0)
  ifeq ($(has_libelf),1)
    objtool_target := tools/objtool FORCE
  else
    SKIP_STACK_VALIDATION := 1
    export SKIP_STACK_VALIDATION
  endif
endif


ifeq ($(KBUILD_EXTMOD),)
core-y		+= kernel/ certs/ mm/ fs/ ipc/ security/ crypto/ block/

vmlinux-dirs	:= $(patsubst %/,%,$(filter %/, $(init-y) $(init-m) \
		     $(core-y) $(core-m) $(drivers-y) $(drivers-m) \
		     $(net-y) $(net-m) $(libs-y) $(libs-m) $(virt-y)))

vmlinux-alldirs	:= $(sort $(vmlinux-dirs) $(patsubst %/,%,$(filter %/, \
		     $(init-) $(core-) $(drivers-) $(net-) $(libs-) $(virt-))))

init-y		:= $(patsubst %/, %/built-in.o, $(init-y))
core-y		:= $(patsubst %/, %/built-in.o, $(core-y))
drivers-y	:= $(patsubst %/, %/built-in.o, $(drivers-y))
net-y		:= $(patsubst %/, %/built-in.o, $(net-y))
libs-y1		:= $(patsubst %/, %/lib.a, $(libs-y))
libs-y2		:= $(filter-out %.a, $(patsubst %/, %/built-in.o, $(libs-y)))
virt-y		:= $(patsubst %/, %/built-in.o, $(virt-y))

# Externally visible symbols (used by link-vmlinux.sh)
export KBUILD_VMLINUX_INIT := $(head-y) $(init-y)
export KBUILD_VMLINUX_MAIN := $(core-y) $(libs-y2) $(drivers-y) $(net-y) $(virt-y)
export KBUILD_VMLINUX_LIBS := $(libs-y1)
export KBUILD_LDS          := arch/$(SRCARCH)/kernel/vmlinux.lds
export LDFLAGS_vmlinux
# used by scripts/package/Makefile
export KBUILD_ALLDIRS := $(sort $(filter-out arch/%,$(vmlinux-alldirs)) arch Documentation include samples scripts tools)

vmlinux-deps := $(KBUILD_LDS) $(KBUILD_VMLINUX_INIT) $(KBUILD_VMLINUX_MAIN) $(KBUILD_VMLINUX_LIBS)

# Include targets which we want to execute sequentially if the rest of the
# kernel build went well. If CONFIG_TRIM_UNUSED_KSYMS is set, this might be
# evaluated more than once.
PHONY += vmlinux_prereq
vmlinux_prereq: $(vmlinux-deps) FORCE
ifdef CONFIG_HEADERS_CHECK
	$(Q)$(MAKE) -f $(srctree)/Makefile headers_check
endif
ifdef CONFIG_GDB_SCRIPTS
	$(Q)ln -fsn $(abspath $(srctree)/scripts/gdb/vmlinux-gdb.py)
endif
ifdef CONFIG_TRIM_UNUSED_KSYMS
	$(Q)$(CONFIG_SHELL) $(srctree)/scripts/adjust_autoksyms.sh \
	  "$(MAKE) -f $(srctree)/Makefile vmlinux"
endif

# standalone target for easier testing
include/generated/autoksyms.h: FORCE
	$(Q)$(CONFIG_SHELL) $(srctree)/scripts/adjust_autoksyms.sh true

ARCH_POSTLINK := $(wildcard $(srctree)/arch/$(SRCARCH)/Makefile.postlink)

# Final link of vmlinux with optional arch pass after final link
cmd_link-vmlinux =                                                 \
	$(CONFIG_SHELL) $< $(LD) $(LDFLAGS) $(LDFLAGS_vmlinux) ;    \
	$(if $(ARCH_POSTLINK), $(MAKE) -f $(ARCH_POSTLINK) $@, true)

vmlinux: scripts/link-vmlinux.sh vmlinux_prereq $(vmlinux-deps) FORCE
	+$(call if_changed,link-vmlinux)

# Build samples along the rest of the kernel
ifdef CONFIG_SAMPLES
vmlinux-dirs += samples
endif

# The actual objects are generated when descending,
# make sure no implicit rule kicks in
$(sort $(vmlinux-deps)): $(vmlinux-dirs) ;

# Handle descending into subdirectories listed in $(vmlinux-dirs)
# Preset locale variables to speed up the build process. Limit locale
# tweaks to this spot to avoid wrong language settings when running
# make menuconfig etc.
# Error messages still appears in the original language

PHONY += $(vmlinux-dirs)
$(vmlinux-dirs): prepare scripts
	$(Q)$(MAKE) $(build)=$@

define filechk_kernel.release
	echo "$(KERNELVERSION)$$($(CONFIG_SHELL) $(srctree)/scripts/setlocalversion $(srctree))"
endef

# Store (new) KERNELRELEASE string in include/config/kernel.release
include/config/kernel.release: include/config/auto.conf FORCE
	$(call filechk,kernel.release)


# Things we need to do before we recursively start building the kernel
# or the modules are listed in "prepare".
# A multi level approach is used. prepareN is processed before prepareN-1.
# archprepare is used in arch Makefiles and when processed asm symlink,
# version.h and scripts_basic is processed / created.

# Listed in dependency order
PHONY += prepare archprepare prepare0 prepare1 prepare2 prepare3

# prepare3 is used to check if we are building in a separate output directory,
# and if so do:
# 1) Check that make has not been executed in the kernel src $(srctree)
prepare3: include/config/kernel.release
ifneq ($(KBUILD_SRC),)
	@$(kecho) '  Using $(srctree) as source for kernel'
	$(Q)if [ -f $(srctree)/.config -o -d $(srctree)/include/config ]; then \
		echo >&2 "  $(srctree) is not clean, please run 'make mrproper'"; \
		echo >&2 "  in the '$(srctree)' directory.";\
		/bin/false; \
	fi;
endif

# prepare2 creates a makefile if using a separate output directory.
# From this point forward, .config has been reprocessed, so any rules
# that need to depend on updated CONFIG_* values can be checked here.
prepare2: prepare3 prepare-compiler-check outputmakefile asm-generic

prepare1: prepare2 $(version_h) include/generated/utsrelease.h \
                   include/config/auto.conf
	$(cmd_crmodverdir)

archprepare: archheaders archscripts prepare1 scripts_basic

prepare0: archprepare gcc-plugins
	$(Q)$(MAKE) $(build)=.

# All the preparing..
prepare: prepare0 prepare-objtool

# Support for using generic headers in asm-generic
PHONY += asm-generic uapi-asm-generic
asm-generic: uapi-asm-generic
	$(Q)$(MAKE) -f $(srctree)/scripts/Makefile.asm-generic \
	            src=asm obj=arch/$(SRCARCH)/include/generated/asm
uapi-asm-generic:
	$(Q)$(MAKE) -f $(srctree)/scripts/Makefile.asm-generic \
	            src=uapi/asm obj=arch/$(SRCARCH)/include/generated/uapi/asm

PHONY += prepare-objtool
prepare-objtool: $(objtool_target)
ifeq ($(SKIP_STACK_VALIDATION),1)
ifdef CONFIG_UNWINDER_ORC
	@echo "error: Cannot generate ORC metadata for CONFIG_UNWINDER_ORC=y, please install libelf-dev, libelf-devel or elfutils-libelf-devel" >&2
	@false
else
	@echo "warning: Cannot use CONFIG_STACK_VALIDATION=y, please install libelf-dev, libelf-devel or elfutils-libelf-devel" >&2
endif
endif

# Check for CONFIG flags that require compiler support. Abort the build
# after .config has been processed, but before the kernel build starts.
#
# For security-sensitive CONFIG options, we don't want to fallback and/or
# silently change which compiler flags will be used, since that leads to
# producing kernels with different security feature characteristics
# depending on the compiler used. (For example, "But I selected
# CC_STACKPROTECTOR_STRONG! Why did it build with _REGULAR?!")
PHONY += prepare-compiler-check
prepare-compiler-check: FORCE
# Make sure compiler supports requested stack protector flag.
ifdef stackp-name
  ifeq ($(call cc-option, $(stackp-flag)),)
	@echo Cannot use CONFIG_CC_STACKPROTECTOR_$(stackp-name): \
		  $(stackp-flag) not supported by compiler >&2 && exit 1
  endif
endif
# Make sure compiler does not have buggy stack-protector support.
ifdef stackp-check
  ifneq ($(shell $(CONFIG_SHELL) $(stackp-check) $(CC) $(KBUILD_CPPFLAGS) $(biarch)),y)
	@echo Cannot use CONFIG_CC_STACKPROTECTOR_$(stackp-name): \
                  $(stackp-flag) available but compiler is broken >&2 && exit 1
  endif
endif
	@:

# Generate some files
# ---------------------------------------------------------------------------

# KERNELRELEASE can change from a few different places, meaning version.h
# needs to be updated, so this check is forced on all builds

uts_len := 64
define filechk_utsrelease.h
	if [ `echo -n "$(KERNELRELEASE)" | wc -c ` -gt $(uts_len) ]; then \
	  echo '"$(KERNELRELEASE)" exceeds $(uts_len) characters' >&2;    \
	  exit 1;                                                         \
	fi;                                                               \
	(echo \#define UTS_RELEASE \"$(KERNELRELEASE)\";)
endef

define filechk_version.h
	(echo \#define LINUX_VERSION_CODE $(shell                         \
	expr $(VERSION) \* 65536 + 0$(PATCHLEVEL) \* 256 + 0$(SUBLEVEL)); \
	echo '#define KERNEL_VERSION(a,b,c) (((a) << 16) + ((b) << 8) + (c))';)
endef

$(version_h): $(srctree)/Makefile FORCE
	$(call filechk,version.h)
	$(Q)rm -f $(old_version_h)

include/generated/utsrelease.h: include/config/kernel.release FORCE
	$(call filechk,utsrelease.h)

PHONY += headerdep
headerdep:
	$(Q)find $(srctree)/include/ -name '*.h' | xargs --max-args 1 \
	$(srctree)/scripts/headerdep.pl -I$(srctree)/include

# ---------------------------------------------------------------------------
# Kernel headers

#Default location for installed headers
export INSTALL_HDR_PATH = $(objtree)/usr

# If we do an all arch process set dst to include/arch-$(hdr-arch)
hdr-dst = $(if $(KBUILD_HEADERS), dst=include/arch-$(hdr-arch), dst=include)

PHONY += archheaders
archheaders:

PHONY += archscripts
archscripts:

PHONY += __headers
__headers: $(version_h) scripts_basic uapi-asm-generic archheaders archscripts
	$(Q)$(MAKE) $(build)=scripts build_unifdef

PHONY += headers_install_all
headers_install_all:
	$(Q)$(CONFIG_SHELL) $(srctree)/scripts/headers.sh install

PHONY += headers_install
headers_install: __headers
	$(if $(wildcard $(srctree)/arch/$(hdr-arch)/include/uapi/asm/Kbuild),, \
	  $(error Headers not exportable for the $(SRCARCH) architecture))
	$(Q)$(MAKE) $(hdr-inst)=include/uapi dst=include
	$(Q)$(MAKE) $(hdr-inst)=arch/$(hdr-arch)/include/uapi $(hdr-dst)

PHONY += headers_check_all
headers_check_all: headers_install_all
	$(Q)$(CONFIG_SHELL) $(srctree)/scripts/headers.sh check

PHONY += headers_check
headers_check: headers_install
	$(Q)$(MAKE) $(hdr-inst)=include/uapi dst=include HDRCHECK=1
	$(Q)$(MAKE) $(hdr-inst)=arch/$(hdr-arch)/include/uapi $(hdr-dst) HDRCHECK=1

# ---------------------------------------------------------------------------
# Kernel selftest

PHONY += kselftest
kselftest:
	$(Q)$(MAKE) -C $(srctree)/tools/testing/selftests run_tests

PHONY += kselftest-clean
kselftest-clean:
	$(Q)$(MAKE) -C $(srctree)/tools/testing/selftests clean

PHONY += kselftest-merge
kselftest-merge:
	$(if $(wildcard $(objtree)/.config),, $(error No .config exists, config your kernel first!))
	$(Q)$(CONFIG_SHELL) $(srctree)/scripts/kconfig/merge_config.sh \
		-m $(objtree)/.config \
		$(srctree)/tools/testing/selftests/*/config
	+$(Q)$(MAKE) -f $(srctree)/Makefile olddefconfig

# ---------------------------------------------------------------------------
# Modules

ifdef CONFIG_MODULES

# By default, build modules as well

all: modules

# Build modules
#
# A module can be listed more than once in obj-m resulting in
# duplicate lines in modules.order files.  Those are removed
# using awk while concatenating to the final file.

PHONY += modules
modules: $(vmlinux-dirs) $(if $(KBUILD_BUILTIN),vmlinux) modules.builtin
	$(Q)$(AWK) '!x[$$0]++' $(vmlinux-dirs:%=$(objtree)/%/modules.order) > $(objtree)/modules.order
	@$(kecho) '  Building modules, stage 2.';
	$(Q)$(MAKE) -f $(srctree)/scripts/Makefile.modpost

modules.builtin: $(vmlinux-dirs:%=%/modules.builtin)
	$(Q)$(AWK) '!x[$$0]++' $^ > $(objtree)/modules.builtin

%/modules.builtin: include/config/auto.conf
	$(Q)$(MAKE) $(modbuiltin)=$*


# Target to prepare building external modules
PHONY += modules_prepare
modules_prepare: prepare scripts

# Target to install modules
PHONY += modules_install
modules_install: _modinst_ _modinst_post

PHONY += _modinst_
_modinst_:
	@rm -rf $(MODLIB)/kernel
	@rm -f $(MODLIB)/source
	@mkdir -p $(MODLIB)/kernel
	@ln -s $(abspath $(srctree)) $(MODLIB)/source
	@if [ ! $(objtree) -ef  $(MODLIB)/build ]; then \
		rm -f $(MODLIB)/build ; \
		ln -s $(CURDIR) $(MODLIB)/build ; \
	fi
	@cp -f $(objtree)/modules.order $(MODLIB)/
	@cp -f $(objtree)/modules.builtin $(MODLIB)/
	$(Q)$(MAKE) -f $(srctree)/scripts/Makefile.modinst

# This depmod is only for convenience to give the initial
# boot a modules.dep even before / is mounted read-write.  However the
# boot script depmod is the master version.
PHONY += _modinst_post
_modinst_post: _modinst_
	$(call cmd,depmod)

ifeq ($(CONFIG_MODULE_SIG), y)
PHONY += modules_sign
modules_sign:
	$(Q)$(MAKE) -f $(srctree)/scripts/Makefile.modsign
endif

else # CONFIG_MODULES

# Modules not configured
# ---------------------------------------------------------------------------

PHONY += modules modules_install
modules modules_install:
	@echo >&2
	@echo >&2 "The present kernel configuration has modules disabled."
	@echo >&2 "Type 'make config' and enable loadable module support."
	@echo >&2 "Then build a kernel with module support enabled."
	@echo >&2
	@exit 1

endif # CONFIG_MODULES

###
# Cleaning is done on three levels.
# make clean     Delete most generated files
#                Leave enough to build external modules
# make mrproper  Delete the current configuration, and all generated files
# make distclean Remove editor backup files, patch leftover files and the like

# Directories & files removed with 'make clean'
CLEAN_DIRS  += $(MODVERDIR)

# Directories & files removed with 'make mrproper'
MRPROPER_DIRS  += include/config usr/include include/generated          \
		  arch/*/include/generated .tmp_objdiff
MRPROPER_FILES += .config .config.old .version .old_version \
		  Module.symvers tags TAGS cscope* GPATH GTAGS GRTAGS GSYMS \
		  signing_key.pem signing_key.priv signing_key.x509	\
		  x509.genkey extra_certificates signing_key.x509.keyid	\
		  signing_key.x509.signer vmlinux-gdb.py

# clean - Delete most, but leave enough to build external modules
#
clean: rm-dirs  := $(CLEAN_DIRS)
clean: rm-files := $(CLEAN_FILES)
clean-dirs      := $(addprefix _clean_, . $(vmlinux-alldirs) Documentation samples)

PHONY += $(clean-dirs) clean archclean vmlinuxclean
$(clean-dirs):
	$(Q)$(MAKE) $(clean)=$(patsubst _clean_%,%,$@)

vmlinuxclean:
	$(Q)$(CONFIG_SHELL) $(srctree)/scripts/link-vmlinux.sh clean
	$(Q)$(if $(ARCH_POSTLINK), $(MAKE) -f $(ARCH_POSTLINK) clean)

clean: archclean vmlinuxclean

# mrproper - Delete all generated files, including .config
#
mrproper: rm-dirs  := $(wildcard $(MRPROPER_DIRS))
mrproper: rm-files := $(wildcard $(MRPROPER_FILES))
mrproper-dirs      := $(addprefix _mrproper_,scripts)

PHONY += $(mrproper-dirs) mrproper archmrproper
$(mrproper-dirs):
	$(Q)$(MAKE) $(clean)=$(patsubst _mrproper_%,%,$@)

mrproper: clean archmrproper $(mrproper-dirs)
	$(call cmd,rmdirs)
	$(call cmd,rmfiles)

# distclean
#
PHONY += distclean

distclean: mrproper
	@find $(srctree) $(RCS_FIND_IGNORE) \
		\( -name '*.orig' -o -name '*.rej' -o -name '*~' \
		-o -name '*.bak' -o -name '#*#' -o -name '*%' \
		-o -name 'core' \) \
		-type f -print | xargs rm -f


# Packaging of the kernel to various formats
# ---------------------------------------------------------------------------
# rpm target kept for backward compatibility
package-dir	:= scripts/package

%src-pkg: FORCE
	$(Q)$(MAKE) $(build)=$(package-dir) $@
%pkg: include/config/kernel.release FORCE
	$(Q)$(MAKE) $(build)=$(package-dir) $@
rpm: include/config/kernel.release FORCE
	$(Q)$(MAKE) $(build)=$(package-dir) $@


# Brief documentation of the typical targets used
# ---------------------------------------------------------------------------

boards := $(wildcard $(srctree)/arch/$(SRCARCH)/configs/*_defconfig)
boards := $(sort $(notdir $(boards)))
board-dirs := $(dir $(wildcard $(srctree)/arch/$(SRCARCH)/configs/*/*_defconfig))
board-dirs := $(sort $(notdir $(board-dirs:/=)))

PHONY += help
help:
	@echo  'Cleaning targets:'
	@echo  '  clean		  - Remove most generated files but keep the config and'
	@echo  '                    enough build support to build external modules'
	@echo  '  mrproper	  - Remove all generated files + config + various backup files'
	@echo  '  distclean	  - mrproper + remove editor backup and patch files'
	@echo  ''
	@echo  'Configuration targets:'
	@$(MAKE) -f $(srctree)/scripts/kconfig/Makefile help
	@echo  ''
	@echo  'Other generic targets:'
	@echo  '  all		  - Build all targets marked with [*]'
	@echo  '* vmlinux	  - Build the bare kernel'
	@echo  '* modules	  - Build all modules'
	@echo  '  modules_install - Install all modules to INSTALL_MOD_PATH (default: /)'
	@echo  '  dir/            - Build all files in dir and below'
	@echo  '  dir/file.[ois]  - Build specified target only'
	@echo  '  dir/file.ll     - Build the LLVM assembly file'
	@echo  '                    (requires compiler support for LLVM assembly generation)'
	@echo  '  dir/file.lst    - Build specified mixed source/assembly target only'
	@echo  '                    (requires a recent binutils and recent build (System.map))'
	@echo  '  dir/file.ko     - Build module including final link'
	@echo  '  modules_prepare - Set up for building external modules'
	@echo  '  tags/TAGS	  - Generate tags file for editors'
	@echo  '  cscope	  - Generate cscope index'
	@echo  '  gtags           - Generate GNU GLOBAL index'
	@echo  '  kernelrelease	  - Output the release version string (use with make -s)'
	@echo  '  kernelversion	  - Output the version stored in Makefile (use with make -s)'
	@echo  '  image_name	  - Output the image name (use with make -s)'
	@echo  '  headers_install - Install sanitised kernel headers to INSTALL_HDR_PATH'; \
	 echo  '                    (default: $(INSTALL_HDR_PATH))'; \
	 echo  ''
	@echo  'Static analysers:'
	@echo  '  checkstack      - Generate a list of stack hogs'
	@echo  '  namespacecheck  - Name space analysis on compiled kernel'
	@echo  '  versioncheck    - Sanity check on version.h usage'
	@echo  '  includecheck    - Check for duplicate included header files'
	@echo  '  export_report   - List the usages of all exported symbols'
	@echo  '  headers_check   - Sanity check on exported headers'
	@echo  '  headerdep       - Detect inclusion cycles in headers'
	@$(MAKE) -f $(srctree)/scripts/Makefile.help checker-help
	@echo  ''
	@echo  'Kernel selftest:'
	@echo  '  kselftest       - Build and run kernel selftest (run as root)'
	@echo  '                    Build, install, and boot kernel before'
	@echo  '                    running kselftest on it'
	@echo  '  kselftest-clean - Remove all generated kselftest files'
	@echo  '  kselftest-merge - Merge all the config dependencies of kselftest to existing'
	@echo  '                    .config.'
	@echo  ''
	@echo 'Userspace tools targets:'
	@echo '  use "make tools/help"'
	@echo '  or  "cd tools; make help"'
	@echo  ''
	@echo  'Kernel packaging:'
	@$(MAKE) $(build)=$(package-dir) help
	@echo  ''
	@echo  'Documentation targets:'
	@$(MAKE) -f $(srctree)/Documentation/Makefile dochelp
	@echo  ''
	@echo  'Architecture specific targets ($(SRCARCH)):'
	@$(if $(archhelp),$(archhelp),\
		echo '  No architecture specific help defined for $(SRCARCH)')
	@echo  ''
	@$(if $(boards), \
		$(foreach b, $(boards), \
		printf "  %-24s - Build for %s\\n" $(b) $(subst _defconfig,,$(b));) \
		echo '')
	@$(if $(board-dirs), \
		$(foreach b, $(board-dirs), \
		printf "  %-16s - Show %s-specific targets\\n" help-$(b) $(b);) \
		printf "  %-16s - Show all of the above\\n" help-boards; \
		echo '')

	@echo  '  make V=0|1 [targets] 0 => quiet build (default), 1 => verbose build'
	@echo  '  make V=2   [targets] 2 => give reason for rebuild of target'
	@echo  '  make O=dir [targets] Locate all output files in "dir", including .config'
	@echo  '  make C=1   [targets] Check re-compiled c source with $$CHECK (sparse by default)'
	@echo  '  make C=2   [targets] Force check of all c source with $$CHECK'
	@echo  '  make RECORDMCOUNT_WARN=1 [targets] Warn about ignored mcount sections'
	@echo  '  make W=n   [targets] Enable extra gcc checks, n=1,2,3 where'
	@echo  '		1: warnings which may be relevant and do not occur too often'
	@echo  '		2: warnings which occur quite often but may still be relevant'
	@echo  '		3: more obscure warnings, can most likely be ignored'
	@echo  '		Multiple levels can be combined with W=12 or W=123'
	@echo  ''
	@echo  'Execute "make" or "make all" to build all targets marked with [*] '
	@echo  'For further info see the ./README file'


help-board-dirs := $(addprefix help-,$(board-dirs))

help-boards: $(help-board-dirs)

boards-per-dir = $(sort $(notdir $(wildcard $(srctree)/arch/$(SRCARCH)/configs/$*/*_defconfig)))

$(help-board-dirs): help-%:
	@echo  'Architecture specific targets ($(SRCARCH) $*):'
	@$(if $(boards-per-dir), \
		$(foreach b, $(boards-per-dir), \
		printf "  %-24s - Build for %s\\n" $*/$(b) $(subst _defconfig,,$(b));) \
		echo '')


# Documentation targets
# ---------------------------------------------------------------------------
DOC_TARGETS := xmldocs latexdocs pdfdocs htmldocs epubdocs cleandocs linkcheckdocs
PHONY += $(DOC_TARGETS)
$(DOC_TARGETS): scripts_basic FORCE
	$(Q)$(MAKE) $(build)=Documentation $@

else # KBUILD_EXTMOD

###
# External module support.
# When building external modules the kernel used as basis is considered
# read-only, and no consistency checks are made and the make
# system is not used on the basis kernel. If updates are required
# in the basis kernel ordinary make commands (without M=...) must
# be used.
#
# The following are the only valid targets when building external
# modules.
# make M=dir clean     Delete all automatically generated files
# make M=dir modules   Make all modules in specified dir
# make M=dir	       Same as 'make M=dir modules'
# make M=dir modules_install
#                      Install the modules built in the module directory
#                      Assumes install directory is already created

# We are always building modules
KBUILD_MODULES := 1
PHONY += crmodverdir
crmodverdir:
	$(cmd_crmodverdir)

PHONY += $(objtree)/Module.symvers
$(objtree)/Module.symvers:
	@test -e $(objtree)/Module.symvers || ( \
	echo; \
	echo "  WARNING: Symbol version dump $(objtree)/Module.symvers"; \
	echo "           is missing; modules will have no dependencies and modversions."; \
	echo )

module-dirs := $(addprefix _module_,$(KBUILD_EXTMOD))
PHONY += $(module-dirs) modules
$(module-dirs): crmodverdir $(objtree)/Module.symvers
	$(Q)$(MAKE) $(build)=$(patsubst _module_%,%,$@)

modules: $(module-dirs)
	@$(kecho) '  Building modules, stage 2.';
	$(Q)$(MAKE) -f $(srctree)/scripts/Makefile.modpost

PHONY += modules_install
modules_install: _emodinst_ _emodinst_post

install-dir := $(if $(INSTALL_MOD_DIR),$(INSTALL_MOD_DIR),extra)
PHONY += _emodinst_
_emodinst_:
	$(Q)mkdir -p $(MODLIB)/$(install-dir)
	$(Q)$(MAKE) -f $(srctree)/scripts/Makefile.modinst

PHONY += _emodinst_post
_emodinst_post: _emodinst_
	$(call cmd,depmod)

clean-dirs := $(addprefix _clean_,$(KBUILD_EXTMOD))

PHONY += $(clean-dirs) clean
$(clean-dirs):
	$(Q)$(MAKE) $(clean)=$(patsubst _clean_%,%,$@)

clean:	rm-dirs := $(MODVERDIR)
clean: rm-files := $(KBUILD_EXTMOD)/Module.symvers

PHONY += help
help:
	@echo  '  Building external modules.'
	@echo  '  Syntax: make -C path/to/kernel/src M=$$PWD target'
	@echo  ''
	@echo  '  modules         - default target, build the module(s)'
	@echo  '  modules_install - install the module'
	@echo  '  clean           - remove generated files in module directory only'
	@echo  ''

# Dummies...
PHONY += prepare scripts
prepare: ;
scripts: ;
endif # KBUILD_EXTMOD

clean: $(clean-dirs)
	$(call cmd,rmdirs)
	$(call cmd,rmfiles)
	@find $(if $(KBUILD_EXTMOD), $(KBUILD_EXTMOD), .) $(RCS_FIND_IGNORE) \
		\( -name '*.[oas]' -o -name '*.ko' -o -name '.*.cmd' \
		-o -name '*.ko.*' \
		-o -name '*.dwo'  \
		-o -name '*.su'  \
		-o -name '.*.d' -o -name '.*.tmp' -o -name '*.mod.c' \
		-o -name '*.symtypes' -o -name 'modules.order' \
		-o -name modules.builtin -o -name '.tmp_*.o.*' \
		-o -name '*.c.[012]*.*' \
		-o -name '*.ll' \
		-o -name '*.gcno' \) -type f -print | xargs rm -f

# Generate tags for editors
# ---------------------------------------------------------------------------
quiet_cmd_tags = GEN     $@
      cmd_tags = $(CONFIG_SHELL) $(srctree)/scripts/tags.sh $@

tags TAGS cscope gtags: FORCE
	$(call cmd,tags)

# Scripts to check various things for consistency
# ---------------------------------------------------------------------------

PHONY += includecheck versioncheck coccicheck namespacecheck export_report

includecheck:
	find $(srctree)/* $(RCS_FIND_IGNORE) \
		-name '*.[hcS]' -type f -print | sort \
		| xargs $(PERL) -w $(srctree)/scripts/checkincludes.pl

versioncheck:
	find $(srctree)/* $(RCS_FIND_IGNORE) \
		-name '*.[hcS]' -type f -print | sort \
		| xargs $(PERL) -w $(srctree)/scripts/checkversion.pl

coccicheck:
	$(Q)$(CONFIG_SHELL) $(srctree)/scripts/$@

namespacecheck:
	$(PERL) $(srctree)/scripts/namespace.pl

export_report:
	$(PERL) $(srctree)/scripts/export_report.pl

endif #ifeq ($(config-targets),1)
endif #ifeq ($(mixed-targets),1)

PHONY += checkstack kernelrelease kernelversion image_name

# UML needs a little special treatment here.  It wants to use the host
# toolchain, so needs $(SUBARCH) passed to checkstack.pl.  Everyone
# else wants $(ARCH), including people doing cross-builds, which means
# that $(SUBARCH) doesn't work here.
ifeq ($(ARCH), um)
CHECKSTACK_ARCH := $(SUBARCH)
else
CHECKSTACK_ARCH := $(ARCH)
endif
checkstack:
	$(OBJDUMP) -d vmlinux $$(find . -name '*.ko') | \
	$(PERL) $(src)/scripts/checkstack.pl $(CHECKSTACK_ARCH)

kernelrelease:
	@echo "$(KERNELVERSION)$$($(CONFIG_SHELL) $(srctree)/scripts/setlocalversion $(srctree))"

kernelversion:
	@echo $(KERNELVERSION)

image_name:
	@echo $(KBUILD_IMAGE)

# Clear a bunch of variables before executing the submake
tools/: FORCE
	$(Q)mkdir -p $(objtree)/tools
	$(Q)$(MAKE) LDFLAGS= MAKEFLAGS="$(tools_silent) $(filter --j% -j,$(MAKEFLAGS))" O=$(abspath $(objtree)) subdir=tools -C $(src)/tools/

tools/%: FORCE
	$(Q)mkdir -p $(objtree)/tools
	$(Q)$(MAKE) LDFLAGS= MAKEFLAGS="$(tools_silent) $(filter --j% -j,$(MAKEFLAGS))" O=$(abspath $(objtree)) subdir=tools -C $(src)/tools/ $*

# Single targets
# ---------------------------------------------------------------------------
# Single targets are compatible with:
# - build with mixed source and output
# - build with separate output dir 'make O=...'
# - external modules
#
#  target-dir => where to store outputfile
#  build-dir  => directory in kernel source tree to use

ifeq ($(KBUILD_EXTMOD),)
        build-dir  = $(patsubst %/,%,$(dir $@))
        target-dir = $(dir $@)
else
        zap-slash=$(filter-out .,$(patsubst %/,%,$(dir $@)))
        build-dir  = $(KBUILD_EXTMOD)$(if $(zap-slash),/$(zap-slash))
        target-dir = $(if $(KBUILD_EXTMOD),$(dir $<),$(dir $@))
endif

%.s: %.c prepare scripts FORCE
	$(Q)$(MAKE) $(build)=$(build-dir) $(target-dir)$(notdir $@)
%.i: %.c prepare scripts FORCE
	$(Q)$(MAKE) $(build)=$(build-dir) $(target-dir)$(notdir $@)
%.o: %.c prepare scripts FORCE
	$(Q)$(MAKE) $(build)=$(build-dir) $(target-dir)$(notdir $@)
%.lst: %.c prepare scripts FORCE
	$(Q)$(MAKE) $(build)=$(build-dir) $(target-dir)$(notdir $@)
%.s: %.S prepare scripts FORCE
	$(Q)$(MAKE) $(build)=$(build-dir) $(target-dir)$(notdir $@)
%.o: %.S prepare scripts FORCE
	$(Q)$(MAKE) $(build)=$(build-dir) $(target-dir)$(notdir $@)
%.symtypes: %.c prepare scripts FORCE
	$(Q)$(MAKE) $(build)=$(build-dir) $(target-dir)$(notdir $@)
%.ll: %.c prepare scripts FORCE
	$(Q)$(MAKE) $(build)=$(build-dir) $(target-dir)$(notdir $@)

# Modules
/: prepare scripts FORCE
	$(cmd_crmodverdir)
	$(Q)$(MAKE) KBUILD_MODULES=$(if $(CONFIG_MODULES),1) \
	$(build)=$(build-dir)
# Make sure the latest headers are built for Documentation
Documentation/ samples/: headers_install
%/: prepare scripts FORCE
	$(cmd_crmodverdir)
	$(Q)$(MAKE) KBUILD_MODULES=$(if $(CONFIG_MODULES),1) \
	$(build)=$(build-dir)
%.ko: prepare scripts FORCE
	$(cmd_crmodverdir)
	$(Q)$(MAKE) KBUILD_MODULES=$(if $(CONFIG_MODULES),1)   \
	$(build)=$(build-dir) $(@:.ko=.o)
	$(Q)$(MAKE) -f $(srctree)/scripts/Makefile.modpost

# FIXME Should go into a make.lib or something
# ===========================================================================

quiet_cmd_rmdirs = $(if $(wildcard $(rm-dirs)),CLEAN   $(wildcard $(rm-dirs)))
      cmd_rmdirs = rm -rf $(rm-dirs)

quiet_cmd_rmfiles = $(if $(wildcard $(rm-files)),CLEAN   $(wildcard $(rm-files)))
      cmd_rmfiles = rm -f $(rm-files)

# Run depmod only if we have System.map and depmod is executable
quiet_cmd_depmod = DEPMOD  $(KERNELRELEASE)
      cmd_depmod = $(CONFIG_SHELL) $(srctree)/scripts/depmod.sh $(DEPMOD) \
                   $(KERNELRELEASE) "$(patsubst y,_,$(CONFIG_HAVE_UNDERSCORE_SYMBOL_PREFIX))"

# Create temporary dir for module support files
# clean it up only when building all modules
cmd_crmodverdir = $(Q)mkdir -p $(MODVERDIR) \
                  $(if $(KBUILD_MODULES),; rm -f $(MODVERDIR)/*)

# read all saved command lines

targets := $(wildcard $(sort $(targets)))
cmd_files := $(wildcard .*.cmd $(foreach f,$(targets),$(dir $(f)).$(notdir $(f)).cmd))

ifneq ($(cmd_files),)
  $(cmd_files): ;	# Do not try to update included dependency files
  include $(cmd_files)
endif

endif	# skip-makefile

PHONY += FORCE
FORCE:

# Declare the contents of the .PHONY variable as phony.  We keep that
# information in a variable so we can use it in if_changed and friends.
.PHONY: $(PHONY)<|MERGE_RESOLUTION|>--- conflicted
+++ resolved
@@ -1,13 +1,8 @@
 # SPDX-License-Identifier: GPL-2.0
 VERSION = 4
 PATCHLEVEL = 14
-<<<<<<< HEAD
-#SUBLEVEL = 122
+#SUBLEVEL = 137
 EXTRAVERSION = -at13
-=======
-SUBLEVEL = 137
-EXTRAVERSION =
->>>>>>> b19ffe6e
 NAME = Petit Gorille
 
 # *DOCUMENTATION*
