--- conflicted
+++ resolved
@@ -1,13 +1,8 @@
 # SPDX-License-Identifier: GPL-2.0
 VERSION = 4
 PATCHLEVEL = 14
-<<<<<<< HEAD
-#SUBLEVEL = 92
+#SUBLEVEL = 111
 EXTRAVERSION = -at11
-=======
-SUBLEVEL = 111
-EXTRAVERSION =
->>>>>>> 1ec8f1f0
 NAME = Petit Gorille
 
 # *DOCUMENTATION*
