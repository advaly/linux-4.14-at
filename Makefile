--- conflicted
+++ resolved
@@ -1,13 +1,8 @@
 # SPDX-License-Identifier: GPL-2.0
 VERSION = 4
 PATCHLEVEL = 14
-<<<<<<< HEAD
-#SUBLEVEL = 212
-EXTRAVERSION = -at28-adv4
-=======
 #SUBLEVEL = 221
 EXTRAVERSION = -at31
->>>>>>> 82621d32
 NAME = Petit Gorille
 
 # *DOCUMENTATION*
