/*
 * Block multiqueue core code
 *
 * Copyright (C) 2013-2014 Jens Axboe
 * Copyright (C) 2013-2014 Christoph Hellwig
 */
#include <linux/kernel.h>
#include <linux/module.h>
#include <linux/backing-dev.h>
#include <linux/bio.h>
#include <linux/blkdev.h>
#include <linux/kmemleak.h>
#include <linux/mm.h>
#include <linux/init.h>
#include <linux/slab.h>
#include <linux/workqueue.h>
#include <linux/smp.h>
#include <linux/llist.h>
#include <linux/list_sort.h>
#include <linux/cpu.h>
#include <linux/cache.h>
#include <linux/sched/sysctl.h>
#include <linux/sched/topology.h>
#include <linux/sched/signal.h>
#include <linux/delay.h>
#include <linux/crash_dump.h>
#include <linux/prefetch.h>

#include <trace/events/block.h>

#include <linux/blk-mq.h>
#include "blk.h"
#include "blk-mq.h"
#include "blk-mq-debugfs.h"
#include "blk-mq-tag.h"
#include "blk-stat.h"
#include "blk-wbt.h"
#include "blk-mq-sched.h"

static DEFINE_MUTEX(all_q_mutex);
static LIST_HEAD(all_q_list);

static void blk_mq_poll_stats_start(struct request_queue *q);
static void blk_mq_poll_stats_fn(struct blk_stat_callback *cb);
static void __blk_mq_stop_hw_queues(struct request_queue *q, bool sync);

static int blk_mq_poll_stats_bkt(const struct request *rq)
{
	int ddir, bytes, bucket;

	ddir = rq_data_dir(rq);
	bytes = blk_rq_bytes(rq);

	bucket = ddir + 2*(ilog2(bytes) - 9);

	if (bucket < 0)
		return -1;
	else if (bucket >= BLK_MQ_POLL_STATS_BKTS)
		return ddir + BLK_MQ_POLL_STATS_BKTS - 2;

	return bucket;
}

/*
 * Check if any of the ctx's have pending work in this hardware queue
 */
bool blk_mq_hctx_has_pending(struct blk_mq_hw_ctx *hctx)
{
	return sbitmap_any_bit_set(&hctx->ctx_map) ||
			!list_empty_careful(&hctx->dispatch) ||
			blk_mq_sched_has_work(hctx);
}

/*
 * Mark this ctx as having pending work in this hardware queue
 */
static void blk_mq_hctx_mark_pending(struct blk_mq_hw_ctx *hctx,
				     struct blk_mq_ctx *ctx)
{
	if (!sbitmap_test_bit(&hctx->ctx_map, ctx->index_hw))
		sbitmap_set_bit(&hctx->ctx_map, ctx->index_hw);
}

static void blk_mq_hctx_clear_pending(struct blk_mq_hw_ctx *hctx,
				      struct blk_mq_ctx *ctx)
{
	sbitmap_clear_bit(&hctx->ctx_map, ctx->index_hw);
}

void blk_freeze_queue_start(struct request_queue *q)
{
	int freeze_depth;

	freeze_depth = atomic_inc_return(&q->mq_freeze_depth);
	if (freeze_depth == 1) {
		percpu_ref_kill(&q->q_usage_counter);
		blk_mq_run_hw_queues(q, false);
	}
}
EXPORT_SYMBOL_GPL(blk_freeze_queue_start);

void blk_mq_freeze_queue_wait(struct request_queue *q)
{
	wait_event(q->mq_freeze_wq, percpu_ref_is_zero(&q->q_usage_counter));
}
EXPORT_SYMBOL_GPL(blk_mq_freeze_queue_wait);

int blk_mq_freeze_queue_wait_timeout(struct request_queue *q,
				     unsigned long timeout)
{
	return wait_event_timeout(q->mq_freeze_wq,
					percpu_ref_is_zero(&q->q_usage_counter),
					timeout);
}
EXPORT_SYMBOL_GPL(blk_mq_freeze_queue_wait_timeout);

/*
 * Guarantee no request is in use, so we can change any data structure of
 * the queue afterward.
 */
void blk_freeze_queue(struct request_queue *q)
{
	/*
	 * In the !blk_mq case we are only calling this to kill the
	 * q_usage_counter, otherwise this increases the freeze depth
	 * and waits for it to return to zero.  For this reason there is
	 * no blk_unfreeze_queue(), and blk_freeze_queue() is not
	 * exported to drivers as the only user for unfreeze is blk_mq.
	 */
	blk_freeze_queue_start(q);
	blk_mq_freeze_queue_wait(q);
}

void blk_mq_freeze_queue(struct request_queue *q)
{
	/*
	 * ...just an alias to keep freeze and unfreeze actions balanced
	 * in the blk_mq_* namespace
	 */
	blk_freeze_queue(q);
}
EXPORT_SYMBOL_GPL(blk_mq_freeze_queue);

void blk_mq_unfreeze_queue(struct request_queue *q)
{
	int freeze_depth;

	freeze_depth = atomic_dec_return(&q->mq_freeze_depth);
	WARN_ON_ONCE(freeze_depth < 0);
	if (!freeze_depth) {
		percpu_ref_reinit(&q->q_usage_counter);
		wake_up_all(&q->mq_freeze_wq);
	}
}
EXPORT_SYMBOL_GPL(blk_mq_unfreeze_queue);

/**
 * blk_mq_quiesce_queue() - wait until all ongoing queue_rq calls have finished
 * @q: request queue.
 *
 * Note: this function does not prevent that the struct request end_io()
 * callback function is invoked. Additionally, it is not prevented that
 * new queue_rq() calls occur unless the queue has been stopped first.
 */
void blk_mq_quiesce_queue(struct request_queue *q)
{
	struct blk_mq_hw_ctx *hctx;
	unsigned int i;
	bool rcu = false;

	__blk_mq_stop_hw_queues(q, true);

	queue_for_each_hw_ctx(q, hctx, i) {
		if (hctx->flags & BLK_MQ_F_BLOCKING)
			synchronize_srcu(&hctx->queue_rq_srcu);
		else
			rcu = true;
	}
	if (rcu)
		synchronize_rcu();
}
EXPORT_SYMBOL_GPL(blk_mq_quiesce_queue);

void blk_mq_wake_waiters(struct request_queue *q)
{
	struct blk_mq_hw_ctx *hctx;
	unsigned int i;

	queue_for_each_hw_ctx(q, hctx, i)
		if (blk_mq_hw_queue_mapped(hctx))
			blk_mq_tag_wakeup_all(hctx->tags, true);

	/*
	 * If we are called because the queue has now been marked as
	 * dying, we need to ensure that processes currently waiting on
	 * the queue are notified as well.
	 */
	wake_up_all(&q->mq_freeze_wq);
}

bool blk_mq_can_queue(struct blk_mq_hw_ctx *hctx)
{
	return blk_mq_has_free_tags(hctx->tags);
}
EXPORT_SYMBOL(blk_mq_can_queue);

void blk_mq_rq_ctx_init(struct request_queue *q, struct blk_mq_ctx *ctx,
			struct request *rq, unsigned int op)
{
	INIT_LIST_HEAD(&rq->queuelist);
	/* csd/requeue_work/fifo_time is initialized before use */
	rq->q = q;
	rq->mq_ctx = ctx;
	rq->cmd_flags = op;
	if (blk_queue_io_stat(q))
		rq->rq_flags |= RQF_IO_STAT;
	/* do not touch atomic flags, it needs atomic ops against the timer */
	rq->cpu = -1;
	INIT_HLIST_NODE(&rq->hash);
	RB_CLEAR_NODE(&rq->rb_node);
	rq->rq_disk = NULL;
	rq->part = NULL;
	rq->start_time = jiffies;
#ifdef CONFIG_BLK_CGROUP
	rq->rl = NULL;
	set_start_time_ns(rq);
	rq->io_start_time_ns = 0;
#endif
	rq->nr_phys_segments = 0;
#if defined(CONFIG_BLK_DEV_INTEGRITY)
	rq->nr_integrity_segments = 0;
#endif
	rq->special = NULL;
	/* tag was already set */
	rq->extra_len = 0;

	INIT_LIST_HEAD(&rq->timeout_list);
	rq->timeout = 0;

	rq->end_io = NULL;
	rq->end_io_data = NULL;
	rq->next_rq = NULL;

	ctx->rq_dispatched[op_is_sync(op)]++;
}
EXPORT_SYMBOL_GPL(blk_mq_rq_ctx_init);

struct request *__blk_mq_alloc_request(struct blk_mq_alloc_data *data,
				       unsigned int op)
{
	struct request *rq;
	unsigned int tag;

	tag = blk_mq_get_tag(data);
	if (tag != BLK_MQ_TAG_FAIL) {
		struct blk_mq_tags *tags = blk_mq_tags_from_data(data);

		rq = tags->static_rqs[tag];

		if (data->flags & BLK_MQ_REQ_INTERNAL) {
			rq->tag = -1;
			rq->internal_tag = tag;
		} else {
			if (blk_mq_tag_busy(data->hctx)) {
				rq->rq_flags = RQF_MQ_INFLIGHT;
				atomic_inc(&data->hctx->nr_active);
			}
			rq->tag = tag;
			rq->internal_tag = -1;
			data->hctx->tags->rqs[rq->tag] = rq;
		}

		blk_mq_rq_ctx_init(data->q, data->ctx, rq, op);
		return rq;
	}

	return NULL;
}
EXPORT_SYMBOL_GPL(__blk_mq_alloc_request);

struct request *blk_mq_alloc_request(struct request_queue *q, int rw,
		unsigned int flags)
{
	struct blk_mq_alloc_data alloc_data = { .flags = flags };
	struct request *rq;
	int ret;

	ret = blk_queue_enter(q, flags & BLK_MQ_REQ_NOWAIT);
	if (ret)
		return ERR_PTR(ret);

	rq = blk_mq_sched_get_request(q, NULL, rw, &alloc_data);

	blk_mq_put_ctx(alloc_data.ctx);
	blk_queue_exit(q);

	if (!rq)
		return ERR_PTR(-EWOULDBLOCK);

	rq->__data_len = 0;
	rq->__sector = (sector_t) -1;
	rq->bio = rq->biotail = NULL;
	return rq;
}
EXPORT_SYMBOL(blk_mq_alloc_request);

struct request *blk_mq_alloc_request_hctx(struct request_queue *q, int rw,
		unsigned int flags, unsigned int hctx_idx)
{
	struct blk_mq_alloc_data alloc_data = { .flags = flags };
	struct request *rq;
	unsigned int cpu;
	int ret;

	/*
	 * If the tag allocator sleeps we could get an allocation for a
	 * different hardware context.  No need to complicate the low level
	 * allocator for this for the rare use case of a command tied to
	 * a specific queue.
	 */
	if (WARN_ON_ONCE(!(flags & BLK_MQ_REQ_NOWAIT)))
		return ERR_PTR(-EINVAL);

	if (hctx_idx >= q->nr_hw_queues)
		return ERR_PTR(-EIO);

	ret = blk_queue_enter(q, true);
	if (ret)
		return ERR_PTR(ret);

	/*
	 * Check if the hardware context is actually mapped to anything.
	 * If not tell the caller that it should skip this queue.
	 */
	alloc_data.hctx = q->queue_hw_ctx[hctx_idx];
	if (!blk_mq_hw_queue_mapped(alloc_data.hctx)) {
		blk_queue_exit(q);
		return ERR_PTR(-EXDEV);
	}
	cpu = cpumask_first(alloc_data.hctx->cpumask);
	alloc_data.ctx = __blk_mq_get_ctx(q, cpu);

	rq = blk_mq_sched_get_request(q, NULL, rw, &alloc_data);

	blk_queue_exit(q);

	if (!rq)
		return ERR_PTR(-EWOULDBLOCK);

	return rq;
}
EXPORT_SYMBOL_GPL(blk_mq_alloc_request_hctx);

void __blk_mq_finish_request(struct blk_mq_hw_ctx *hctx, struct blk_mq_ctx *ctx,
			     struct request *rq)
{
	const int sched_tag = rq->internal_tag;
	struct request_queue *q = rq->q;

	if (rq->rq_flags & RQF_MQ_INFLIGHT)
		atomic_dec(&hctx->nr_active);

	wbt_done(q->rq_wb, &rq->issue_stat);
	rq->rq_flags = 0;

	clear_bit(REQ_ATOM_STARTED, &rq->atomic_flags);
	clear_bit(REQ_ATOM_POLL_SLEPT, &rq->atomic_flags);
	if (rq->tag != -1)
		blk_mq_put_tag(hctx, hctx->tags, ctx, rq->tag);
	if (sched_tag != -1)
		blk_mq_put_tag(hctx, hctx->sched_tags, ctx, sched_tag);
	blk_mq_sched_restart(hctx);
	blk_queue_exit(q);
}

static void blk_mq_finish_hctx_request(struct blk_mq_hw_ctx *hctx,
				     struct request *rq)
{
	struct blk_mq_ctx *ctx = rq->mq_ctx;

	ctx->rq_completed[rq_is_sync(rq)]++;
	__blk_mq_finish_request(hctx, ctx, rq);
}

void blk_mq_finish_request(struct request *rq)
{
	blk_mq_finish_hctx_request(blk_mq_map_queue(rq->q, rq->mq_ctx->cpu), rq);
}
EXPORT_SYMBOL_GPL(blk_mq_finish_request);

void blk_mq_free_request(struct request *rq)
{
	blk_mq_sched_put_request(rq);
}
EXPORT_SYMBOL_GPL(blk_mq_free_request);

inline void __blk_mq_end_request(struct request *rq, blk_status_t error)
{
	blk_account_io_done(rq);

	if (rq->end_io) {
		wbt_done(rq->q->rq_wb, &rq->issue_stat);
		rq->end_io(rq, error);
	} else {
		if (unlikely(blk_bidi_rq(rq)))
			blk_mq_free_request(rq->next_rq);
		blk_mq_free_request(rq);
	}
}
EXPORT_SYMBOL(__blk_mq_end_request);

void blk_mq_end_request(struct request *rq, blk_status_t error)
{
	if (blk_update_request(rq, error, blk_rq_bytes(rq)))
		BUG();
	__blk_mq_end_request(rq, error);
}
EXPORT_SYMBOL(blk_mq_end_request);

static void __blk_mq_complete_request_remote(void *data)
{
	struct request *rq = data;

	rq->q->softirq_done_fn(rq);
}

static void __blk_mq_complete_request(struct request *rq)
{
	struct blk_mq_ctx *ctx = rq->mq_ctx;
	bool shared = false;
	int cpu;

	if (rq->internal_tag != -1)
		blk_mq_sched_completed_request(rq);
	if (rq->rq_flags & RQF_STATS) {
		blk_mq_poll_stats_start(rq->q);
		blk_stat_add(rq);
	}

	if (!test_bit(QUEUE_FLAG_SAME_COMP, &rq->q->queue_flags)) {
		rq->q->softirq_done_fn(rq);
		return;
	}

	cpu = get_cpu();
	if (!test_bit(QUEUE_FLAG_SAME_FORCE, &rq->q->queue_flags))
		shared = cpus_share_cache(cpu, ctx->cpu);

	if (cpu != ctx->cpu && !shared && cpu_online(ctx->cpu)) {
		rq->csd.func = __blk_mq_complete_request_remote;
		rq->csd.info = rq;
		rq->csd.flags = 0;
		smp_call_function_single_async(ctx->cpu, &rq->csd);
	} else {
		rq->q->softirq_done_fn(rq);
	}
	put_cpu();
}

/**
 * blk_mq_complete_request - end I/O on a request
 * @rq:		the request being processed
 *
 * Description:
 *	Ends all I/O on a request. It does not handle partial completions.
 *	The actual completion happens out-of-order, through a IPI handler.
 **/
void blk_mq_complete_request(struct request *rq)
{
	struct request_queue *q = rq->q;

	if (unlikely(blk_should_fake_timeout(q)))
		return;
	if (!blk_mark_rq_complete(rq))
		__blk_mq_complete_request(rq);
}
EXPORT_SYMBOL(blk_mq_complete_request);

int blk_mq_request_started(struct request *rq)
{
	return test_bit(REQ_ATOM_STARTED, &rq->atomic_flags);
}
EXPORT_SYMBOL_GPL(blk_mq_request_started);

void blk_mq_start_request(struct request *rq)
{
	struct request_queue *q = rq->q;

	blk_mq_sched_started_request(rq);

	trace_block_rq_issue(q, rq);

	if (test_bit(QUEUE_FLAG_STATS, &q->queue_flags)) {
		blk_stat_set_issue(&rq->issue_stat, blk_rq_sectors(rq));
		rq->rq_flags |= RQF_STATS;
		wbt_issue(q->rq_wb, &rq->issue_stat);
	}

	blk_add_timer(rq);

	/*
	 * Ensure that ->deadline is visible before set the started
	 * flag and clear the completed flag.
	 */
	smp_mb__before_atomic();

	/*
	 * Mark us as started and clear complete. Complete might have been
	 * set if requeue raced with timeout, which then marked it as
	 * complete. So be sure to clear complete again when we start
	 * the request, otherwise we'll ignore the completion event.
	 */
	if (!test_bit(REQ_ATOM_STARTED, &rq->atomic_flags))
		set_bit(REQ_ATOM_STARTED, &rq->atomic_flags);
	if (test_bit(REQ_ATOM_COMPLETE, &rq->atomic_flags))
		clear_bit(REQ_ATOM_COMPLETE, &rq->atomic_flags);

	if (q->dma_drain_size && blk_rq_bytes(rq)) {
		/*
		 * Make sure space for the drain appears.  We know we can do
		 * this because max_hw_segments has been adjusted to be one
		 * fewer than the device can handle.
		 */
		rq->nr_phys_segments++;
	}
}
EXPORT_SYMBOL(blk_mq_start_request);

/*
 * When we reach here because queue is busy, REQ_ATOM_COMPLETE
 * flag isn't set yet, so there may be race with timeout handler,
 * but given rq->deadline is just set in .queue_rq() under
 * this situation, the race won't be possible in reality because
 * rq->timeout should be set as big enough to cover the window
 * between blk_mq_start_request() called from .queue_rq() and
 * clearing REQ_ATOM_STARTED here.
 */
static void __blk_mq_requeue_request(struct request *rq)
{
	struct request_queue *q = rq->q;

	trace_block_rq_requeue(q, rq);
	wbt_requeue(q->rq_wb, &rq->issue_stat);
	blk_mq_sched_requeue_request(rq);

	if (test_and_clear_bit(REQ_ATOM_STARTED, &rq->atomic_flags)) {
		if (q->dma_drain_size && blk_rq_bytes(rq))
			rq->nr_phys_segments--;
	}
}

void blk_mq_requeue_request(struct request *rq, bool kick_requeue_list)
{
	__blk_mq_requeue_request(rq);

	BUG_ON(blk_queued_rq(rq));
	blk_mq_add_to_requeue_list(rq, true, kick_requeue_list);
}
EXPORT_SYMBOL(blk_mq_requeue_request);

static void blk_mq_requeue_work(struct work_struct *work)
{
	struct request_queue *q =
		container_of(work, struct request_queue, requeue_work.work);
	LIST_HEAD(rq_list);
	struct request *rq, *next;
	unsigned long flags;

	spin_lock_irqsave(&q->requeue_lock, flags);
	list_splice_init(&q->requeue_list, &rq_list);
	spin_unlock_irqrestore(&q->requeue_lock, flags);

	list_for_each_entry_safe(rq, next, &rq_list, queuelist) {
		if (!(rq->rq_flags & RQF_SOFTBARRIER))
			continue;

		rq->rq_flags &= ~RQF_SOFTBARRIER;
		list_del_init(&rq->queuelist);
		blk_mq_sched_insert_request(rq, true, false, false, true);
	}

	while (!list_empty(&rq_list)) {
		rq = list_entry(rq_list.next, struct request, queuelist);
		list_del_init(&rq->queuelist);
		blk_mq_sched_insert_request(rq, false, false, false, true);
	}

	blk_mq_run_hw_queues(q, false);
}

void blk_mq_add_to_requeue_list(struct request *rq, bool at_head,
				bool kick_requeue_list)
{
	struct request_queue *q = rq->q;
	unsigned long flags;

	/*
	 * We abuse this flag that is otherwise used by the I/O scheduler to
	 * request head insertation from the workqueue.
	 */
	BUG_ON(rq->rq_flags & RQF_SOFTBARRIER);

	spin_lock_irqsave(&q->requeue_lock, flags);
	if (at_head) {
		rq->rq_flags |= RQF_SOFTBARRIER;
		list_add(&rq->queuelist, &q->requeue_list);
	} else {
		list_add_tail(&rq->queuelist, &q->requeue_list);
	}
	spin_unlock_irqrestore(&q->requeue_lock, flags);

	if (kick_requeue_list)
		blk_mq_kick_requeue_list(q);
}
EXPORT_SYMBOL(blk_mq_add_to_requeue_list);

void blk_mq_kick_requeue_list(struct request_queue *q)
{
	kblockd_schedule_delayed_work(&q->requeue_work, 0);
}
EXPORT_SYMBOL(blk_mq_kick_requeue_list);

void blk_mq_delay_kick_requeue_list(struct request_queue *q,
				    unsigned long msecs)
{
	kblockd_schedule_delayed_work(&q->requeue_work,
				      msecs_to_jiffies(msecs));
}
EXPORT_SYMBOL(blk_mq_delay_kick_requeue_list);

struct request *blk_mq_tag_to_rq(struct blk_mq_tags *tags, unsigned int tag)
{
	if (tag < tags->nr_tags) {
		prefetch(tags->rqs[tag]);
		return tags->rqs[tag];
	}

	return NULL;
}
EXPORT_SYMBOL(blk_mq_tag_to_rq);

struct blk_mq_timeout_data {
	unsigned long next;
	unsigned int next_set;
};

void blk_mq_rq_timed_out(struct request *req, bool reserved)
{
	const struct blk_mq_ops *ops = req->q->mq_ops;
	enum blk_eh_timer_return ret = BLK_EH_RESET_TIMER;

	/*
	 * We know that complete is set at this point. If STARTED isn't set
	 * anymore, then the request isn't active and the "timeout" should
	 * just be ignored. This can happen due to the bitflag ordering.
	 * Timeout first checks if STARTED is set, and if it is, assumes
	 * the request is active. But if we race with completion, then
	 * both flags will get cleared. So check here again, and ignore
	 * a timeout event with a request that isn't active.
	 */
	if (!test_bit(REQ_ATOM_STARTED, &req->atomic_flags))
		return;

	if (ops->timeout)
		ret = ops->timeout(req, reserved);

	switch (ret) {
	case BLK_EH_HANDLED:
		__blk_mq_complete_request(req);
		break;
	case BLK_EH_RESET_TIMER:
		blk_add_timer(req);
		blk_clear_rq_complete(req);
		break;
	case BLK_EH_NOT_HANDLED:
		break;
	default:
		printk(KERN_ERR "block: bad eh return: %d\n", ret);
		break;
	}
}

static void blk_mq_check_expired(struct blk_mq_hw_ctx *hctx,
		struct request *rq, void *priv, bool reserved)
{
	struct blk_mq_timeout_data *data = priv;

	if (!test_bit(REQ_ATOM_STARTED, &rq->atomic_flags))
		return;

	/*
	 * The rq being checked may have been freed and reallocated
	 * out already here, we avoid this race by checking rq->deadline
	 * and REQ_ATOM_COMPLETE flag together:
	 *
	 * - if rq->deadline is observed as new value because of
	 *   reusing, the rq won't be timed out because of timing.
	 * - if rq->deadline is observed as previous value,
	 *   REQ_ATOM_COMPLETE flag won't be cleared in reuse path
	 *   because we put a barrier between setting rq->deadline
	 *   and clearing the flag in blk_mq_start_request(), so
	 *   this rq won't be timed out too.
	 */
	if (time_after_eq(jiffies, rq->deadline)) {
		if (!blk_mark_rq_complete(rq))
			blk_mq_rq_timed_out(rq, reserved);
	} else if (!data->next_set || time_after(data->next, rq->deadline)) {
		data->next = rq->deadline;
		data->next_set = 1;
	}
}

static void blk_mq_timeout_work(struct work_struct *work)
{
	struct request_queue *q =
		container_of(work, struct request_queue, timeout_work);
	struct blk_mq_timeout_data data = {
		.next		= 0,
		.next_set	= 0,
	};
	int i;

	/* A deadlock might occur if a request is stuck requiring a
	 * timeout at the same time a queue freeze is waiting
	 * completion, since the timeout code would not be able to
	 * acquire the queue reference here.
	 *
	 * That's why we don't use blk_queue_enter here; instead, we use
	 * percpu_ref_tryget directly, because we need to be able to
	 * obtain a reference even in the short window between the queue
	 * starting to freeze, by dropping the first reference in
	 * blk_freeze_queue_start, and the moment the last request is
	 * consumed, marked by the instant q_usage_counter reaches
	 * zero.
	 */
	if (!percpu_ref_tryget(&q->q_usage_counter))
		return;

	blk_mq_queue_tag_busy_iter(q, blk_mq_check_expired, &data);

	if (data.next_set) {
		data.next = blk_rq_timeout(round_jiffies_up(data.next));
		mod_timer(&q->timeout, data.next);
	} else {
		struct blk_mq_hw_ctx *hctx;

		queue_for_each_hw_ctx(q, hctx, i) {
			/* the hctx may be unmapped, so check it here */
			if (blk_mq_hw_queue_mapped(hctx))
				blk_mq_tag_idle(hctx);
		}
	}
	blk_queue_exit(q);
}

struct flush_busy_ctx_data {
	struct blk_mq_hw_ctx *hctx;
	struct list_head *list;
};

static bool flush_busy_ctx(struct sbitmap *sb, unsigned int bitnr, void *data)
{
	struct flush_busy_ctx_data *flush_data = data;
	struct blk_mq_hw_ctx *hctx = flush_data->hctx;
	struct blk_mq_ctx *ctx = hctx->ctxs[bitnr];

	sbitmap_clear_bit(sb, bitnr);
	spin_lock(&ctx->lock);
	list_splice_tail_init(&ctx->rq_list, flush_data->list);
	spin_unlock(&ctx->lock);
	return true;
}

/*
 * Process software queues that have been marked busy, splicing them
 * to the for-dispatch
 */
void blk_mq_flush_busy_ctxs(struct blk_mq_hw_ctx *hctx, struct list_head *list)
{
	struct flush_busy_ctx_data data = {
		.hctx = hctx,
		.list = list,
	};

	sbitmap_for_each_set(&hctx->ctx_map, flush_busy_ctx, &data);
}
EXPORT_SYMBOL_GPL(blk_mq_flush_busy_ctxs);

static inline unsigned int queued_to_index(unsigned int queued)
{
	if (!queued)
		return 0;

	return min(BLK_MQ_MAX_DISPATCH_ORDER - 1, ilog2(queued) + 1);
}

bool blk_mq_get_driver_tag(struct request *rq, struct blk_mq_hw_ctx **hctx,
			   bool wait)
{
	struct blk_mq_alloc_data data = {
		.q = rq->q,
		.hctx = blk_mq_map_queue(rq->q, rq->mq_ctx->cpu),
		.flags = wait ? 0 : BLK_MQ_REQ_NOWAIT,
	};

	might_sleep_if(wait);

	if (rq->tag != -1)
		goto done;

	if (blk_mq_tag_is_reserved(data.hctx->sched_tags, rq->internal_tag))
		data.flags |= BLK_MQ_REQ_RESERVED;

	rq->tag = blk_mq_get_tag(&data);
	if (rq->tag >= 0) {
		if (blk_mq_tag_busy(data.hctx)) {
			rq->rq_flags |= RQF_MQ_INFLIGHT;
			atomic_inc(&data.hctx->nr_active);
		}
		data.hctx->tags->rqs[rq->tag] = rq;
	}

done:
	if (hctx)
		*hctx = data.hctx;
	return rq->tag != -1;
}

static void __blk_mq_put_driver_tag(struct blk_mq_hw_ctx *hctx,
				    struct request *rq)
{
	blk_mq_put_tag(hctx, hctx->tags, rq->mq_ctx, rq->tag);
	rq->tag = -1;

	if (rq->rq_flags & RQF_MQ_INFLIGHT) {
		rq->rq_flags &= ~RQF_MQ_INFLIGHT;
		atomic_dec(&hctx->nr_active);
	}
}

static void blk_mq_put_driver_tag_hctx(struct blk_mq_hw_ctx *hctx,
				       struct request *rq)
{
	if (rq->tag == -1 || rq->internal_tag == -1)
		return;

	__blk_mq_put_driver_tag(hctx, rq);
}

static void blk_mq_put_driver_tag(struct request *rq)
{
	struct blk_mq_hw_ctx *hctx;

	if (rq->tag == -1 || rq->internal_tag == -1)
		return;

	hctx = blk_mq_map_queue(rq->q, rq->mq_ctx->cpu);
	__blk_mq_put_driver_tag(hctx, rq);
}

/*
 * If we fail getting a driver tag because all the driver tags are already
 * assigned and on the dispatch list, BUT the first entry does not have a
 * tag, then we could deadlock. For that case, move entries with assigned
 * driver tags to the front, leaving the set of tagged requests in the
 * same order, and the untagged set in the same order.
 */
static bool reorder_tags_to_front(struct list_head *list)
{
	struct request *rq, *tmp, *first = NULL;

	list_for_each_entry_safe_reverse(rq, tmp, list, queuelist) {
		if (rq == first)
			break;
		if (rq->tag != -1) {
			list_move(&rq->queuelist, list);
			if (!first)
				first = rq;
		}
	}

	return first != NULL;
}

static int blk_mq_dispatch_wake(wait_queue_t *wait, unsigned mode, int flags,
				void *key)
{
	struct blk_mq_hw_ctx *hctx;

	hctx = container_of(wait, struct blk_mq_hw_ctx, dispatch_wait);

	list_del(&wait->task_list);
	clear_bit_unlock(BLK_MQ_S_TAG_WAITING, &hctx->state);
	blk_mq_run_hw_queue(hctx, true);
	return 1;
}

static bool blk_mq_dispatch_wait_add(struct blk_mq_hw_ctx *hctx)
{
	struct sbq_wait_state *ws;

	/*
	 * The TAG_WAITING bit serves as a lock protecting hctx->dispatch_wait.
	 * The thread which wins the race to grab this bit adds the hardware
	 * queue to the wait queue.
	 */
	if (test_bit(BLK_MQ_S_TAG_WAITING, &hctx->state) ||
	    test_and_set_bit_lock(BLK_MQ_S_TAG_WAITING, &hctx->state))
		return false;

	init_waitqueue_func_entry(&hctx->dispatch_wait, blk_mq_dispatch_wake);
	ws = bt_wait_ptr(&hctx->tags->bitmap_tags, hctx);

	/*
	 * As soon as this returns, it's no longer safe to fiddle with
	 * hctx->dispatch_wait, since a completion can wake up the wait queue
	 * and unlock the bit.
	 */
	add_wait_queue(&ws->wait, &hctx->dispatch_wait);
	return true;
}

bool blk_mq_dispatch_rq_list(struct request_queue *q, struct list_head *list)
{
	struct blk_mq_hw_ctx *hctx;
	struct request *rq;
	int errors, queued;

	if (list_empty(list))
		return false;

	/*
	 * Now process all the entries, sending them to the driver.
	 */
	errors = queued = 0;
	do {
		struct blk_mq_queue_data bd;
		blk_status_t ret;

		rq = list_first_entry(list, struct request, queuelist);
		if (!blk_mq_get_driver_tag(rq, &hctx, false)) {
			if (!queued && reorder_tags_to_front(list))
				continue;

			/*
			 * The initial allocation attempt failed, so we need to
			 * rerun the hardware queue when a tag is freed.
			 */
			if (!blk_mq_dispatch_wait_add(hctx))
				break;

			/*
			 * It's possible that a tag was freed in the window
			 * between the allocation failure and adding the
			 * hardware queue to the wait queue.
			 */
			if (!blk_mq_get_driver_tag(rq, &hctx, false))
				break;
		}

		list_del_init(&rq->queuelist);

		bd.rq = rq;

		/*
		 * Flag last if we have no more requests, or if we have more
		 * but can't assign a driver tag to it.
		 */
		if (list_empty(list))
			bd.last = true;
		else {
			struct request *nxt;

			nxt = list_first_entry(list, struct request, queuelist);
			bd.last = !blk_mq_get_driver_tag(nxt, NULL, false);
		}

		ret = q->mq_ops->queue_rq(hctx, &bd);
		if (ret == BLK_STS_RESOURCE) {
			blk_mq_put_driver_tag_hctx(hctx, rq);
			list_add(&rq->queuelist, list);
			__blk_mq_requeue_request(rq);
			break;
		}

		if (unlikely(ret != BLK_STS_OK)) {
			errors++;
			blk_mq_end_request(rq, BLK_STS_IOERR);
			continue;
		}

		queued++;
	} while (!list_empty(list));

	hctx->dispatched[queued_to_index(queued)]++;

	/*
	 * Any items that need requeuing? Stuff them into hctx->dispatch,
	 * that is where we will continue on next queue run.
	 */
	if (!list_empty(list)) {
		/*
		 * If an I/O scheduler has been configured and we got a driver
		 * tag for the next request already, free it again.
		 */
		rq = list_first_entry(list, struct request, queuelist);
		blk_mq_put_driver_tag(rq);

		spin_lock(&hctx->lock);
		list_splice_init(list, &hctx->dispatch);
		spin_unlock(&hctx->lock);

		/*
		 * If SCHED_RESTART was set by the caller of this function and
		 * it is no longer set that means that it was cleared by another
		 * thread and hence that a queue rerun is needed.
		 *
		 * If TAG_WAITING is set that means that an I/O scheduler has
		 * been configured and another thread is waiting for a driver
		 * tag. To guarantee fairness, do not rerun this hardware queue
		 * but let the other thread grab the driver tag.
		 *
		 * If no I/O scheduler has been configured it is possible that
		 * the hardware queue got stopped and restarted before requests
		 * were pushed back onto the dispatch list. Rerun the queue to
		 * avoid starvation. Notes:
		 * - blk_mq_run_hw_queue() checks whether or not a queue has
		 *   been stopped before rerunning a queue.
		 * - Some but not all block drivers stop a queue before
		 *   returning BLK_STS_RESOURCE. Two exceptions are scsi-mq
		 *   and dm-rq.
		 */
		if (!blk_mq_sched_needs_restart(hctx) &&
		    !test_bit(BLK_MQ_S_TAG_WAITING, &hctx->state))
			blk_mq_run_hw_queue(hctx, true);
	}

	return (queued + errors) != 0;
}

static void __blk_mq_run_hw_queue(struct blk_mq_hw_ctx *hctx)
{
	int srcu_idx;

	WARN_ON(!cpumask_test_cpu(raw_smp_processor_id(), hctx->cpumask) &&
		cpu_online(hctx->next_cpu));

	if (!(hctx->flags & BLK_MQ_F_BLOCKING)) {
		rcu_read_lock();
		blk_mq_sched_dispatch_requests(hctx);
		rcu_read_unlock();
	} else {
		might_sleep();

		srcu_idx = srcu_read_lock(&hctx->queue_rq_srcu);
		blk_mq_sched_dispatch_requests(hctx);
		srcu_read_unlock(&hctx->queue_rq_srcu, srcu_idx);
	}
}

/*
 * It'd be great if the workqueue API had a way to pass
 * in a mask and had some smarts for more clever placement.
 * For now we just round-robin here, switching for every
 * BLK_MQ_CPU_WORK_BATCH queued items.
 */
static int blk_mq_hctx_next_cpu(struct blk_mq_hw_ctx *hctx)
{
	if (hctx->queue->nr_hw_queues == 1)
		return WORK_CPU_UNBOUND;

	if (--hctx->next_cpu_batch <= 0) {
		int next_cpu;

		next_cpu = cpumask_next(hctx->next_cpu, hctx->cpumask);
		if (next_cpu >= nr_cpu_ids)
			next_cpu = cpumask_first(hctx->cpumask);

		hctx->next_cpu = next_cpu;
		hctx->next_cpu_batch = BLK_MQ_CPU_WORK_BATCH;
	}

	return hctx->next_cpu;
}

static void __blk_mq_delay_run_hw_queue(struct blk_mq_hw_ctx *hctx, bool async,
					unsigned long msecs)
{
	if (unlikely(blk_mq_hctx_stopped(hctx) ||
		     !blk_mq_hw_queue_mapped(hctx)))
		return;

	if (!async && !(hctx->flags & BLK_MQ_F_BLOCKING)) {
		int cpu = get_cpu();
		if (cpumask_test_cpu(cpu, hctx->cpumask)) {
			__blk_mq_run_hw_queue(hctx);
			put_cpu();
			return;
		}

		put_cpu();
	}

	kblockd_schedule_delayed_work_on(blk_mq_hctx_next_cpu(hctx),
					 &hctx->run_work,
					 msecs_to_jiffies(msecs));
}

void blk_mq_delay_run_hw_queue(struct blk_mq_hw_ctx *hctx, unsigned long msecs)
{
	__blk_mq_delay_run_hw_queue(hctx, true, msecs);
}
EXPORT_SYMBOL(blk_mq_delay_run_hw_queue);

void blk_mq_run_hw_queue(struct blk_mq_hw_ctx *hctx, bool async)
{
	__blk_mq_delay_run_hw_queue(hctx, async, 0);
}
EXPORT_SYMBOL(blk_mq_run_hw_queue);

void blk_mq_run_hw_queues(struct request_queue *q, bool async)
{
	struct blk_mq_hw_ctx *hctx;
	int i;

	queue_for_each_hw_ctx(q, hctx, i) {
		if (!blk_mq_hctx_has_pending(hctx) ||
		    blk_mq_hctx_stopped(hctx))
			continue;

		blk_mq_run_hw_queue(hctx, async);
	}
}
EXPORT_SYMBOL(blk_mq_run_hw_queues);

/**
 * blk_mq_queue_stopped() - check whether one or more hctxs have been stopped
 * @q: request queue.
 *
 * The caller is responsible for serializing this function against
 * blk_mq_{start,stop}_hw_queue().
 */
bool blk_mq_queue_stopped(struct request_queue *q)
{
	struct blk_mq_hw_ctx *hctx;
	int i;

	queue_for_each_hw_ctx(q, hctx, i)
		if (blk_mq_hctx_stopped(hctx))
			return true;

	return false;
}
EXPORT_SYMBOL(blk_mq_queue_stopped);

static void __blk_mq_stop_hw_queue(struct blk_mq_hw_ctx *hctx, bool sync)
{
	if (sync)
		cancel_delayed_work_sync(&hctx->run_work);
	else
		cancel_delayed_work(&hctx->run_work);

	set_bit(BLK_MQ_S_STOPPED, &hctx->state);
}

void blk_mq_stop_hw_queue(struct blk_mq_hw_ctx *hctx)
{
	__blk_mq_stop_hw_queue(hctx, false);
}
EXPORT_SYMBOL(blk_mq_stop_hw_queue);

static void __blk_mq_stop_hw_queues(struct request_queue *q, bool sync)
{
	struct blk_mq_hw_ctx *hctx;
	int i;

	queue_for_each_hw_ctx(q, hctx, i)
		__blk_mq_stop_hw_queue(hctx, sync);
}

void blk_mq_stop_hw_queues(struct request_queue *q)
{
	__blk_mq_stop_hw_queues(q, false);
}
EXPORT_SYMBOL(blk_mq_stop_hw_queues);

void blk_mq_start_hw_queue(struct blk_mq_hw_ctx *hctx)
{
	clear_bit(BLK_MQ_S_STOPPED, &hctx->state);

	blk_mq_run_hw_queue(hctx, false);
}
EXPORT_SYMBOL(blk_mq_start_hw_queue);

void blk_mq_start_hw_queues(struct request_queue *q)
{
	struct blk_mq_hw_ctx *hctx;
	int i;

	queue_for_each_hw_ctx(q, hctx, i)
		blk_mq_start_hw_queue(hctx);
}
EXPORT_SYMBOL(blk_mq_start_hw_queues);

void blk_mq_start_stopped_hw_queue(struct blk_mq_hw_ctx *hctx, bool async)
{
	if (!blk_mq_hctx_stopped(hctx))
		return;

	clear_bit(BLK_MQ_S_STOPPED, &hctx->state);
	blk_mq_run_hw_queue(hctx, async);
}
EXPORT_SYMBOL_GPL(blk_mq_start_stopped_hw_queue);

void blk_mq_start_stopped_hw_queues(struct request_queue *q, bool async)
{
	struct blk_mq_hw_ctx *hctx;
	int i;

	queue_for_each_hw_ctx(q, hctx, i)
		blk_mq_start_stopped_hw_queue(hctx, async);
}
EXPORT_SYMBOL(blk_mq_start_stopped_hw_queues);

static void blk_mq_run_work_fn(struct work_struct *work)
{
	struct blk_mq_hw_ctx *hctx;

	hctx = container_of(work, struct blk_mq_hw_ctx, run_work.work);

	/*
	 * If we are stopped, don't run the queue. The exception is if
	 * BLK_MQ_S_START_ON_RUN is set. For that case, we auto-clear
	 * the STOPPED bit and run it.
	 */
	if (test_bit(BLK_MQ_S_STOPPED, &hctx->state)) {
		if (!test_bit(BLK_MQ_S_START_ON_RUN, &hctx->state))
			return;

		clear_bit(BLK_MQ_S_START_ON_RUN, &hctx->state);
		clear_bit(BLK_MQ_S_STOPPED, &hctx->state);
	}

	__blk_mq_run_hw_queue(hctx);
}


void blk_mq_delay_queue(struct blk_mq_hw_ctx *hctx, unsigned long msecs)
{
	if (unlikely(!blk_mq_hw_queue_mapped(hctx)))
		return;

	/*
	 * Stop the hw queue, then modify currently delayed work.
	 * This should prevent us from running the queue prematurely.
	 * Mark the queue as auto-clearing STOPPED when it runs.
	 */
	blk_mq_stop_hw_queue(hctx);
	set_bit(BLK_MQ_S_START_ON_RUN, &hctx->state);
	kblockd_mod_delayed_work_on(blk_mq_hctx_next_cpu(hctx),
					&hctx->run_work,
					msecs_to_jiffies(msecs));
}
EXPORT_SYMBOL(blk_mq_delay_queue);

static inline void __blk_mq_insert_req_list(struct blk_mq_hw_ctx *hctx,
					    struct request *rq,
					    bool at_head)
{
	struct blk_mq_ctx *ctx = rq->mq_ctx;

	trace_block_rq_insert(hctx->queue, rq);

	if (at_head)
		list_add(&rq->queuelist, &ctx->rq_list);
	else
		list_add_tail(&rq->queuelist, &ctx->rq_list);
}

void __blk_mq_insert_request(struct blk_mq_hw_ctx *hctx, struct request *rq,
			     bool at_head)
{
	struct blk_mq_ctx *ctx = rq->mq_ctx;

	__blk_mq_insert_req_list(hctx, rq, at_head);
	blk_mq_hctx_mark_pending(hctx, ctx);
}

void blk_mq_insert_requests(struct blk_mq_hw_ctx *hctx, struct blk_mq_ctx *ctx,
			    struct list_head *list)

{
	/*
	 * preemption doesn't flush plug list, so it's possible ctx->cpu is
	 * offline now
	 */
	spin_lock(&ctx->lock);
	while (!list_empty(list)) {
		struct request *rq;

		rq = list_first_entry(list, struct request, queuelist);
		BUG_ON(rq->mq_ctx != ctx);
		list_del_init(&rq->queuelist);
		__blk_mq_insert_req_list(hctx, rq, false);
	}
	blk_mq_hctx_mark_pending(hctx, ctx);
	spin_unlock(&ctx->lock);
}

static int plug_ctx_cmp(void *priv, struct list_head *a, struct list_head *b)
{
	struct request *rqa = container_of(a, struct request, queuelist);
	struct request *rqb = container_of(b, struct request, queuelist);

	return !(rqa->mq_ctx < rqb->mq_ctx ||
		 (rqa->mq_ctx == rqb->mq_ctx &&
		  blk_rq_pos(rqa) < blk_rq_pos(rqb)));
}

void blk_mq_flush_plug_list(struct blk_plug *plug, bool from_schedule)
{
	struct blk_mq_ctx *this_ctx;
	struct request_queue *this_q;
	struct request *rq;
	LIST_HEAD(list);
	LIST_HEAD(ctx_list);
	unsigned int depth;

	list_splice_init(&plug->mq_list, &list);

	list_sort(NULL, &list, plug_ctx_cmp);

	this_q = NULL;
	this_ctx = NULL;
	depth = 0;

	while (!list_empty(&list)) {
		rq = list_entry_rq(list.next);
		list_del_init(&rq->queuelist);
		BUG_ON(!rq->q);
		if (rq->mq_ctx != this_ctx) {
			if (this_ctx) {
				trace_block_unplug(this_q, depth, from_schedule);
				blk_mq_sched_insert_requests(this_q, this_ctx,
								&ctx_list,
								from_schedule);
			}

			this_ctx = rq->mq_ctx;
			this_q = rq->q;
			depth = 0;
		}

		depth++;
		list_add_tail(&rq->queuelist, &ctx_list);
	}

	/*
	 * If 'this_ctx' is set, we know we have entries to complete
	 * on 'ctx_list'. Do those.
	 */
	if (this_ctx) {
		trace_block_unplug(this_q, depth, from_schedule);
		blk_mq_sched_insert_requests(this_q, this_ctx, &ctx_list,
						from_schedule);
	}
}

static void blk_mq_bio_to_request(struct request *rq, struct bio *bio)
{
	blk_init_request_from_bio(rq, bio);

	blk_account_io_start(rq, true);
}

static inline bool hctx_allow_merges(struct blk_mq_hw_ctx *hctx)
{
	return (hctx->flags & BLK_MQ_F_SHOULD_MERGE) &&
		!blk_queue_nomerges(hctx->queue);
}

static inline void blk_mq_queue_io(struct blk_mq_hw_ctx *hctx,
				   struct blk_mq_ctx *ctx,
				   struct request *rq)
{
	spin_lock(&ctx->lock);
	__blk_mq_insert_request(hctx, rq, false);
	spin_unlock(&ctx->lock);
}

static blk_qc_t request_to_qc_t(struct blk_mq_hw_ctx *hctx, struct request *rq)
{
	if (rq->tag != -1)
		return blk_tag_to_qc_t(rq->tag, hctx->queue_num, false);

	return blk_tag_to_qc_t(rq->internal_tag, hctx->queue_num, true);
}

static void __blk_mq_try_issue_directly(struct blk_mq_hw_ctx *hctx,
					struct request *rq,
					blk_qc_t *cookie, bool may_sleep)
{
	struct request_queue *q = rq->q;
	struct blk_mq_queue_data bd = {
		.rq = rq,
		.last = true,
	};
	blk_qc_t new_cookie;
<<<<<<< HEAD
	blk_status_t ret;
=======
	int ret;
	bool run_queue = true;

	if (blk_mq_hctx_stopped(hctx)) {
		run_queue = false;
		goto insert;
	}
>>>>>>> 32c1431e

	if (q->elevator)
		goto insert;

	if (!blk_mq_get_driver_tag(rq, NULL, false))
		goto insert;

	new_cookie = request_to_qc_t(hctx, rq);

	/*
	 * For OK queue, we are done. For error, kill it. Any other
	 * error (busy), just add it to our list as we previously
	 * would have done
	 */
	ret = q->mq_ops->queue_rq(hctx, &bd);
	switch (ret) {
	case BLK_STS_OK:
		*cookie = new_cookie;
		return;
	case BLK_STS_RESOURCE:
		__blk_mq_requeue_request(rq);
		goto insert;
	default:
		*cookie = BLK_QC_T_NONE;
		blk_mq_end_request(rq, ret);
		return;
	}

insert:
	blk_mq_sched_insert_request(rq, false, run_queue, false, may_sleep);
}

static void blk_mq_try_issue_directly(struct blk_mq_hw_ctx *hctx,
		struct request *rq, blk_qc_t *cookie)
{
	if (!(hctx->flags & BLK_MQ_F_BLOCKING)) {
		rcu_read_lock();
		__blk_mq_try_issue_directly(hctx, rq, cookie, false);
		rcu_read_unlock();
	} else {
		unsigned int srcu_idx;

		might_sleep();

		srcu_idx = srcu_read_lock(&hctx->queue_rq_srcu);
		__blk_mq_try_issue_directly(hctx, rq, cookie, true);
		srcu_read_unlock(&hctx->queue_rq_srcu, srcu_idx);
	}
}

static blk_qc_t blk_mq_make_request(struct request_queue *q, struct bio *bio)
{
	const int is_sync = op_is_sync(bio->bi_opf);
	const int is_flush_fua = op_is_flush(bio->bi_opf);
	struct blk_mq_alloc_data data = { .flags = 0 };
	struct request *rq;
	unsigned int request_count = 0;
	struct blk_plug *plug;
	struct request *same_queue_rq = NULL;
	blk_qc_t cookie;
	unsigned int wb_acct;

	blk_queue_bounce(q, &bio);

	blk_queue_split(q, &bio, q->bio_split);

	if (bio_integrity_enabled(bio) && bio_integrity_prep(bio)) {
		bio_io_error(bio);
		return BLK_QC_T_NONE;
	}

	if (!is_flush_fua && !blk_queue_nomerges(q) &&
	    blk_attempt_plug_merge(q, bio, &request_count, &same_queue_rq))
		return BLK_QC_T_NONE;

	if (blk_mq_sched_bio_merge(q, bio))
		return BLK_QC_T_NONE;

	wb_acct = wbt_wait(q->rq_wb, bio, NULL);

	trace_block_getrq(q, bio, bio->bi_opf);

	rq = blk_mq_sched_get_request(q, bio, bio->bi_opf, &data);
	if (unlikely(!rq)) {
		__wbt_done(q->rq_wb, wb_acct);
		return BLK_QC_T_NONE;
	}

	wbt_track(&rq->issue_stat, wb_acct);

	cookie = request_to_qc_t(data.hctx, rq);

	plug = current->plug;
	if (unlikely(is_flush_fua)) {
		blk_mq_put_ctx(data.ctx);
		blk_mq_bio_to_request(rq, bio);
		if (q->elevator) {
			blk_mq_sched_insert_request(rq, false, true, true,
					true);
		} else {
			blk_insert_flush(rq);
			blk_mq_run_hw_queue(data.hctx, true);
		}
	} else if (plug && q->nr_hw_queues == 1) {
		struct request *last = NULL;

		blk_mq_put_ctx(data.ctx);
		blk_mq_bio_to_request(rq, bio);

		/*
		 * @request_count may become stale because of schedule
		 * out, so check the list again.
		 */
		if (list_empty(&plug->mq_list))
			request_count = 0;
		else if (blk_queue_nomerges(q))
			request_count = blk_plug_queued_count(q);

		if (!request_count)
			trace_block_plug(q);
		else
			last = list_entry_rq(plug->mq_list.prev);

		if (request_count >= BLK_MAX_REQUEST_COUNT || (last &&
		    blk_rq_bytes(last) >= BLK_PLUG_FLUSH_SIZE)) {
			blk_flush_plug_list(plug, false);
			trace_block_plug(q);
		}

		list_add_tail(&rq->queuelist, &plug->mq_list);
	} else if (plug && !blk_queue_nomerges(q)) {
		blk_mq_bio_to_request(rq, bio);

		/*
		 * We do limited plugging. If the bio can be merged, do that.
		 * Otherwise the existing request in the plug list will be
		 * issued. So the plug list will have one request at most
		 * The plug list might get flushed before this. If that happens,
		 * the plug list is empty, and same_queue_rq is invalid.
		 */
		if (list_empty(&plug->mq_list))
			same_queue_rq = NULL;
		if (same_queue_rq)
			list_del_init(&same_queue_rq->queuelist);
		list_add_tail(&rq->queuelist, &plug->mq_list);

		blk_mq_put_ctx(data.ctx);

		if (same_queue_rq) {
			data.hctx = blk_mq_map_queue(q,
					same_queue_rq->mq_ctx->cpu);
			blk_mq_try_issue_directly(data.hctx, same_queue_rq,
					&cookie);
		}
	} else if (q->nr_hw_queues > 1 && is_sync) {
		blk_mq_put_ctx(data.ctx);
		blk_mq_bio_to_request(rq, bio);
		blk_mq_try_issue_directly(data.hctx, rq, &cookie);
	} else if (q->elevator) {
		blk_mq_put_ctx(data.ctx);
		blk_mq_bio_to_request(rq, bio);
		blk_mq_sched_insert_request(rq, false, true, true, true);
	} else {
		blk_mq_put_ctx(data.ctx);
		blk_mq_bio_to_request(rq, bio);
		blk_mq_queue_io(data.hctx, data.ctx, rq);
		blk_mq_run_hw_queue(data.hctx, true);
	}

	return cookie;
}

void blk_mq_free_rqs(struct blk_mq_tag_set *set, struct blk_mq_tags *tags,
		     unsigned int hctx_idx)
{
	struct page *page;

	if (tags->rqs && set->ops->exit_request) {
		int i;

		for (i = 0; i < tags->nr_tags; i++) {
			struct request *rq = tags->static_rqs[i];

			if (!rq)
				continue;
			set->ops->exit_request(set, rq, hctx_idx);
			tags->static_rqs[i] = NULL;
		}
	}

	while (!list_empty(&tags->page_list)) {
		page = list_first_entry(&tags->page_list, struct page, lru);
		list_del_init(&page->lru);
		/*
		 * Remove kmemleak object previously allocated in
		 * blk_mq_init_rq_map().
		 */
		kmemleak_free(page_address(page));
		__free_pages(page, page->private);
	}
}

void blk_mq_free_rq_map(struct blk_mq_tags *tags)
{
	kfree(tags->rqs);
	tags->rqs = NULL;
	kfree(tags->static_rqs);
	tags->static_rqs = NULL;

	blk_mq_free_tags(tags);
}

struct blk_mq_tags *blk_mq_alloc_rq_map(struct blk_mq_tag_set *set,
					unsigned int hctx_idx,
					unsigned int nr_tags,
					unsigned int reserved_tags)
{
	struct blk_mq_tags *tags;
	int node;

	node = blk_mq_hw_queue_to_node(set->mq_map, hctx_idx);
	if (node == NUMA_NO_NODE)
		node = set->numa_node;

	tags = blk_mq_init_tags(nr_tags, reserved_tags, node,
				BLK_MQ_FLAG_TO_ALLOC_POLICY(set->flags));
	if (!tags)
		return NULL;

	tags->rqs = kzalloc_node(nr_tags * sizeof(struct request *),
				 GFP_NOIO | __GFP_NOWARN | __GFP_NORETRY,
				 node);
	if (!tags->rqs) {
		blk_mq_free_tags(tags);
		return NULL;
	}

	tags->static_rqs = kzalloc_node(nr_tags * sizeof(struct request *),
				 GFP_NOIO | __GFP_NOWARN | __GFP_NORETRY,
				 node);
	if (!tags->static_rqs) {
		kfree(tags->rqs);
		blk_mq_free_tags(tags);
		return NULL;
	}

	return tags;
}

static size_t order_to_size(unsigned int order)
{
	return (size_t)PAGE_SIZE << order;
}

int blk_mq_alloc_rqs(struct blk_mq_tag_set *set, struct blk_mq_tags *tags,
		     unsigned int hctx_idx, unsigned int depth)
{
	unsigned int i, j, entries_per_page, max_order = 4;
	size_t rq_size, left;
	int node;

	node = blk_mq_hw_queue_to_node(set->mq_map, hctx_idx);
	if (node == NUMA_NO_NODE)
		node = set->numa_node;

	INIT_LIST_HEAD(&tags->page_list);

	/*
	 * rq_size is the size of the request plus driver payload, rounded
	 * to the cacheline size
	 */
	rq_size = round_up(sizeof(struct request) + set->cmd_size,
				cache_line_size());
	left = rq_size * depth;

	for (i = 0; i < depth; ) {
		int this_order = max_order;
		struct page *page;
		int to_do;
		void *p;

		while (this_order && left < order_to_size(this_order - 1))
			this_order--;

		do {
			page = alloc_pages_node(node,
				GFP_NOIO | __GFP_NOWARN | __GFP_NORETRY | __GFP_ZERO,
				this_order);
			if (page)
				break;
			if (!this_order--)
				break;
			if (order_to_size(this_order) < rq_size)
				break;
		} while (1);

		if (!page)
			goto fail;

		page->private = this_order;
		list_add_tail(&page->lru, &tags->page_list);

		p = page_address(page);
		/*
		 * Allow kmemleak to scan these pages as they contain pointers
		 * to additional allocations like via ops->init_request().
		 */
		kmemleak_alloc(p, order_to_size(this_order), 1, GFP_NOIO);
		entries_per_page = order_to_size(this_order) / rq_size;
		to_do = min(entries_per_page, depth - i);
		left -= to_do * rq_size;
		for (j = 0; j < to_do; j++) {
			struct request *rq = p;

			tags->static_rqs[i] = rq;
			if (set->ops->init_request) {
				if (set->ops->init_request(set, rq, hctx_idx,
						node)) {
					tags->static_rqs[i] = NULL;
					goto fail;
				}
			}

			p += rq_size;
			i++;
		}
	}
	return 0;

fail:
	blk_mq_free_rqs(set, tags, hctx_idx);
	return -ENOMEM;
}

/*
 * 'cpu' is going away. splice any existing rq_list entries from this
 * software queue to the hw queue dispatch list, and ensure that it
 * gets run.
 */
static int blk_mq_hctx_notify_dead(unsigned int cpu, struct hlist_node *node)
{
	struct blk_mq_hw_ctx *hctx;
	struct blk_mq_ctx *ctx;
	LIST_HEAD(tmp);

	hctx = hlist_entry_safe(node, struct blk_mq_hw_ctx, cpuhp_dead);
	ctx = __blk_mq_get_ctx(hctx->queue, cpu);

	spin_lock(&ctx->lock);
	if (!list_empty(&ctx->rq_list)) {
		list_splice_init(&ctx->rq_list, &tmp);
		blk_mq_hctx_clear_pending(hctx, ctx);
	}
	spin_unlock(&ctx->lock);

	if (list_empty(&tmp))
		return 0;

	spin_lock(&hctx->lock);
	list_splice_tail_init(&tmp, &hctx->dispatch);
	spin_unlock(&hctx->lock);

	blk_mq_run_hw_queue(hctx, true);
	return 0;
}

static void blk_mq_remove_cpuhp(struct blk_mq_hw_ctx *hctx)
{
	cpuhp_state_remove_instance_nocalls(CPUHP_BLK_MQ_DEAD,
					    &hctx->cpuhp_dead);
}

/* hctx->ctxs will be freed in queue's release handler */
static void blk_mq_exit_hctx(struct request_queue *q,
		struct blk_mq_tag_set *set,
		struct blk_mq_hw_ctx *hctx, unsigned int hctx_idx)
{
	blk_mq_debugfs_unregister_hctx(hctx);

	blk_mq_tag_idle(hctx);

	if (set->ops->exit_request)
		set->ops->exit_request(set, hctx->fq->flush_rq, hctx_idx);

	blk_mq_sched_exit_hctx(q, hctx, hctx_idx);

	if (set->ops->exit_hctx)
		set->ops->exit_hctx(hctx, hctx_idx);

	if (hctx->flags & BLK_MQ_F_BLOCKING)
		cleanup_srcu_struct(&hctx->queue_rq_srcu);

	blk_mq_remove_cpuhp(hctx);
	blk_free_flush_queue(hctx->fq);
	sbitmap_free(&hctx->ctx_map);
}

static void blk_mq_exit_hw_queues(struct request_queue *q,
		struct blk_mq_tag_set *set, int nr_queue)
{
	struct blk_mq_hw_ctx *hctx;
	unsigned int i;

	queue_for_each_hw_ctx(q, hctx, i) {
		if (i == nr_queue)
			break;
		blk_mq_exit_hctx(q, set, hctx, i);
	}
}

static int blk_mq_init_hctx(struct request_queue *q,
		struct blk_mq_tag_set *set,
		struct blk_mq_hw_ctx *hctx, unsigned hctx_idx)
{
	int node;

	node = hctx->numa_node;
	if (node == NUMA_NO_NODE)
		node = hctx->numa_node = set->numa_node;

	INIT_DELAYED_WORK(&hctx->run_work, blk_mq_run_work_fn);
	spin_lock_init(&hctx->lock);
	INIT_LIST_HEAD(&hctx->dispatch);
	hctx->queue = q;
	hctx->queue_num = hctx_idx;
	hctx->flags = set->flags & ~BLK_MQ_F_TAG_SHARED;

	cpuhp_state_add_instance_nocalls(CPUHP_BLK_MQ_DEAD, &hctx->cpuhp_dead);

	hctx->tags = set->tags[hctx_idx];

	/*
	 * Allocate space for all possible cpus to avoid allocation at
	 * runtime
	 */
	hctx->ctxs = kmalloc_node(nr_cpu_ids * sizeof(void *),
					GFP_KERNEL, node);
	if (!hctx->ctxs)
		goto unregister_cpu_notifier;

	if (sbitmap_init_node(&hctx->ctx_map, nr_cpu_ids, ilog2(8), GFP_KERNEL,
			      node))
		goto free_ctxs;

	hctx->nr_ctx = 0;

	if (set->ops->init_hctx &&
	    set->ops->init_hctx(hctx, set->driver_data, hctx_idx))
		goto free_bitmap;

	if (blk_mq_sched_init_hctx(q, hctx, hctx_idx))
		goto exit_hctx;

	hctx->fq = blk_alloc_flush_queue(q, hctx->numa_node, set->cmd_size);
	if (!hctx->fq)
		goto sched_exit_hctx;

	if (set->ops->init_request &&
	    set->ops->init_request(set, hctx->fq->flush_rq, hctx_idx,
				   node))
		goto free_fq;

	if (hctx->flags & BLK_MQ_F_BLOCKING)
		init_srcu_struct(&hctx->queue_rq_srcu);

	blk_mq_debugfs_register_hctx(q, hctx);

	return 0;

 free_fq:
	kfree(hctx->fq);
 sched_exit_hctx:
	blk_mq_sched_exit_hctx(q, hctx, hctx_idx);
 exit_hctx:
	if (set->ops->exit_hctx)
		set->ops->exit_hctx(hctx, hctx_idx);
 free_bitmap:
	sbitmap_free(&hctx->ctx_map);
 free_ctxs:
	kfree(hctx->ctxs);
 unregister_cpu_notifier:
	blk_mq_remove_cpuhp(hctx);
	return -1;
}

static void blk_mq_init_cpu_queues(struct request_queue *q,
				   unsigned int nr_hw_queues)
{
	unsigned int i;

	for_each_possible_cpu(i) {
		struct blk_mq_ctx *__ctx = per_cpu_ptr(q->queue_ctx, i);
		struct blk_mq_hw_ctx *hctx;

		__ctx->cpu = i;
		spin_lock_init(&__ctx->lock);
		INIT_LIST_HEAD(&__ctx->rq_list);
		__ctx->queue = q;

		/* If the cpu isn't online, the cpu is mapped to first hctx */
		if (!cpu_online(i))
			continue;

		hctx = blk_mq_map_queue(q, i);

		/*
		 * Set local node, IFF we have more than one hw queue. If
		 * not, we remain on the home node of the device
		 */
		if (nr_hw_queues > 1 && hctx->numa_node == NUMA_NO_NODE)
			hctx->numa_node = local_memory_node(cpu_to_node(i));
	}
}

static bool __blk_mq_alloc_rq_map(struct blk_mq_tag_set *set, int hctx_idx)
{
	int ret = 0;

	set->tags[hctx_idx] = blk_mq_alloc_rq_map(set, hctx_idx,
					set->queue_depth, set->reserved_tags);
	if (!set->tags[hctx_idx])
		return false;

	ret = blk_mq_alloc_rqs(set, set->tags[hctx_idx], hctx_idx,
				set->queue_depth);
	if (!ret)
		return true;

	blk_mq_free_rq_map(set->tags[hctx_idx]);
	set->tags[hctx_idx] = NULL;
	return false;
}

static void blk_mq_free_map_and_requests(struct blk_mq_tag_set *set,
					 unsigned int hctx_idx)
{
	if (set->tags[hctx_idx]) {
		blk_mq_free_rqs(set, set->tags[hctx_idx], hctx_idx);
		blk_mq_free_rq_map(set->tags[hctx_idx]);
		set->tags[hctx_idx] = NULL;
	}
}

static void blk_mq_map_swqueue(struct request_queue *q,
			       const struct cpumask *online_mask)
{
	unsigned int i, hctx_idx;
	struct blk_mq_hw_ctx *hctx;
	struct blk_mq_ctx *ctx;
	struct blk_mq_tag_set *set = q->tag_set;

	/*
	 * Avoid others reading imcomplete hctx->cpumask through sysfs
	 */
	mutex_lock(&q->sysfs_lock);

	queue_for_each_hw_ctx(q, hctx, i) {
		cpumask_clear(hctx->cpumask);
		hctx->nr_ctx = 0;
	}

	/*
	 * Map software to hardware queues
	 */
	for_each_possible_cpu(i) {
		/* If the cpu isn't online, the cpu is mapped to first hctx */
		if (!cpumask_test_cpu(i, online_mask))
			continue;

		hctx_idx = q->mq_map[i];
		/* unmapped hw queue can be remapped after CPU topo changed */
		if (!set->tags[hctx_idx] &&
		    !__blk_mq_alloc_rq_map(set, hctx_idx)) {
			/*
			 * If tags initialization fail for some hctx,
			 * that hctx won't be brought online.  In this
			 * case, remap the current ctx to hctx[0] which
			 * is guaranteed to always have tags allocated
			 */
			q->mq_map[i] = 0;
		}

		ctx = per_cpu_ptr(q->queue_ctx, i);
		hctx = blk_mq_map_queue(q, i);

		cpumask_set_cpu(i, hctx->cpumask);
		ctx->index_hw = hctx->nr_ctx;
		hctx->ctxs[hctx->nr_ctx++] = ctx;
	}

	mutex_unlock(&q->sysfs_lock);

	queue_for_each_hw_ctx(q, hctx, i) {
		/*
		 * If no software queues are mapped to this hardware queue,
		 * disable it and free the request entries.
		 */
		if (!hctx->nr_ctx) {
			/* Never unmap queue 0.  We need it as a
			 * fallback in case of a new remap fails
			 * allocation
			 */
			if (i && set->tags[i])
				blk_mq_free_map_and_requests(set, i);

			hctx->tags = NULL;
			continue;
		}

		hctx->tags = set->tags[i];
		WARN_ON(!hctx->tags);

		/*
		 * Set the map size to the number of mapped software queues.
		 * This is more accurate and more efficient than looping
		 * over all possibly mapped software queues.
		 */
		sbitmap_resize(&hctx->ctx_map, hctx->nr_ctx);

		/*
		 * Initialize batch roundrobin counts
		 */
		hctx->next_cpu = cpumask_first(hctx->cpumask);
		hctx->next_cpu_batch = BLK_MQ_CPU_WORK_BATCH;
	}
}

static void queue_set_hctx_shared(struct request_queue *q, bool shared)
{
	struct blk_mq_hw_ctx *hctx;
	int i;

	queue_for_each_hw_ctx(q, hctx, i) {
		if (shared)
			hctx->flags |= BLK_MQ_F_TAG_SHARED;
		else
			hctx->flags &= ~BLK_MQ_F_TAG_SHARED;
	}
}

static void blk_mq_update_tag_set_depth(struct blk_mq_tag_set *set, bool shared)
{
	struct request_queue *q;

	lockdep_assert_held(&set->tag_list_lock);

	list_for_each_entry(q, &set->tag_list, tag_set_list) {
		blk_mq_freeze_queue(q);
		queue_set_hctx_shared(q, shared);
		blk_mq_unfreeze_queue(q);
	}
}

static void blk_mq_del_queue_tag_set(struct request_queue *q)
{
	struct blk_mq_tag_set *set = q->tag_set;

	mutex_lock(&set->tag_list_lock);
	list_del_rcu(&q->tag_set_list);
	INIT_LIST_HEAD(&q->tag_set_list);
	if (list_is_singular(&set->tag_list)) {
		/* just transitioned to unshared */
		set->flags &= ~BLK_MQ_F_TAG_SHARED;
		/* update existing queue */
		blk_mq_update_tag_set_depth(set, false);
	}
	mutex_unlock(&set->tag_list_lock);

	synchronize_rcu();
}

static void blk_mq_add_queue_tag_set(struct blk_mq_tag_set *set,
				     struct request_queue *q)
{
	q->tag_set = set;

	mutex_lock(&set->tag_list_lock);

	/* Check to see if we're transitioning to shared (from 1 to 2 queues). */
	if (!list_empty(&set->tag_list) && !(set->flags & BLK_MQ_F_TAG_SHARED)) {
		set->flags |= BLK_MQ_F_TAG_SHARED;
		/* update existing queue */
		blk_mq_update_tag_set_depth(set, true);
	}
	if (set->flags & BLK_MQ_F_TAG_SHARED)
		queue_set_hctx_shared(q, true);
	list_add_tail_rcu(&q->tag_set_list, &set->tag_list);

	mutex_unlock(&set->tag_list_lock);
}

/*
 * It is the actual release handler for mq, but we do it from
 * request queue's release handler for avoiding use-after-free
 * and headache because q->mq_kobj shouldn't have been introduced,
 * but we can't group ctx/kctx kobj without it.
 */
void blk_mq_release(struct request_queue *q)
{
	struct blk_mq_hw_ctx *hctx;
	unsigned int i;

	/* hctx kobj stays in hctx */
	queue_for_each_hw_ctx(q, hctx, i) {
		if (!hctx)
			continue;
		kobject_put(&hctx->kobj);
	}

	q->mq_map = NULL;

	kfree(q->queue_hw_ctx);

	/*
	 * release .mq_kobj and sw queue's kobject now because
	 * both share lifetime with request queue.
	 */
	blk_mq_sysfs_deinit(q);

	free_percpu(q->queue_ctx);
}

struct request_queue *blk_mq_init_queue(struct blk_mq_tag_set *set)
{
	struct request_queue *uninit_q, *q;

	uninit_q = blk_alloc_queue_node(GFP_KERNEL, set->numa_node);
	if (!uninit_q)
		return ERR_PTR(-ENOMEM);

	q = blk_mq_init_allocated_queue(set, uninit_q);
	if (IS_ERR(q))
		blk_cleanup_queue(uninit_q);

	return q;
}
EXPORT_SYMBOL(blk_mq_init_queue);

static void blk_mq_realloc_hw_ctxs(struct blk_mq_tag_set *set,
						struct request_queue *q)
{
	int i, j;
	struct blk_mq_hw_ctx **hctxs = q->queue_hw_ctx;

	blk_mq_sysfs_unregister(q);
	for (i = 0; i < set->nr_hw_queues; i++) {
		int node;

		if (hctxs[i])
			continue;

		node = blk_mq_hw_queue_to_node(q->mq_map, i);
		hctxs[i] = kzalloc_node(sizeof(struct blk_mq_hw_ctx),
					GFP_KERNEL, node);
		if (!hctxs[i])
			break;

		if (!zalloc_cpumask_var_node(&hctxs[i]->cpumask, GFP_KERNEL,
						node)) {
			kfree(hctxs[i]);
			hctxs[i] = NULL;
			break;
		}

		atomic_set(&hctxs[i]->nr_active, 0);
		hctxs[i]->numa_node = node;
		hctxs[i]->queue_num = i;

		if (blk_mq_init_hctx(q, set, hctxs[i], i)) {
			free_cpumask_var(hctxs[i]->cpumask);
			kfree(hctxs[i]);
			hctxs[i] = NULL;
			break;
		}
		blk_mq_hctx_kobj_init(hctxs[i]);
	}
	for (j = i; j < q->nr_hw_queues; j++) {
		struct blk_mq_hw_ctx *hctx = hctxs[j];

		if (hctx) {
			if (hctx->tags)
				blk_mq_free_map_and_requests(set, j);
			blk_mq_exit_hctx(q, set, hctx, j);
			kobject_put(&hctx->kobj);
			hctxs[j] = NULL;

		}
	}
	q->nr_hw_queues = i;
	blk_mq_sysfs_register(q);
}

struct request_queue *blk_mq_init_allocated_queue(struct blk_mq_tag_set *set,
						  struct request_queue *q)
{
	/* mark the queue as mq asap */
	q->mq_ops = set->ops;

	q->poll_cb = blk_stat_alloc_callback(blk_mq_poll_stats_fn,
					     blk_mq_poll_stats_bkt,
					     BLK_MQ_POLL_STATS_BKTS, q);
	if (!q->poll_cb)
		goto err_exit;

	q->queue_ctx = alloc_percpu(struct blk_mq_ctx);
	if (!q->queue_ctx)
		goto err_exit;

	/* init q->mq_kobj and sw queues' kobjects */
	blk_mq_sysfs_init(q);

	q->queue_hw_ctx = kzalloc_node(nr_cpu_ids * sizeof(*(q->queue_hw_ctx)),
						GFP_KERNEL, set->numa_node);
	if (!q->queue_hw_ctx)
		goto err_percpu;

	q->mq_map = set->mq_map;

	blk_mq_realloc_hw_ctxs(set, q);
	if (!q->nr_hw_queues)
		goto err_hctxs;

	INIT_WORK(&q->timeout_work, blk_mq_timeout_work);
	blk_queue_rq_timeout(q, set->timeout ? set->timeout : 30 * HZ);

	q->nr_queues = nr_cpu_ids;

	q->queue_flags |= QUEUE_FLAG_MQ_DEFAULT;

	if (!(set->flags & BLK_MQ_F_SG_MERGE))
		q->queue_flags |= 1 << QUEUE_FLAG_NO_SG_MERGE;

	q->sg_reserved_size = INT_MAX;

	INIT_DELAYED_WORK(&q->requeue_work, blk_mq_requeue_work);
	INIT_LIST_HEAD(&q->requeue_list);
	spin_lock_init(&q->requeue_lock);

	blk_queue_make_request(q, blk_mq_make_request);

	/*
	 * Do this after blk_queue_make_request() overrides it...
	 */
	q->nr_requests = set->queue_depth;

	/*
	 * Default to classic polling
	 */
	q->poll_nsec = -1;

	if (set->ops->complete)
		blk_queue_softirq_done(q, set->ops->complete);

	blk_mq_init_cpu_queues(q, set->nr_hw_queues);

	get_online_cpus();
	mutex_lock(&all_q_mutex);

	list_add_tail(&q->all_q_node, &all_q_list);
	blk_mq_add_queue_tag_set(set, q);
	blk_mq_map_swqueue(q, cpu_online_mask);

	mutex_unlock(&all_q_mutex);
	put_online_cpus();

	if (!(set->flags & BLK_MQ_F_NO_SCHED)) {
		int ret;

		ret = blk_mq_sched_init(q);
		if (ret)
			return ERR_PTR(ret);
	}

	return q;

err_hctxs:
	kfree(q->queue_hw_ctx);
err_percpu:
	free_percpu(q->queue_ctx);
err_exit:
	q->mq_ops = NULL;
	return ERR_PTR(-ENOMEM);
}
EXPORT_SYMBOL(blk_mq_init_allocated_queue);

void blk_mq_free_queue(struct request_queue *q)
{
	struct blk_mq_tag_set	*set = q->tag_set;

	mutex_lock(&all_q_mutex);
	list_del_init(&q->all_q_node);
	mutex_unlock(&all_q_mutex);

	blk_mq_del_queue_tag_set(q);

	blk_mq_exit_hw_queues(q, set, set->nr_hw_queues);
}

/* Basically redo blk_mq_init_queue with queue frozen */
static void blk_mq_queue_reinit(struct request_queue *q,
				const struct cpumask *online_mask)
{
	WARN_ON_ONCE(!atomic_read(&q->mq_freeze_depth));

	blk_mq_debugfs_unregister_hctxs(q);
	blk_mq_sysfs_unregister(q);

	/*
	 * redo blk_mq_init_cpu_queues and blk_mq_init_hw_queues. FIXME: maybe
	 * we should change hctx numa_node according to new topology (this
	 * involves free and re-allocate memory, worthy doing?)
	 */

	blk_mq_map_swqueue(q, online_mask);

	blk_mq_sysfs_register(q);
	blk_mq_debugfs_register_hctxs(q);
}

/*
 * New online cpumask which is going to be set in this hotplug event.
 * Declare this cpumasks as global as cpu-hotplug operation is invoked
 * one-by-one and dynamically allocating this could result in a failure.
 */
static struct cpumask cpuhp_online_new;

static void blk_mq_queue_reinit_work(void)
{
	struct request_queue *q;

	mutex_lock(&all_q_mutex);
	/*
	 * We need to freeze and reinit all existing queues.  Freezing
	 * involves synchronous wait for an RCU grace period and doing it
	 * one by one may take a long time.  Start freezing all queues in
	 * one swoop and then wait for the completions so that freezing can
	 * take place in parallel.
	 */
	list_for_each_entry(q, &all_q_list, all_q_node)
		blk_freeze_queue_start(q);
	list_for_each_entry(q, &all_q_list, all_q_node)
		blk_mq_freeze_queue_wait(q);

	list_for_each_entry(q, &all_q_list, all_q_node)
		blk_mq_queue_reinit(q, &cpuhp_online_new);

	list_for_each_entry(q, &all_q_list, all_q_node)
		blk_mq_unfreeze_queue(q);

	mutex_unlock(&all_q_mutex);
}

static int blk_mq_queue_reinit_dead(unsigned int cpu)
{
	cpumask_copy(&cpuhp_online_new, cpu_online_mask);
	blk_mq_queue_reinit_work();
	return 0;
}

/*
 * Before hotadded cpu starts handling requests, new mappings must be
 * established.  Otherwise, these requests in hw queue might never be
 * dispatched.
 *
 * For example, there is a single hw queue (hctx) and two CPU queues (ctx0
 * for CPU0, and ctx1 for CPU1).
 *
 * Now CPU1 is just onlined and a request is inserted into ctx1->rq_list
 * and set bit0 in pending bitmap as ctx1->index_hw is still zero.
 *
 * And then while running hw queue, blk_mq_flush_busy_ctxs() finds bit0 is set
 * in pending bitmap and tries to retrieve requests in hctx->ctxs[0]->rq_list.
 * But htx->ctxs[0] is a pointer to ctx0, so the request in ctx1->rq_list is
 * ignored.
 */
static int blk_mq_queue_reinit_prepare(unsigned int cpu)
{
	cpumask_copy(&cpuhp_online_new, cpu_online_mask);
	cpumask_set_cpu(cpu, &cpuhp_online_new);
	blk_mq_queue_reinit_work();
	return 0;
}

static int __blk_mq_alloc_rq_maps(struct blk_mq_tag_set *set)
{
	int i;

	for (i = 0; i < set->nr_hw_queues; i++)
		if (!__blk_mq_alloc_rq_map(set, i))
			goto out_unwind;

	return 0;

out_unwind:
	while (--i >= 0)
		blk_mq_free_rq_map(set->tags[i]);

	return -ENOMEM;
}

/*
 * Allocate the request maps associated with this tag_set. Note that this
 * may reduce the depth asked for, if memory is tight. set->queue_depth
 * will be updated to reflect the allocated depth.
 */
static int blk_mq_alloc_rq_maps(struct blk_mq_tag_set *set)
{
	unsigned int depth;
	int err;

	depth = set->queue_depth;
	do {
		err = __blk_mq_alloc_rq_maps(set);
		if (!err)
			break;

		set->queue_depth >>= 1;
		if (set->queue_depth < set->reserved_tags + BLK_MQ_TAG_MIN) {
			err = -ENOMEM;
			break;
		}
	} while (set->queue_depth);

	if (!set->queue_depth || err) {
		pr_err("blk-mq: failed to allocate request map\n");
		return -ENOMEM;
	}

	if (depth != set->queue_depth)
		pr_info("blk-mq: reduced tag depth (%u -> %u)\n",
						depth, set->queue_depth);

	return 0;
}

static int blk_mq_update_queue_map(struct blk_mq_tag_set *set)
{
	if (set->ops->map_queues)
		return set->ops->map_queues(set);
	else
		return blk_mq_map_queues(set);
}

/*
 * Alloc a tag set to be associated with one or more request queues.
 * May fail with EINVAL for various error conditions. May adjust the
 * requested depth down, if if it too large. In that case, the set
 * value will be stored in set->queue_depth.
 */
int blk_mq_alloc_tag_set(struct blk_mq_tag_set *set)
{
	int ret;

	BUILD_BUG_ON(BLK_MQ_MAX_DEPTH > 1 << BLK_MQ_UNIQUE_TAG_BITS);

	if (!set->nr_hw_queues)
		return -EINVAL;
	if (!set->queue_depth)
		return -EINVAL;
	if (set->queue_depth < set->reserved_tags + BLK_MQ_TAG_MIN)
		return -EINVAL;

	if (!set->ops->queue_rq)
		return -EINVAL;

	if (set->queue_depth > BLK_MQ_MAX_DEPTH) {
		pr_info("blk-mq: reduced tag depth to %u\n",
			BLK_MQ_MAX_DEPTH);
		set->queue_depth = BLK_MQ_MAX_DEPTH;
	}

	/*
	 * If a crashdump is active, then we are potentially in a very
	 * memory constrained environment. Limit us to 1 queue and
	 * 64 tags to prevent using too much memory.
	 */
	if (is_kdump_kernel()) {
		set->nr_hw_queues = 1;
		set->queue_depth = min(64U, set->queue_depth);
	}
	/*
	 * There is no use for more h/w queues than cpus.
	 */
	if (set->nr_hw_queues > nr_cpu_ids)
		set->nr_hw_queues = nr_cpu_ids;

	set->tags = kzalloc_node(nr_cpu_ids * sizeof(struct blk_mq_tags *),
				 GFP_KERNEL, set->numa_node);
	if (!set->tags)
		return -ENOMEM;

	ret = -ENOMEM;
	set->mq_map = kzalloc_node(sizeof(*set->mq_map) * nr_cpu_ids,
			GFP_KERNEL, set->numa_node);
	if (!set->mq_map)
		goto out_free_tags;

	ret = blk_mq_update_queue_map(set);
	if (ret)
		goto out_free_mq_map;

	ret = blk_mq_alloc_rq_maps(set);
	if (ret)
		goto out_free_mq_map;

	mutex_init(&set->tag_list_lock);
	INIT_LIST_HEAD(&set->tag_list);

	return 0;

out_free_mq_map:
	kfree(set->mq_map);
	set->mq_map = NULL;
out_free_tags:
	kfree(set->tags);
	set->tags = NULL;
	return ret;
}
EXPORT_SYMBOL(blk_mq_alloc_tag_set);

void blk_mq_free_tag_set(struct blk_mq_tag_set *set)
{
	int i;

	for (i = 0; i < nr_cpu_ids; i++)
		blk_mq_free_map_and_requests(set, i);

	kfree(set->mq_map);
	set->mq_map = NULL;

	kfree(set->tags);
	set->tags = NULL;
}
EXPORT_SYMBOL(blk_mq_free_tag_set);

int blk_mq_update_nr_requests(struct request_queue *q, unsigned int nr)
{
	struct blk_mq_tag_set *set = q->tag_set;
	struct blk_mq_hw_ctx *hctx;
	int i, ret;

	if (!set)
		return -EINVAL;

	blk_mq_freeze_queue(q);

	ret = 0;
	queue_for_each_hw_ctx(q, hctx, i) {
		if (!hctx->tags)
			continue;
		/*
		 * If we're using an MQ scheduler, just update the scheduler
		 * queue depth. This is similar to what the old code would do.
		 */
		if (!hctx->sched_tags) {
			ret = blk_mq_tag_update_depth(hctx, &hctx->tags,
							min(nr, set->queue_depth),
							false);
		} else {
			ret = blk_mq_tag_update_depth(hctx, &hctx->sched_tags,
							nr, true);
		}
		if (ret)
			break;
	}

	if (!ret)
		q->nr_requests = nr;

	blk_mq_unfreeze_queue(q);

	return ret;
}

static void __blk_mq_update_nr_hw_queues(struct blk_mq_tag_set *set,
							int nr_hw_queues)
{
	struct request_queue *q;

	lockdep_assert_held(&set->tag_list_lock);

	if (nr_hw_queues > nr_cpu_ids)
		nr_hw_queues = nr_cpu_ids;
	if (nr_hw_queues < 1 || nr_hw_queues == set->nr_hw_queues)
		return;

	list_for_each_entry(q, &set->tag_list, tag_set_list)
		blk_mq_freeze_queue(q);

	set->nr_hw_queues = nr_hw_queues;
	blk_mq_update_queue_map(set);
	list_for_each_entry(q, &set->tag_list, tag_set_list) {
		blk_mq_realloc_hw_ctxs(set, q);
		blk_mq_queue_reinit(q, cpu_online_mask);
	}

	list_for_each_entry(q, &set->tag_list, tag_set_list)
		blk_mq_unfreeze_queue(q);
}

void blk_mq_update_nr_hw_queues(struct blk_mq_tag_set *set, int nr_hw_queues)
{
	mutex_lock(&set->tag_list_lock);
	__blk_mq_update_nr_hw_queues(set, nr_hw_queues);
	mutex_unlock(&set->tag_list_lock);
}
EXPORT_SYMBOL_GPL(blk_mq_update_nr_hw_queues);

/* Enable polling stats and return whether they were already enabled. */
static bool blk_poll_stats_enable(struct request_queue *q)
{
	if (test_bit(QUEUE_FLAG_POLL_STATS, &q->queue_flags) ||
	    test_and_set_bit(QUEUE_FLAG_POLL_STATS, &q->queue_flags))
		return true;
	blk_stat_add_callback(q, q->poll_cb);
	return false;
}

static void blk_mq_poll_stats_start(struct request_queue *q)
{
	/*
	 * We don't arm the callback if polling stats are not enabled or the
	 * callback is already active.
	 */
	if (!test_bit(QUEUE_FLAG_POLL_STATS, &q->queue_flags) ||
	    blk_stat_is_active(q->poll_cb))
		return;

	blk_stat_activate_msecs(q->poll_cb, 100);
}

static void blk_mq_poll_stats_fn(struct blk_stat_callback *cb)
{
	struct request_queue *q = cb->data;
	int bucket;

	for (bucket = 0; bucket < BLK_MQ_POLL_STATS_BKTS; bucket++) {
		if (cb->stat[bucket].nr_samples)
			q->poll_stat[bucket] = cb->stat[bucket];
	}
}

static unsigned long blk_mq_poll_nsecs(struct request_queue *q,
				       struct blk_mq_hw_ctx *hctx,
				       struct request *rq)
{
	unsigned long ret = 0;
	int bucket;

	/*
	 * If stats collection isn't on, don't sleep but turn it on for
	 * future users
	 */
	if (!blk_poll_stats_enable(q))
		return 0;

	/*
	 * As an optimistic guess, use half of the mean service time
	 * for this type of request. We can (and should) make this smarter.
	 * For instance, if the completion latencies are tight, we can
	 * get closer than just half the mean. This is especially
	 * important on devices where the completion latencies are longer
	 * than ~10 usec. We do use the stats for the relevant IO size
	 * if available which does lead to better estimates.
	 */
	bucket = blk_mq_poll_stats_bkt(rq);
	if (bucket < 0)
		return ret;

	if (q->poll_stat[bucket].nr_samples)
		ret = (q->poll_stat[bucket].mean + 1) / 2;

	return ret;
}

static bool blk_mq_poll_hybrid_sleep(struct request_queue *q,
				     struct blk_mq_hw_ctx *hctx,
				     struct request *rq)
{
	struct hrtimer_sleeper hs;
	enum hrtimer_mode mode;
	unsigned int nsecs;
	ktime_t kt;

	if (test_bit(REQ_ATOM_POLL_SLEPT, &rq->atomic_flags))
		return false;

	/*
	 * poll_nsec can be:
	 *
	 * -1:	don't ever hybrid sleep
	 *  0:	use half of prev avg
	 * >0:	use this specific value
	 */
	if (q->poll_nsec == -1)
		return false;
	else if (q->poll_nsec > 0)
		nsecs = q->poll_nsec;
	else
		nsecs = blk_mq_poll_nsecs(q, hctx, rq);

	if (!nsecs)
		return false;

	set_bit(REQ_ATOM_POLL_SLEPT, &rq->atomic_flags);

	/*
	 * This will be replaced with the stats tracking code, using
	 * 'avg_completion_time / 2' as the pre-sleep target.
	 */
	kt = nsecs;

	mode = HRTIMER_MODE_REL;
	hrtimer_init_on_stack(&hs.timer, CLOCK_MONOTONIC, mode);
	hrtimer_set_expires(&hs.timer, kt);

	hrtimer_init_sleeper(&hs, current);
	do {
		if (test_bit(REQ_ATOM_COMPLETE, &rq->atomic_flags))
			break;
		set_current_state(TASK_UNINTERRUPTIBLE);
		hrtimer_start_expires(&hs.timer, mode);
		if (hs.task)
			io_schedule();
		hrtimer_cancel(&hs.timer);
		mode = HRTIMER_MODE_ABS;
	} while (hs.task && !signal_pending(current));

	__set_current_state(TASK_RUNNING);
	destroy_hrtimer_on_stack(&hs.timer);
	return true;
}

static bool __blk_mq_poll(struct blk_mq_hw_ctx *hctx, struct request *rq)
{
	struct request_queue *q = hctx->queue;
	long state;

	/*
	 * If we sleep, have the caller restart the poll loop to reset
	 * the state. Like for the other success return cases, the
	 * caller is responsible for checking if the IO completed. If
	 * the IO isn't complete, we'll get called again and will go
	 * straight to the busy poll loop.
	 */
	if (blk_mq_poll_hybrid_sleep(q, hctx, rq))
		return true;

	hctx->poll_considered++;

	state = current->state;
	while (!need_resched()) {
		int ret;

		hctx->poll_invoked++;

		ret = q->mq_ops->poll(hctx, rq->tag);
		if (ret > 0) {
			hctx->poll_success++;
			set_current_state(TASK_RUNNING);
			return true;
		}

		if (signal_pending_state(state, current))
			set_current_state(TASK_RUNNING);

		if (current->state == TASK_RUNNING)
			return true;
		if (ret < 0)
			break;
		cpu_relax();
	}

	return false;
}

bool blk_mq_poll(struct request_queue *q, blk_qc_t cookie)
{
	struct blk_mq_hw_ctx *hctx;
	struct blk_plug *plug;
	struct request *rq;

	if (!q->mq_ops || !q->mq_ops->poll || !blk_qc_t_valid(cookie) ||
	    !test_bit(QUEUE_FLAG_POLL, &q->queue_flags))
		return false;

	plug = current->plug;
	if (plug)
		blk_flush_plug_list(plug, false);

	hctx = q->queue_hw_ctx[blk_qc_t_to_queue_num(cookie)];
	if (!blk_qc_t_is_internal(cookie))
		rq = blk_mq_tag_to_rq(hctx->tags, blk_qc_t_to_tag(cookie));
	else {
		rq = blk_mq_tag_to_rq(hctx->sched_tags, blk_qc_t_to_tag(cookie));
		/*
		 * With scheduling, if the request has completed, we'll
		 * get a NULL return here, as we clear the sched tag when
		 * that happens. The request still remains valid, like always,
		 * so we should be safe with just the NULL check.
		 */
		if (!rq)
			return false;
	}

	return __blk_mq_poll(hctx, rq);
}
EXPORT_SYMBOL_GPL(blk_mq_poll);

void blk_mq_disable_hotplug(void)
{
	mutex_lock(&all_q_mutex);
}

void blk_mq_enable_hotplug(void)
{
	mutex_unlock(&all_q_mutex);
}

static int __init blk_mq_init(void)
{
	cpuhp_setup_state_multi(CPUHP_BLK_MQ_DEAD, "block/mq:dead", NULL,
				blk_mq_hctx_notify_dead);

	cpuhp_setup_state_nocalls(CPUHP_BLK_MQ_PREPARE, "block/mq:prepare",
				  blk_mq_queue_reinit_prepare,
				  blk_mq_queue_reinit_dead);
	return 0;
}
subsys_initcall(blk_mq_init);<|MERGE_RESOLUTION|>--- conflicted
+++ resolved
@@ -1406,9 +1406,6 @@
 		.last = true,
 	};
 	blk_qc_t new_cookie;
-<<<<<<< HEAD
-	blk_status_t ret;
-=======
 	int ret;
 	bool run_queue = true;
 
@@ -1416,7 +1413,6 @@
 		run_queue = false;
 		goto insert;
 	}
->>>>>>> 32c1431e
 
 	if (q->elevator)
 		goto insert;
