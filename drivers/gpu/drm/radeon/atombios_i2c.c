/*
 * Copyright 2011 Advanced Micro Devices, Inc.
 *
 * Permission is hereby granted, free of charge, to any person obtaining a
 * copy of this software and associated documentation files (the "Software"),
 * to deal in the Software without restriction, including without limitation
 * the rights to use, copy, modify, merge, publish, distribute, sublicense,
 * and/or sell copies of the Software, and to permit persons to whom the
 * Software is furnished to do so, subject to the following conditions:
 *
 * The above copyright notice and this permission notice shall be included in
 * all copies or substantial portions of the Software.
 *
 * THE SOFTWARE IS PROVIDED "AS IS", WITHOUT WARRANTY OF ANY KIND, EXPRESS OR
 * IMPLIED, INCLUDING BUT NOT LIMITED TO THE WARRANTIES OF MERCHANTABILITY,
 * FITNESS FOR A PARTICULAR PURPOSE AND NONINFRINGEMENT.  IN NO EVENT SHALL
 * THE COPYRIGHT HOLDER(S) OR AUTHOR(S) BE LIABLE FOR ANY CLAIM, DAMAGES OR
 * OTHER LIABILITY, WHETHER IN AN ACTION OF CONTRACT, TORT OR OTHERWISE,
 * ARISING FROM, OUT OF OR IN CONNECTION WITH THE SOFTWARE OR THE USE OR
 * OTHER DEALINGS IN THE SOFTWARE.
 *
 * Authors: Alex Deucher
 *
 */
#include <drm/drmP.h>
#include <drm/radeon_drm.h>
#include "radeon.h"
#include "atom.h"

extern void radeon_atom_copy_swap(u8 *dst, u8 *src, u8 num_bytes, bool to_le);

#define TARGET_HW_I2C_CLOCK 50

/* these are a limitation of ProcessI2cChannelTransaction not the hw */
#define ATOM_MAX_HW_I2C_WRITE 3
#define ATOM_MAX_HW_I2C_READ  255

static int radeon_process_i2c_ch(struct radeon_i2c_chan *chan,
				 u8 slave_addr, u8 flags,
				 u8 *buf, u8 num)
{
	struct drm_device *dev = chan->dev;
	struct radeon_device *rdev = dev->dev_private;
	PROCESS_I2C_CHANNEL_TRANSACTION_PS_ALLOCATION args;
	int index = GetIndexIntoMasterTable(COMMAND, ProcessI2cChannelTransaction);
	unsigned char *base;
	u16 out = cpu_to_le16(0);

	memset(&args, 0, sizeof(args));

	base = (unsigned char *)rdev->mode_info.atom_context->scratch;

	if (flags & HW_I2C_WRITE) {
		if (num > ATOM_MAX_HW_I2C_WRITE) {
			DRM_ERROR("hw i2c: tried to write too many bytes (%d vs 3)\n", num);
			return -EINVAL;
		}
<<<<<<< HEAD
		args.ucRegIndex = buf[0];
		if (num > 1)
			memcpy(&out, &buf[1], num - 1);
=======
		if (buf == NULL)
			args.ucRegIndex = 0;
		else
			args.ucRegIndex = buf[0];
		if (num)
			num--;
		if (num)
			memcpy(&out, &buf[1], num);
>>>>>>> d8ec26d7
		args.lpI2CDataOut = cpu_to_le16(out);
	} else {
		if (num > ATOM_MAX_HW_I2C_READ) {
			DRM_ERROR("hw i2c: tried to read too many bytes (%d vs 255)\n", num);
			return -EINVAL;
		}
		args.ucRegIndex = 0;
		args.lpI2CDataOut = 0;
	}

	args.ucFlag = flags;
	args.ucI2CSpeed = TARGET_HW_I2C_CLOCK;
	args.ucTransBytes = num;
	args.ucSlaveAddr = slave_addr << 1;
	args.ucLineNumber = chan->rec.i2c_id;

	atom_execute_table(rdev->mode_info.atom_context, index, (uint32_t *)&args);

	/* error */
	if (args.ucStatus != HW_ASSISTED_I2C_STATUS_SUCCESS) {
		DRM_DEBUG_KMS("hw_i2c error\n");
		return -EIO;
	}

	if (!(flags & HW_I2C_WRITE))
		radeon_atom_copy_swap(buf, base, num, false);

	return 0;
}

int radeon_atom_hw_i2c_xfer(struct i2c_adapter *i2c_adap,
			    struct i2c_msg *msgs, int num)
{
	struct radeon_i2c_chan *i2c = i2c_get_adapdata(i2c_adap);
	struct i2c_msg *p;
	int i, remaining, current_count, buffer_offset, max_bytes, ret;
	u8 flags;

	/* check for bus probe */
	p = &msgs[0];
	if ((num == 1) && (p->len == 0)) {
		ret = radeon_process_i2c_ch(i2c,
					    p->addr, HW_I2C_WRITE,
					    NULL, 0);
		if (ret)
			return ret;
		else
			return num;
	}

	for (i = 0; i < num; i++) {
		p = &msgs[i];
		remaining = p->len;
		buffer_offset = 0;
		/* max_bytes are a limitation of ProcessI2cChannelTransaction not the hw */
		if (p->flags & I2C_M_RD) {
			max_bytes = ATOM_MAX_HW_I2C_READ;
			flags = HW_I2C_READ;
		} else {
			max_bytes = ATOM_MAX_HW_I2C_WRITE;
			flags = HW_I2C_WRITE;
		}
		while (remaining) {
			if (remaining > max_bytes)
				current_count = max_bytes;
			else
				current_count = remaining;
			ret = radeon_process_i2c_ch(i2c,
						    p->addr, flags,
						    &p->buf[buffer_offset], current_count);
			if (ret)
				return ret;
			remaining -= current_count;
			buffer_offset += current_count;
		}
	}

	return num;
}

u32 radeon_atom_hw_i2c_func(struct i2c_adapter *adap)
{
	return I2C_FUNC_I2C | I2C_FUNC_SMBUS_EMUL;
}
<|MERGE_RESOLUTION|>--- conflicted
+++ resolved
@@ -55,11 +55,6 @@
 			DRM_ERROR("hw i2c: tried to write too many bytes (%d vs 3)\n", num);
 			return -EINVAL;
 		}
-<<<<<<< HEAD
-		args.ucRegIndex = buf[0];
-		if (num > 1)
-			memcpy(&out, &buf[1], num - 1);
-=======
 		if (buf == NULL)
 			args.ucRegIndex = 0;
 		else
@@ -68,7 +63,6 @@
 			num--;
 		if (num)
 			memcpy(&out, &buf[1], num);
->>>>>>> d8ec26d7
 		args.lpI2CDataOut = cpu_to_le16(out);
 	} else {
 		if (num > ATOM_MAX_HW_I2C_READ) {
