--- conflicted
+++ resolved
@@ -456,19 +456,16 @@
  * initialisation.
  */
 #define FEC_QUIRK_MIB_CLEAR		(1 << 15)
-<<<<<<< HEAD
+/* Only i.MX25/i.MX27/i.MX28 controller supports FRBR,FRSR registers,
+ * those FIFO receive registers are resolved in other platforms.
+ */
+#define FEC_QUIRK_HAS_FRREG		(1 << 16)
 /*
  * i.MX6Q/DL ENET cannot wake up system in wait mode because ENET tx & rx
  * interrupt signal don't connect to GPC. So use pm qos to avoid cpu enter
  * to wait mode.
  */
-#define FEC_QUIRK_BUG_WAITMODE         (1 << 16)
-=======
-/* Only i.MX25/i.MX27/i.MX28 controller supports FRBR,FRSR registers,
- * those FIFO receive registers are resolved in other platforms.
- */
-#define FEC_QUIRK_HAS_FRREG		(1 << 16)
->>>>>>> 24737fa6
+#define FEC_QUIRK_BUG_WAITMODE         (1 << 17)
 
 struct bufdesc_prop {
 	int qid;
