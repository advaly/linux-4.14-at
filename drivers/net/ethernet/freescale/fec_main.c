--- conflicted
+++ resolved
@@ -3687,10 +3687,7 @@
 	pm_runtime_put(&pdev->dev);
 	pm_runtime_disable(&pdev->dev);
 failed_regulator:
-<<<<<<< HEAD
-=======
 	clk_disable_unprepare(fep->clk_ahb);
->>>>>>> 44a05cd8
 failed_clk_ahb:
 	clk_disable_unprepare(fep->clk_ipg);
 failed_clk_ipg:
@@ -3847,7 +3844,6 @@
 	struct net_device *ndev = dev_get_drvdata(dev);
 	struct fec_enet_private *fep = netdev_priv(ndev);
 	int ret;
-<<<<<<< HEAD
 
 	ret = clk_prepare_enable(fep->clk_ahb);
 	if (ret)
@@ -3858,18 +3854,6 @@
 
 	return 0;
 
-=======
-
-	ret = clk_prepare_enable(fep->clk_ahb);
-	if (ret)
-		return ret;
-	ret = clk_prepare_enable(fep->clk_ipg);
-	if (ret)
-		goto failed_clk_ipg;
-
-	return 0;
-
->>>>>>> 44a05cd8
 failed_clk_ipg:
 	clk_disable_unprepare(fep->clk_ahb);
 	return ret;
