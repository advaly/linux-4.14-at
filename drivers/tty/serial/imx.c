/*
 * Driver for Motorola/Freescale IMX serial ports
 *
 * Based on drivers/char/serial.c, by Linus Torvalds, Theodore Ts'o.
 *
 * Author: Sascha Hauer <sascha@saschahauer.de>
 * Copyright (C) 2004 Pengutronix
 *
 * This program is free software; you can redistribute it and/or modify
 * it under the terms of the GNU General Public License as published by
 * the Free Software Foundation; either version 2 of the License, or
 * (at your option) any later version.
 *
 * This program is distributed in the hope that it will be useful,
 * but WITHOUT ANY WARRANTY; without even the implied warranty of
 * MERCHANTABILITY or FITNESS FOR A PARTICULAR PURPOSE.  See the
 * GNU General Public License for more details.
 */

#if defined(CONFIG_SERIAL_IMX_CONSOLE) && defined(CONFIG_MAGIC_SYSRQ)
#define SUPPORT_SYSRQ
#endif

#include <linux/module.h>
#include <linux/ioport.h>
#include <linux/init.h>
#include <linux/console.h>
#include <linux/sysrq.h>
#include <linux/platform_device.h>
#include <linux/tty.h>
#include <linux/tty_flip.h>
#include <linux/serial_core.h>
#include <linux/serial.h>
#include <linux/clk.h>
#include <linux/delay.h>
#include <linux/rational.h>
#include <linux/slab.h>
#include <linux/of.h>
#include <linux/of_device.h>
#include <linux/io.h>
#include <linux/dma-mapping.h>
#include <linux/hrtimer.h>

#include <asm/irq.h>
#include <linux/platform_data/serial-imx.h>
#include <linux/platform_data/dma-imx.h>

#include "serial_mctrl_gpio.h"

/* Register definitions */
#define URXD0 0x0  /* Receiver Register */
#define URTX0 0x40 /* Transmitter Register */
#define UCR1  0x80 /* Control Register 1 */
#define UCR2  0x84 /* Control Register 2 */
#define UCR3  0x88 /* Control Register 3 */
#define UCR4  0x8c /* Control Register 4 */
#define UFCR  0x90 /* FIFO Control Register */
#define USR1  0x94 /* Status Register 1 */
#define USR2  0x98 /* Status Register 2 */
#define UESC  0x9c /* Escape Character Register */
#define UTIM  0xa0 /* Escape Timer Register */
#define UBIR  0xa4 /* BRM Incremental Register */
#define UBMR  0xa8 /* BRM Modulator Register */
#define UBRC  0xac /* Baud Rate Count Register */
#define IMX21_ONEMS 0xb0 /* One Millisecond register */
#define IMX1_UTS 0xd0 /* UART Test Register on i.mx1 */
#define IMX21_UTS 0xb4 /* UART Test Register on all other i.mx*/

/* UART Control Register Bit Fields.*/
#define URXD_DUMMY_READ (1<<16)
#define URXD_CHARRDY	(1<<15)
#define URXD_ERR	(1<<14)
#define URXD_OVRRUN	(1<<13)
#define URXD_FRMERR	(1<<12)
#define URXD_BRK	(1<<11)
#define URXD_PRERR	(1<<10)
#define URXD_RX_DATA	(0xFF<<0)
#define UCR1_ADEN	(1<<15) /* Auto detect interrupt */
#define UCR1_ADBR	(1<<14) /* Auto detect baud rate */
#define UCR1_TRDYEN	(1<<13) /* Transmitter ready interrupt enable */
#define UCR1_IDEN	(1<<12) /* Idle condition interrupt */
#define UCR1_ICD_REG(x) (((x) & 3) << 10) /* idle condition detect */
#define UCR1_RRDYEN	(1<<9)	/* Recv ready interrupt enable */
#define UCR1_RXDMAEN	(1<<8)	/* Recv ready DMA enable */
#define UCR1_IREN	(1<<7)	/* Infrared interface enable */
#define UCR1_TXMPTYEN	(1<<6)	/* Transimitter empty interrupt enable */
#define UCR1_RTSDEN	(1<<5)	/* RTS delta interrupt enable */
#define UCR1_SNDBRK	(1<<4)	/* Send break */
#define UCR1_TDMAEN	(1<<3)	/* Transmitter ready DMA enable */
#define IMX1_UCR1_UARTCLKEN (1<<2) /* UART clock enabled, i.mx1 only */
#define UCR1_ATDMAEN    (1<<2)  /* Aging DMA Timer Enable */
#define UCR1_DOZE	(1<<1)	/* Doze */
#define UCR1_UARTEN	(1<<0)	/* UART enabled */
#define UCR2_ESCI	(1<<15)	/* Escape seq interrupt enable */
#define UCR2_IRTS	(1<<14)	/* Ignore RTS pin */
#define UCR2_CTSC	(1<<13)	/* CTS pin control */
#define UCR2_CTS	(1<<12)	/* Clear to send */
#define UCR2_ESCEN	(1<<11)	/* Escape enable */
#define UCR2_PREN	(1<<8)	/* Parity enable */
#define UCR2_PROE	(1<<7)	/* Parity odd/even */
#define UCR2_STPB	(1<<6)	/* Stop */
#define UCR2_WS		(1<<5)	/* Word size */
#define UCR2_RTSEN	(1<<4)	/* Request to send interrupt enable */
#define UCR2_ATEN	(1<<3)	/* Aging Timer Enable */
#define UCR2_TXEN	(1<<2)	/* Transmitter enabled */
#define UCR2_RXEN	(1<<1)	/* Receiver enabled */
#define UCR2_SRST	(1<<0)	/* SW reset */
#define UCR3_DTREN	(1<<13) /* DTR interrupt enable */
#define UCR3_PARERREN	(1<<12) /* Parity enable */
#define UCR3_FRAERREN	(1<<11) /* Frame error interrupt enable */
#define UCR3_DSR	(1<<10) /* Data set ready */
#define UCR3_DCD	(1<<9)	/* Data carrier detect */
#define UCR3_RI		(1<<8)	/* Ring indicator */
#define UCR3_ADNIMP	(1<<7)	/* Autobaud Detection Not Improved */
#define UCR3_RXDSEN	(1<<6)	/* Receive status interrupt enable */
#define UCR3_AIRINTEN	(1<<5)	/* Async IR wake interrupt enable */
#define UCR3_AWAKEN	(1<<4)	/* Async wake interrupt enable */
#define UCR3_DTRDEN	(1<<3)	/* Data Terminal Ready Delta Enable. */
#define IMX21_UCR3_RXDMUXSEL	(1<<2)	/* RXD Muxed Input Select */
#define UCR3_INVT	(1<<1)	/* Inverted Infrared transmission */
#define UCR3_BPEN	(1<<0)	/* Preset registers enable */
#define UCR4_CTSTL_SHF	10	/* CTS trigger level shift */
#define UCR4_CTSTL_MASK	0x3F	/* CTS trigger is 6 bits wide */
#define UCR4_INVR	(1<<9)	/* Inverted infrared reception */
#define UCR4_ENIRI	(1<<8)	/* Serial infrared interrupt enable */
#define UCR4_WKEN	(1<<7)	/* Wake interrupt enable */
#define UCR4_REF16	(1<<6)	/* Ref freq 16 MHz */
#define UCR4_IDDMAEN    (1<<6)  /* DMA IDLE Condition Detected */
#define UCR4_IRSC	(1<<5)	/* IR special case */
#define UCR4_TCEN	(1<<3)	/* Transmit complete interrupt enable */
#define UCR4_BKEN	(1<<2)	/* Break condition interrupt enable */
#define UCR4_OREN	(1<<1)	/* Receiver overrun interrupt enable */
#define UCR4_DREN	(1<<0)	/* Recv data ready interrupt enable */
#define UFCR_RXTL_SHF	0	/* Receiver trigger level shift */
#define UFCR_DCEDTE	(1<<6)	/* DCE/DTE mode select */
#define UFCR_RFDIV	(7<<7)	/* Reference freq divider mask */
#define UFCR_RFDIV_REG(x)	(((x) < 7 ? 6 - (x) : 6) << 7)
#define UFCR_TXTL_SHF	10	/* Transmitter trigger level shift */
#define USR1_PARITYERR	(1<<15) /* Parity error interrupt flag */
#define USR1_RTSS	(1<<14) /* RTS pin status */
#define USR1_TRDY	(1<<13) /* Transmitter ready interrupt/dma flag */
#define USR1_RTSD	(1<<12) /* RTS delta */
#define USR1_ESCF	(1<<11) /* Escape seq interrupt flag */
#define USR1_FRAMERR	(1<<10) /* Frame error interrupt flag */
#define USR1_RRDY	(1<<9)	 /* Receiver ready interrupt/dma flag */
#define USR1_AGTIM	(1<<8)	 /* Ageing timer interrupt flag */
#define USR1_DTRD	(1<<7)	 /* DTR Delta */
#define USR1_RXDS	 (1<<6)	 /* Receiver idle interrupt flag */
#define USR1_AIRINT	 (1<<5)	 /* Async IR wake interrupt flag */
#define USR1_AWAKE	 (1<<4)	 /* Aysnc wake interrupt flag */
#define USR2_ADET	 (1<<15) /* Auto baud rate detect complete */
#define USR2_TXFE	 (1<<14) /* Transmit buffer FIFO empty */
#define USR2_DTRF	 (1<<13) /* DTR edge interrupt flag */
#define USR2_IDLE	 (1<<12) /* Idle condition */
#define USR2_RIDELT	 (1<<10) /* Ring Interrupt Delta */
#define USR2_RIIN	 (1<<9)	 /* Ring Indicator Input */
#define USR2_IRINT	 (1<<8)	 /* Serial infrared interrupt flag */
#define USR2_WAKE	 (1<<7)	 /* Wake */
#define USR2_DCDIN	 (1<<5)	 /* Data Carrier Detect Input */
#define USR2_RTSF	 (1<<4)	 /* RTS edge interrupt flag */
#define USR2_TXDC	 (1<<3)	 /* Transmitter complete */
#define USR2_BRCD	 (1<<2)	 /* Break condition */
#define USR2_ORE	(1<<1)	 /* Overrun error */
#define USR2_RDR	(1<<0)	 /* Recv data ready */
#define UTS_FRCPERR	(1<<13) /* Force parity error */
#define UTS_LOOP	(1<<12)	 /* Loop tx and rx */
#define UTS_TXEMPTY	 (1<<6)	 /* TxFIFO empty */
#define UTS_RXEMPTY	 (1<<5)	 /* RxFIFO empty */
#define UTS_TXFULL	 (1<<4)	 /* TxFIFO full */
#define UTS_RXFULL	 (1<<3)	 /* RxFIFO full */
#define UTS_SOFTRST	 (1<<0)	 /* Software reset */

/* We've been assigned a range on the "Low-density serial ports" major */
#define SERIAL_IMX_MAJOR	207
#define MINOR_START		16
#define DEV_NAME		"ttymxc"

/*
 * This determines how often we check the modem status signals
 * for any change.  They generally aren't connected to an IRQ
 * so we have to poll them.  We also check immediately before
 * filling the TX fifo incase CTS has been dropped.
 */
#define MCTRL_TIMEOUT	(250*HZ/1000)

#define DRIVER_NAME "IMX-uart"

#define UART_NR 8

/* i.MX21 type uart runs on all i.mx except i.MX1 and i.MX6q */
enum imx_uart_type {
	IMX1_UART,
	IMX21_UART,
	IMX53_UART,
	IMX6Q_UART,
};

/* device type dependent stuff */
struct imx_uart_data {
	unsigned uts_reg;
	enum imx_uart_type devtype;
};

struct imx_port {
	struct uart_port	port;
	struct timer_list	timer;
	unsigned int		old_status;
	unsigned int		have_rtscts:1;
	unsigned int		have_rtsgpio:1;
	unsigned int		dte_mode:1;
	struct clk		*clk_ipg;
	struct clk		*clk_per;
	const struct imx_uart_data *devdata;

	struct mctrl_gpios *gpios;

	/* DMA fields */
	unsigned int		dma_is_inited:1;
	unsigned int		dma_is_enabled:1;
	unsigned int		dma_is_rxing:1;
	unsigned int		dma_is_txing:1;
	struct dma_chan		*dma_chan_rx, *dma_chan_tx;
	struct scatterlist	rx_sgl, tx_sgl[2];
	void			*rx_buf;
	struct circ_buf		rx_ring;
	unsigned int		rx_periods;
	dma_cookie_t		rx_cookie;
	unsigned int		tx_bytes;
	unsigned int		dma_tx_nents;
	unsigned int            saved_reg[10];
	bool			context_saved;

	/* RS485 fields */
	struct hrtimer		rs485_before_send;
	struct hrtimer		rs485_after_send;
};

struct imx_port_ucrs {
	unsigned int	ucr1;
	unsigned int	ucr2;
	unsigned int	ucr3;
};

static struct imx_uart_data imx_uart_devdata[] = {
	[IMX1_UART] = {
		.uts_reg = IMX1_UTS,
		.devtype = IMX1_UART,
	},
	[IMX21_UART] = {
		.uts_reg = IMX21_UTS,
		.devtype = IMX21_UART,
	},
	[IMX53_UART] = {
		.uts_reg = IMX21_UTS,
		.devtype = IMX53_UART,
	},
	[IMX6Q_UART] = {
		.uts_reg = IMX21_UTS,
		.devtype = IMX6Q_UART,
	},
};

static const struct platform_device_id imx_uart_devtype[] = {
	{
		.name = "imx1-uart",
		.driver_data = (kernel_ulong_t) &imx_uart_devdata[IMX1_UART],
	}, {
		.name = "imx21-uart",
		.driver_data = (kernel_ulong_t) &imx_uart_devdata[IMX21_UART],
	}, {
		.name = "imx53-uart",
		.driver_data = (kernel_ulong_t) &imx_uart_devdata[IMX53_UART],
	}, {
		.name = "imx6q-uart",
		.driver_data = (kernel_ulong_t) &imx_uart_devdata[IMX6Q_UART],
	}, {
		/* sentinel */
	}
};
MODULE_DEVICE_TABLE(platform, imx_uart_devtype);

static const struct of_device_id imx_uart_dt_ids[] = {
	{ .compatible = "fsl,imx6q-uart", .data = &imx_uart_devdata[IMX6Q_UART], },
	{ .compatible = "fsl,imx53-uart", .data = &imx_uart_devdata[IMX53_UART], },
	{ .compatible = "fsl,imx1-uart", .data = &imx_uart_devdata[IMX1_UART], },
	{ .compatible = "fsl,imx21-uart", .data = &imx_uart_devdata[IMX21_UART], },
	{ /* sentinel */ }
};
MODULE_DEVICE_TABLE(of, imx_uart_dt_ids);

static inline unsigned uts_reg(struct imx_port *sport)
{
	return sport->devdata->uts_reg;
}

static inline int is_imx1_uart(struct imx_port *sport)
{
	return sport->devdata->devtype == IMX1_UART;
}

static inline int is_imx21_uart(struct imx_port *sport)
{
	return sport->devdata->devtype == IMX21_UART;
}

static inline int is_imx53_uart(struct imx_port *sport)
{
	return sport->devdata->devtype == IMX53_UART;
}

static inline int is_imx6q_uart(struct imx_port *sport)
{
	return sport->devdata->devtype == IMX6Q_UART;
}
/*
 * Save and restore functions for UCR1, UCR2 and UCR3 registers
 */
#if defined(CONFIG_SERIAL_IMX_CONSOLE)
static void imx_port_ucrs_save(struct uart_port *port,
			       struct imx_port_ucrs *ucr)
{
	/* save control registers */
	ucr->ucr1 = readl(port->membase + UCR1);
	ucr->ucr2 = readl(port->membase + UCR2);
	ucr->ucr3 = readl(port->membase + UCR3);
}

static void imx_port_ucrs_restore(struct uart_port *port,
				  struct imx_port_ucrs *ucr)
{
	/* restore control registers */
	writel(ucr->ucr1, port->membase + UCR1);
	writel(ucr->ucr2, port->membase + UCR2);
	writel(ucr->ucr3, port->membase + UCR3);
}
#endif

static void imx_port_rts_active(struct imx_port *sport, unsigned long *ucr2)
{
	*ucr2 &= ~(UCR2_CTSC | UCR2_CTS);

	sport->port.mctrl |= TIOCM_RTS;
	mctrl_gpio_set(sport->gpios, sport->port.mctrl);
}

static void imx_port_rts_inactive(struct imx_port *sport, unsigned long *ucr2)
{
	*ucr2 &= ~UCR2_CTSC;
	*ucr2 |= UCR2_CTS;

	sport->port.mctrl &= ~TIOCM_RTS;
	mctrl_gpio_set(sport->gpios, sport->port.mctrl);
}

static void imx_port_rts_auto(struct imx_port *sport, unsigned long *ucr2)
{
	*ucr2 |= UCR2_CTSC;
}

static void imx_rs485_transmitter_enable(struct imx_port *sport, unsigned long *ucr2)
{
	if (sport->port.rs485.flags & SER_RS485_RTS_ON_SEND)
		imx_port_rts_active(sport, ucr2);
	else
		imx_port_rts_inactive(sport, ucr2);
}

static void imx_rs485_transmitter_disable(struct imx_port *sport, unsigned long *ucr2)
{
	if (sport->port.rs485.flags & SER_RS485_RTS_AFTER_SEND)
		imx_port_rts_active(sport, ucr2);
	else
		imx_port_rts_inactive(sport, ucr2);
}

static void imx_stop_rx(struct uart_port *port);
static void imx_dma_tx(struct imx_port *sport);
static void imx_rs485_start_tx(struct imx_port *sport)
{
	unsigned long temp;

	if (!sport->dma_is_enabled) {
		/* enable transmitter and shifter empty irq */
		temp = readl(sport->port.membase + UCR4);
		temp |= UCR4_TCEN;
		writel(temp, sport->port.membase + UCR4);

		temp = readl(sport->port.membase + UCR1);
		writel(temp | UCR1_TXMPTYEN, sport->port.membase + UCR1);
	}

	if (sport->dma_is_enabled) {
		if (sport->port.x_char) {
			/* We have X-char to send, so enable TX IRQ and
			 * disable TX DMA to let TX interrupt to send X-char */
			temp = readl(sport->port.membase + UCR1);
			temp &= ~UCR1_TDMAEN;
			temp |= UCR1_TXMPTYEN;
			writel(temp, sport->port.membase + UCR1);
			return;
		}

		if (!uart_circ_empty(&sport->port.state->xmit) &&
		    !uart_tx_stopped(&sport->port))
			imx_dma_tx(sport);
	}
}

static enum hrtimer_restart imx_rs485_before_send(struct hrtimer *timer)
{
	struct imx_port *sport = container_of(timer, struct imx_port,
					      rs485_before_send);
	unsigned long flags;

	spin_lock_irqsave(&sport->port.lock, flags);
	imx_rs485_start_tx(sport);
	spin_unlock_irqrestore(&sport->port.lock, flags);

	return HRTIMER_NORESTART;
}

static void imx_start_rx(struct uart_port *port);
static void imx_rs485_stop_tx(struct imx_port *sport)
{
	unsigned long temp;

	temp = readl(sport->port.membase + UCR2);
	imx_rs485_transmitter_disable(sport, &temp);
	writel(temp, sport->port.membase + UCR2);

	imx_start_rx(&sport->port);
}

static enum hrtimer_restart imx_rs485_after_send(struct hrtimer *timer)
{
	struct imx_port *sport = container_of(timer, struct imx_port,
					      rs485_after_send);
	unsigned long flags;

	spin_lock_irqsave(&sport->port.lock, flags);

	if (hrtimer_active(&sport->rs485_before_send))
		goto out;

	imx_rs485_stop_tx(sport);

out:
	spin_unlock_irqrestore(&sport->port.lock, flags);

	return HRTIMER_NORESTART;
}

static inline void imx_rs485_hrtimer_start(struct hrtimer *timer, u32 delay_ms)
{
	hrtimer_start(timer, ms_to_ktime(delay_ms), HRTIMER_MODE_REL);
}

/*
 * interrupts disabled on entry
 */
static void imx_start_rx(struct uart_port *port)
{
	struct imx_port *sport = (struct imx_port *)port;
	unsigned int ucr1, ucr2;

	ucr1 = readl(port->membase + UCR1);
	ucr2 = readl(port->membase + UCR2);

	ucr2 |= UCR2_RXEN;

	if (sport->dma_is_enabled) {
		ucr1 |= UCR1_RXDMAEN | UCR1_ATDMAEN;
	} else {
		ucr1 |= UCR1_RRDYEN;
	}

	/* Write UCR2 first as it includes RXEN */
	writel(ucr2, port->membase + UCR2);
	writel(ucr1, port->membase + UCR1);
}

/*
 * interrupts disabled on entry
 */
static void imx_stop_tx(struct uart_port *port)
{
	struct imx_port *sport = (struct imx_port *)port;
	unsigned long temp;

	/*
	 * We are maybe in the SMP context, so if the DMA TX thread is running
	 * on other cpu, we have to wait for it to finish.
	 */
	if (sport->dma_is_enabled && sport->dma_is_txing)
		return;

	temp = readl(port->membase + UCR1);
	writel(temp & ~UCR1_TXMPTYEN, port->membase + UCR1);

	/* in rs485 mode disable transmitter if shifter is empty */
	if (port->rs485.flags & SER_RS485_ENABLED &&
	    readl(port->membase + USR2) & USR2_TXDC) {
		temp = readl(port->membase + UCR4);
		temp &= ~UCR4_TCEN;
		writel(temp, port->membase + UCR4);

		if (port->rs485.delay_rts_after_send)
			imx_rs485_hrtimer_start(&sport->rs485_after_send,
						port->rs485.delay_rts_after_send);
		else
			imx_rs485_stop_tx(sport);
	}
}

/*
 * interrupts disabled on entry
 */
static void imx_stop_rx(struct uart_port *port)
{
	struct imx_port *sport = (struct imx_port *)port;
	unsigned long ucr1, ucr2;

	if (sport->dma_is_enabled && sport->dma_is_rxing) {
		if (sport->port.suspended) {
			dmaengine_terminate_all(sport->dma_chan_rx);
			sport->dma_is_rxing = 0;
		} else {
			return;
		}
	}

	ucr1 = readl(sport->port.membase + UCR1);
	ucr2 = readl(sport->port.membase + UCR2);

	if (sport->dma_is_enabled) {
		ucr1 &= ~(UCR1_RXDMAEN | UCR1_ATDMAEN);
	} else {
		ucr1 &= ~UCR1_RRDYEN;
	}
	writel(ucr1, port->membase + UCR1);

	ucr2 &= ~UCR2_RXEN;
	writel(ucr2, port->membase + UCR2);
}

/*
 * Set the modem control timer to fire immediately.
 */
static void imx_enable_ms(struct uart_port *port)
{
	struct imx_port *sport = (struct imx_port *)port;

	mod_timer(&sport->timer, jiffies);

	mctrl_gpio_enable_ms(sport->gpios);
}

static inline void imx_transmit_buffer(struct imx_port *sport)
{
	struct circ_buf *xmit = &sport->port.state->xmit;
	unsigned long temp;

	if (sport->port.x_char) {
		/* Send next char */
		writel(sport->port.x_char, sport->port.membase + URTX0);
		sport->port.icount.tx++;
		sport->port.x_char = 0;
		return;
	}

	if (uart_circ_empty(xmit) || uart_tx_stopped(&sport->port)) {
		imx_stop_tx(&sport->port);
		return;
	}

	if (sport->dma_is_enabled) {
		if (sport->port.rs485.flags & SER_RS485_ENABLED) {
			temp = readl(sport->port.membase + UCR4);
			temp &= ~UCR4_TCEN;
			writel(temp, sport->port.membase + UCR4);
		}

		/*
		 * We've just sent a X-char Ensure the TX DMA is enabled
		 * and the TX IRQ is disabled.
		 **/
		temp = readl(sport->port.membase + UCR1);
		temp &= ~UCR1_TXMPTYEN;
		if (sport->dma_is_txing) {
			temp |= UCR1_TDMAEN;
			writel(temp, sport->port.membase + UCR1);
		} else {
			writel(temp, sport->port.membase + UCR1);
			imx_dma_tx(sport);
		}
	}

	if (sport->dma_is_txing)
		return;

	while (!uart_circ_empty(xmit) &&
	       !(readl(sport->port.membase + uts_reg(sport)) & UTS_TXFULL)) {
		/* send xmit->buf[xmit->tail]
		 * out the port here */
		writel(xmit->buf[xmit->tail], sport->port.membase + URTX0);
		xmit->tail = (xmit->tail + 1) & (UART_XMIT_SIZE - 1);
		sport->port.icount.tx++;
	}

	if (uart_circ_chars_pending(xmit) < WAKEUP_CHARS)
		uart_write_wakeup(&sport->port);

	if (uart_circ_empty(xmit))
		imx_stop_tx(&sport->port);
}

static void dma_tx_callback(void *data)
{
	struct imx_port *sport = data;
	struct scatterlist *sgl = &sport->tx_sgl[0];
	struct circ_buf *xmit = &sport->port.state->xmit;
	unsigned long flags;
	unsigned long temp;

	spin_lock_irqsave(&sport->port.lock, flags);

	dma_unmap_sg(sport->port.dev, sgl, sport->dma_tx_nents, DMA_TO_DEVICE);

	temp = readl(sport->port.membase + UCR1);
	temp &= ~UCR1_TDMAEN;
	writel(temp, sport->port.membase + UCR1);

	/* update the stat */
	xmit->tail = (xmit->tail + sport->tx_bytes) & (UART_XMIT_SIZE - 1);
	sport->port.icount.tx += sport->tx_bytes;

	dev_dbg(sport->port.dev, "we finish the TX DMA.\n");

	sport->dma_is_txing = 0;

	if (uart_circ_chars_pending(xmit) < WAKEUP_CHARS)
		uart_write_wakeup(&sport->port);

	if (!uart_circ_empty(xmit) && !uart_tx_stopped(&sport->port))
		imx_dma_tx(sport);
	else if (sport->port.rs485.flags & SER_RS485_ENABLED) {
<<<<<<< HEAD
		unsigned long temp;

		/* enable transmitter and shifter empty irq */
=======
>>>>>>> 6a24ca25
		temp = readl(sport->port.membase + UCR4);
		temp |= UCR4_TCEN;
		writel(temp, sport->port.membase + UCR4);
	}

	spin_unlock_irqrestore(&sport->port.lock, flags);
}

static void imx_dma_tx(struct imx_port *sport)
{
	struct circ_buf *xmit = &sport->port.state->xmit;
	struct scatterlist *sgl = sport->tx_sgl;
	struct dma_async_tx_descriptor *desc;
	struct dma_chan	*chan = sport->dma_chan_tx;
	struct device *dev = sport->port.dev;
	unsigned long temp;
	int ret;

	if (sport->dma_is_txing)
		return;

	temp = readl(sport->port.membase + UCR4);
	temp &= ~UCR4_TCEN;
	writel(temp, sport->port.membase + UCR4);

	sport->tx_bytes = uart_circ_chars_pending(xmit);

	if (xmit->tail < xmit->head || xmit->head == 0) {
		sport->dma_tx_nents = 1;
		sg_init_one(sgl, xmit->buf + xmit->tail, sport->tx_bytes);
	} else {
		sport->dma_tx_nents = 2;
		sg_init_table(sgl, 2);
		sg_set_buf(sgl, xmit->buf + xmit->tail,
				UART_XMIT_SIZE - xmit->tail);
		sg_set_buf(sgl + 1, xmit->buf, xmit->head);
	}

	ret = dma_map_sg(dev, sgl, sport->dma_tx_nents, DMA_TO_DEVICE);
	if (ret == 0) {
		dev_err(dev, "DMA mapping error for TX.\n");
		return;
	}
	desc = dmaengine_prep_slave_sg(chan, sgl, ret,
					DMA_MEM_TO_DEV, DMA_PREP_INTERRUPT);
	if (!desc) {
		dma_unmap_sg(dev, sgl, sport->dma_tx_nents,
			     DMA_TO_DEVICE);
		dev_err(dev, "We cannot prepare for the TX slave dma!\n");
		return;
	}
	desc->callback = dma_tx_callback;
	desc->callback_param = sport;

	dev_dbg(dev, "TX: prepare to send %lu bytes by DMA.\n",
			uart_circ_chars_pending(xmit));

	temp = readl(sport->port.membase + UCR1);
	temp |= UCR1_TDMAEN;
	writel(temp, sport->port.membase + UCR1);

	/* fire it */
	sport->dma_is_txing = 1;
	dmaengine_submit(desc);
	dma_async_issue_pending(chan);
	return;
}

/*
 * interrupts disabled on entry
 */
static void imx_start_tx(struct uart_port *port)
{
	struct imx_port *sport = (struct imx_port *)port;
	unsigned long temp;

	if (port->rs485.flags & SER_RS485_ENABLED) {
		temp = readl(port->membase + UCR2);
		imx_rs485_transmitter_enable(sport, &temp);
		writel(temp, port->membase + UCR2);

		if (!(port->rs485.flags & SER_RS485_RX_DURING_TX))
			imx_stop_rx(port);

<<<<<<< HEAD
		if (port->rs485.delay_rts_before_send)
			imx_rs485_hrtimer_start(&sport->rs485_before_send,
						port->rs485.delay_rts_before_send);
		else
			imx_rs485_start_tx(sport);
		return;
=======
		/*
		 * Enable transmitter and shifter empty irq only if DMA is off.
		 * In the DMA case this is done in the tx-callback.
		 */
		if (!sport->dma_is_enabled) {
			temp = readl(port->membase + UCR4);
			temp |= UCR4_TCEN;
			writel(temp, port->membase + UCR4);
		}
>>>>>>> 6a24ca25
	}

	if (!sport->dma_is_enabled) {
		temp = readl(sport->port.membase + UCR1);
		writel(temp | UCR1_TXMPTYEN, sport->port.membase + UCR1);
	}

	if (sport->dma_is_enabled) {
		if (sport->port.x_char) {
			/* We have X-char to send, so enable TX IRQ and
			 * disable TX DMA to let TX interrupt to send X-char */
			temp = readl(sport->port.membase + UCR1);
			temp &= ~UCR1_TDMAEN;
			temp |= UCR1_TXMPTYEN;
			writel(temp, sport->port.membase + UCR1);
			return;
		}

		if (!uart_circ_empty(&port->state->xmit) &&
		    !uart_tx_stopped(port))
			imx_dma_tx(sport);
		return;
	}
}

static irqreturn_t imx_rtsint(int irq, void *dev_id)
{
	struct imx_port *sport = dev_id;
	unsigned int val;
	unsigned long flags;

	spin_lock_irqsave(&sport->port.lock, flags);

	writel(USR1_RTSD, sport->port.membase + USR1);
	val = readl(sport->port.membase + USR1) & USR1_RTSS;

	if (val)
		sport->old_status |= TIOCM_CTS;
	else
		sport->old_status &= ~TIOCM_CTS;

	uart_handle_cts_change(&sport->port, !!val);
	wake_up_interruptible(&sport->port.state->port.delta_msr_wait);

	spin_unlock_irqrestore(&sport->port.lock, flags);
	return IRQ_HANDLED;
}

static irqreturn_t imx_txint(int irq, void *dev_id)
{
	struct imx_port *sport = dev_id;
	unsigned long flags;

	spin_lock_irqsave(&sport->port.lock, flags);
	imx_transmit_buffer(sport);
	spin_unlock_irqrestore(&sport->port.lock, flags);
	return IRQ_HANDLED;
}

static irqreturn_t imx_rxint(int irq, void *dev_id)
{
	struct imx_port *sport = dev_id;
	unsigned int rx, flg, ignored = 0;
	struct tty_port *port = &sport->port.state->port;
	unsigned long flags, temp;

	spin_lock_irqsave(&sport->port.lock, flags);

	while (readl(sport->port.membase + USR2) & USR2_RDR) {
		flg = TTY_NORMAL;
		sport->port.icount.rx++;

		rx = readl(sport->port.membase + URXD0);

		temp = readl(sport->port.membase + USR2);
		if (temp & USR2_BRCD) {
			writel(USR2_BRCD, sport->port.membase + USR2);
			if (uart_handle_break(&sport->port))
				continue;
		}

		if (uart_handle_sysrq_char(&sport->port, (unsigned char)rx))
			continue;

		if (unlikely(rx & URXD_ERR)) {
			if (rx & URXD_BRK)
				sport->port.icount.brk++;
			else if (rx & URXD_PRERR)
				sport->port.icount.parity++;
			else if (rx & URXD_FRMERR)
				sport->port.icount.frame++;
			if (rx & URXD_OVRRUN)
				sport->port.icount.overrun++;

			if (rx & sport->port.ignore_status_mask) {
				if (++ignored > 100)
					goto out;
				continue;
			}

			rx &= (sport->port.read_status_mask | 0xFF);

			if (rx & URXD_BRK)
				flg = TTY_BREAK;
			else if (rx & URXD_PRERR)
				flg = TTY_PARITY;
			else if (rx & URXD_FRMERR)
				flg = TTY_FRAME;
			if (rx & URXD_OVRRUN)
				flg = TTY_OVERRUN;

#ifdef SUPPORT_SYSRQ
			sport->port.sysrq = 0;
#endif
		}

		if (sport->port.ignore_status_mask & URXD_DUMMY_READ)
			goto out;

		if (tty_insert_flip_char(port, rx, flg) == 0)
			sport->port.icount.buf_overrun++;
	}

out:
	spin_unlock_irqrestore(&sport->port.lock, flags);
	tty_flip_buffer_push(port);
	return IRQ_HANDLED;
}

static void imx_disable_rx_int(struct imx_port *sport)
{
	unsigned long temp;

	sport->dma_is_rxing = 1;

	/* disable the receiver ready and aging timer interrupts */
	temp = readl(sport->port.membase + UCR1);
	temp &= ~(UCR1_RRDYEN);
	writel(temp, sport->port.membase + UCR1);

	temp = readl(sport->port.membase + UCR2);
	temp &= ~(UCR2_ATEN);
	writel(temp, sport->port.membase + UCR2);

	/* disable the rx errors interrupts */
	temp = readl(sport->port.membase + UCR4);
	temp &= ~UCR4_OREN;
	writel(temp, sport->port.membase + UCR4);
}

static void clear_rx_errors(struct imx_port *sport);
static int start_rx_dma(struct imx_port *sport);
/*
 * If the RXFIFO is filled with some data, and then we
 * arise a DMA operation to receive them.
 */
static void imx_dma_rxint(struct imx_port *sport)
{
	unsigned long temp;
	unsigned long flags;

	spin_lock_irqsave(&sport->port.lock, flags);

	temp = readl(sport->port.membase + USR2);
	if ((temp & USR2_RDR) && !sport->dma_is_rxing) {

		imx_disable_rx_int(sport);

		/* tell the DMA to receive the data. */
		start_rx_dma(sport);
	}

	spin_unlock_irqrestore(&sport->port.lock, flags);
}

/*
 * We have a modem side uart, so the meanings of RTS and CTS are inverted.
 */
static unsigned int imx_get_hwmctrl(struct imx_port *sport)
{
	unsigned int tmp = TIOCM_DSR;
	unsigned usr1 = readl(sport->port.membase + USR1);
	unsigned usr2 = readl(sport->port.membase + USR2);

	if (usr1 & USR1_RTSS)
		tmp |= TIOCM_CTS;

	/* in DCE mode DCDIN is always 0 */
	if (!(usr2 & USR2_DCDIN))
		tmp |= TIOCM_CAR;

	if (sport->dte_mode)
		if (!(readl(sport->port.membase + USR2) & USR2_RIIN))
			tmp |= TIOCM_RI;

	return tmp;
}

/*
 * Handle any change of modem status signal since we were last called.
 */
static void imx_mctrl_check(struct imx_port *sport)
{
	unsigned int status, changed;

	status = imx_get_hwmctrl(sport);
	changed = status ^ sport->old_status;

	if (changed == 0)
		return;

	sport->old_status = status;

	if (changed & TIOCM_RI && status & TIOCM_RI)
		sport->port.icount.rng++;
	if (changed & TIOCM_DSR)
		sport->port.icount.dsr++;
	if (changed & TIOCM_CAR)
		uart_handle_dcd_change(&sport->port, status & TIOCM_CAR);
	if (changed & TIOCM_CTS)
		uart_handle_cts_change(&sport->port, status & TIOCM_CTS);

	wake_up_interruptible(&sport->port.state->port.delta_msr_wait);
}

static irqreturn_t imx_int(int irq, void *dev_id)
{
	struct imx_port *sport = dev_id;
	unsigned int usr1, usr2, ucr1, ucr2, ucr3, ucr4;
	irqreturn_t ret = IRQ_NONE;

	usr1 = readl(sport->port.membase + USR1);
	usr2 = readl(sport->port.membase + USR2);
	ucr1 = readl(sport->port.membase + UCR1);
	ucr2 = readl(sport->port.membase + UCR2);
	ucr3 = readl(sport->port.membase + UCR3);
	ucr4 = readl(sport->port.membase + UCR4);

	/*
	 * Even if a condition is true that can trigger an irq only handle it if
	 * the respective irq source is enabled. This prevents some undesired
	 * actions, for example if a character that sits in the RX FIFO and that
	 * should be fetched via DMA is tried to be fetched using PIO. Or the
	 * receiver is currently off and so reading from URXD0 results in an
	 * exception. So just mask the (raw) status bits for disabled irqs.
	 */
	if ((ucr1 & UCR1_RRDYEN) == 0)
		usr1 &= ~USR1_RRDY;
	if ((ucr2 & UCR2_ATEN) == 0)
		usr1 &= ~USR1_AGTIM;
	if ((ucr1 & UCR1_TXMPTYEN) == 0)
		usr1 &= ~USR1_TRDY;
	if ((ucr4 & UCR4_TCEN) == 0)
		usr2 &= ~USR2_TXDC;
	if ((ucr3 & UCR3_DTRDEN) == 0)
		usr1 &= ~USR1_DTRD;
	if ((ucr1 & UCR1_RTSDEN) == 0)
		usr1 &= ~USR1_RTSD;
	if ((ucr3 & UCR3_AWAKEN) == 0)
		usr1 &= ~USR1_AWAKE;
	if ((ucr4 & UCR4_OREN) == 0)
		usr2 &= ~USR2_ORE;

	if (usr1 & (USR1_RRDY | USR1_AGTIM)) {
		if (sport->dma_is_enabled)
			imx_dma_rxint(sport);
		else
			imx_rxint(irq, dev_id);
		ret = IRQ_HANDLED;
	}

	if ((usr1 & USR1_TRDY) || (usr2 & USR2_TXDC)) {
		imx_txint(irq, dev_id);
		ret = IRQ_HANDLED;
	}

	if (usr1 & USR1_DTRD) {
		unsigned long flags;

		if (usr1 & USR1_DTRD)
			writel(USR1_DTRD, sport->port.membase + USR1);

		spin_lock_irqsave(&sport->port.lock, flags);
		imx_mctrl_check(sport);
		spin_unlock_irqrestore(&sport->port.lock, flags);

		ret = IRQ_HANDLED;
	}

	if (usr1 & USR1_RTSD) {
		imx_rtsint(irq, dev_id);
		ret = IRQ_HANDLED;
	}

	if (usr1 & USR1_AWAKE) {
		writel(USR1_AWAKE, sport->port.membase + USR1);
		ret = IRQ_HANDLED;
	}

	if (usr2 & USR2_ORE) {
		sport->port.icount.overrun++;
		writel(USR2_ORE, sport->port.membase + USR2);
		ret = IRQ_HANDLED;
	}

	return ret;
}

/*
 * Return TIOCSER_TEMT when transmitter is not busy.
 */
static unsigned int imx_tx_empty(struct uart_port *port)
{
	struct imx_port *sport = (struct imx_port *)port;
	unsigned int ret;

	ret = (readl(sport->port.membase + USR2) & USR2_TXDC) ?  TIOCSER_TEMT : 0;

	/* If the TX DMA is working, return 0. */
	if (sport->dma_is_enabled && sport->dma_is_txing)
		ret = 0;

	return ret;
}

static unsigned int imx_get_mctrl(struct uart_port *port)
{
	struct imx_port *sport = (struct imx_port *)port;
	unsigned int ret = imx_get_hwmctrl(sport);

	mctrl_gpio_get(sport->gpios, &ret);

	return ret;
}

static void imx_set_mctrl(struct uart_port *port, unsigned int mctrl)
{
	struct imx_port *sport = (struct imx_port *)port;
	unsigned long temp;

	if (!(port->rs485.flags & SER_RS485_ENABLED)) {
		temp = readl(sport->port.membase + UCR2);
		temp &= ~(UCR2_CTS | UCR2_CTSC);
		if (mctrl & TIOCM_RTS)
			temp |= UCR2_CTS | UCR2_CTSC;
		writel(temp, sport->port.membase + UCR2);
	}

	temp = readl(sport->port.membase + UCR3) & ~UCR3_DSR;
	if (!(mctrl & TIOCM_DTR))
		temp |= UCR3_DSR;
	writel(temp, sport->port.membase + UCR3);

	temp = readl(sport->port.membase + uts_reg(sport)) & ~UTS_LOOP;
	if (mctrl & TIOCM_LOOP)
		temp |= UTS_LOOP;
	writel(temp, sport->port.membase + uts_reg(sport));

	if (!(port->rs485.flags & SER_RS485_ENABLED))
		mctrl_gpio_set(sport->gpios, mctrl);
}

/*
 * Interrupts always disabled.
 */
static void imx_break_ctl(struct uart_port *port, int break_state)
{
	struct imx_port *sport = (struct imx_port *)port;
	unsigned long flags, temp;

	spin_lock_irqsave(&sport->port.lock, flags);

	temp = readl(sport->port.membase + UCR1) & ~UCR1_SNDBRK;

	if (break_state != 0)
		temp |= UCR1_SNDBRK;

	writel(temp, sport->port.membase + UCR1);

	spin_unlock_irqrestore(&sport->port.lock, flags);
}

/*
 * This is our per-port timeout handler, for checking the
 * modem status signals.
 */
static void imx_timeout(unsigned long data)
{
	struct imx_port *sport = (struct imx_port *)data;
	unsigned long flags;

	if (sport->port.state) {
		spin_lock_irqsave(&sport->port.lock, flags);
		imx_mctrl_check(sport);
		spin_unlock_irqrestore(&sport->port.lock, flags);

		mod_timer(&sport->timer, jiffies + MCTRL_TIMEOUT);
	}
}

#define RX_BUF_SIZE	(PAGE_SIZE)

/*
 * There are two kinds of RX DMA interrupts(such as in the MX6Q):
 *   [1] the RX DMA buffer is full.
 *   [2] the aging timer expires
 *
 * Condition [2] is triggered when a character has been sitting in the FIFO
 * for at least 8 byte durations.
 */
static void dma_rx_callback(void *data)
{
	struct imx_port *sport = data;
	struct dma_chan	*chan = sport->dma_chan_rx;
	struct scatterlist *sgl = &sport->rx_sgl;
	struct tty_port *port = &sport->port.state->port;
	struct dma_tx_state state;
	struct circ_buf *rx_ring = &sport->rx_ring;
	enum dma_status status;
	unsigned int w_bytes = 0;
	unsigned int r_bytes;
	unsigned int bd_size;

	status = dmaengine_tx_status(chan, (dma_cookie_t)0, &state);

	if (status == DMA_ERROR) {
		dev_err(sport->port.dev, "DMA transaction error.\n");
		clear_rx_errors(sport);
		return;
	}

	if (!(sport->port.ignore_status_mask & URXD_DUMMY_READ)) {

		/*
		 * The state-residue variable represents the empty space
		 * relative to the entire buffer. Taking this in consideration
		 * the head is always calculated base on the buffer total
		 * length - DMA transaction residue. The UART script from the
		 * SDMA firmware will jump to the next buffer descriptor,
		 * once a DMA transaction if finalized (IMX53 RM - A.4.1.2.4).
		 * Taking this in consideration the tail is always at the
		 * beginning of the buffer descriptor that contains the head.
		 */

		/* Calculate the head */
		rx_ring->head = sg_dma_len(sgl) - state.residue;

		/* Calculate the tail. */
		bd_size = sg_dma_len(sgl) / sport->rx_periods;
		rx_ring->tail = ((rx_ring->head-1) / bd_size) * bd_size;

		if (rx_ring->head <= sg_dma_len(sgl) &&
		    rx_ring->head > rx_ring->tail) {

			/* Move data from tail to head */
			r_bytes = rx_ring->head - rx_ring->tail;

			/* CPU claims ownership of RX DMA buffer */
			dma_sync_sg_for_cpu(sport->port.dev, sgl, 1,
				DMA_FROM_DEVICE);

			w_bytes = tty_insert_flip_string(port,
				sport->rx_buf + rx_ring->tail, r_bytes);

			/* UART retrieves ownership of RX DMA buffer */
			dma_sync_sg_for_device(sport->port.dev, sgl, 1,
				DMA_FROM_DEVICE);

			if (w_bytes != r_bytes)
				sport->port.icount.buf_overrun++;

			sport->port.icount.rx += w_bytes;
		} else	{
			WARN_ON(rx_ring->head > sg_dma_len(sgl));
			WARN_ON(rx_ring->head <= rx_ring->tail);
		}
	}

	if (w_bytes) {
		tty_flip_buffer_push(port);
		dev_dbg(sport->port.dev, "We get %d bytes.\n", w_bytes);
	}
}

/* RX DMA buffer periods */
#define RX_DMA_PERIODS 4

static int start_rx_dma(struct imx_port *sport)
{
	struct scatterlist *sgl = &sport->rx_sgl;
	struct dma_chan	*chan = sport->dma_chan_rx;
	struct device *dev = sport->port.dev;
	struct dma_async_tx_descriptor *desc;
	int ret;

	sport->rx_ring.head = 0;
	sport->rx_ring.tail = 0;
	sport->rx_periods = RX_DMA_PERIODS;

	sg_init_one(sgl, sport->rx_buf, RX_BUF_SIZE);
	ret = dma_map_sg(dev, sgl, 1, DMA_FROM_DEVICE);
	if (ret == 0) {
		dev_err(dev, "DMA mapping error for RX.\n");
		return -EINVAL;
	}

	desc = dmaengine_prep_dma_cyclic(chan, sg_dma_address(sgl),
		sg_dma_len(sgl), sg_dma_len(sgl) / sport->rx_periods,
		DMA_DEV_TO_MEM, DMA_PREP_INTERRUPT);

	if (!desc) {
		dma_unmap_sg(dev, sgl, 1, DMA_FROM_DEVICE);
		dev_err(dev, "We cannot prepare for the RX slave dma!\n");
		return -EINVAL;
	}
	desc->callback = dma_rx_callback;
	desc->callback_param = sport;

	dev_dbg(dev, "RX: prepare for the DMA.\n");
	sport->rx_cookie = dmaengine_submit(desc);
	dma_async_issue_pending(chan);
	return 0;
}

static void clear_rx_errors(struct imx_port *sport)
{
	unsigned int status_usr1, status_usr2;

	status_usr1 = readl(sport->port.membase + USR1);
	status_usr2 = readl(sport->port.membase + USR2);

	if (status_usr2 & USR2_BRCD) {
		sport->port.icount.brk++;
		writel(USR2_BRCD, sport->port.membase + USR2);
	} else if (status_usr1 & USR1_FRAMERR) {
		sport->port.icount.frame++;
		writel(USR1_FRAMERR, sport->port.membase + USR1);
	} else if (status_usr1 & USR1_PARITYERR) {
		sport->port.icount.parity++;
		writel(USR1_PARITYERR, sport->port.membase + USR1);
	}

	if (status_usr2 & USR2_ORE) {
		sport->port.icount.overrun++;
		writel(USR2_ORE, sport->port.membase + USR2);
	}

}

#define TXTL_DEFAULT 2 /* reset default */
#define RXTL_DEFAULT 1 /* reset default */
#define TXTL_DMA 8 /* DMA burst setting */
#define RXTL_DMA 9 /* DMA burst setting */

static void imx_setup_ufcr(struct imx_port *sport,
			  unsigned char txwl, unsigned char rxwl)
{
	unsigned int val;

	/* set receiver / transmitter trigger level */
	val = readl(sport->port.membase + UFCR) & (UFCR_RFDIV | UFCR_DCEDTE);
	val |= txwl << UFCR_TXTL_SHF | rxwl;
	writel(val, sport->port.membase + UFCR);
}

static void imx_uart_dma_exit(struct imx_port *sport)
{
	if (sport->dma_chan_rx) {
		dmaengine_terminate_sync(sport->dma_chan_rx);
		dma_release_channel(sport->dma_chan_rx);
		sport->dma_chan_rx = NULL;
		sport->rx_cookie = -EINVAL;
		kfree(sport->rx_buf);
		sport->rx_buf = NULL;
	}

	if (sport->dma_chan_tx) {
		dmaengine_terminate_sync(sport->dma_chan_tx);
		dma_release_channel(sport->dma_chan_tx);
		sport->dma_chan_tx = NULL;
	}

	sport->dma_is_inited = 0;
}

static int imx_uart_dma_init(struct imx_port *sport)
{
	struct dma_slave_config slave_config = {};
	struct device *dev = sport->port.dev;
	int ret;

	/* Prepare for RX : */
	sport->dma_chan_rx = dma_request_slave_channel(dev, "rx");
	if (!sport->dma_chan_rx) {
		dev_dbg(dev, "cannot get the DMA channel.\n");
		ret = -EINVAL;
		goto err;
	}

	slave_config.direction = DMA_DEV_TO_MEM;
	slave_config.src_addr = sport->port.mapbase + URXD0;
	slave_config.src_addr_width = DMA_SLAVE_BUSWIDTH_1_BYTE;
	/* one byte less than the watermark level to enable the aging timer */
	slave_config.src_maxburst = RXTL_DMA - 1;
	ret = dmaengine_slave_config(sport->dma_chan_rx, &slave_config);
	if (ret) {
		dev_err(dev, "error in RX dma configuration.\n");
		goto err;
	}

	sport->rx_buf = kzalloc(PAGE_SIZE, GFP_KERNEL);
	if (!sport->rx_buf) {
		ret = -ENOMEM;
		goto err;
	}
	sport->rx_ring.buf = sport->rx_buf;

	/* Prepare for TX : */
	sport->dma_chan_tx = dma_request_slave_channel(dev, "tx");
	if (!sport->dma_chan_tx) {
		dev_err(dev, "cannot get the TX DMA channel!\n");
		ret = -EINVAL;
		goto err;
	}

	slave_config.direction = DMA_MEM_TO_DEV;
	slave_config.dst_addr = sport->port.mapbase + URTX0;
	slave_config.dst_addr_width = DMA_SLAVE_BUSWIDTH_1_BYTE;
	slave_config.dst_maxburst = TXTL_DMA;
	ret = dmaengine_slave_config(sport->dma_chan_tx, &slave_config);
	if (ret) {
		dev_err(dev, "error in TX dma configuration.");
		goto err;
	}

	sport->dma_is_inited = 1;

	return 0;
err:
	imx_uart_dma_exit(sport);
	return ret;
}

static void imx_enable_dma(struct imx_port *sport)
{
	unsigned long temp;

	/* set UCR1 */
	temp = readl(sport->port.membase + UCR1);
	temp |= UCR1_RXDMAEN | UCR1_TDMAEN | UCR1_ATDMAEN;
	writel(temp, sport->port.membase + UCR1);

	temp = readl(sport->port.membase + UCR2);
	temp |= UCR2_ATEN;
	writel(temp, sport->port.membase + UCR2);

	imx_setup_ufcr(sport, TXTL_DMA, RXTL_DMA);

	sport->dma_is_enabled = 1;
}

static void imx_disable_dma(struct imx_port *sport)
{
	unsigned long temp;

	/* clear UCR1 */
	temp = readl(sport->port.membase + UCR1);
	temp &= ~(UCR1_RXDMAEN | UCR1_TDMAEN | UCR1_ATDMAEN);
	writel(temp, sport->port.membase + UCR1);

	/* clear UCR2 */
	temp = readl(sport->port.membase + UCR2);
	temp &= ~(UCR2_CTSC | UCR2_CTS | UCR2_ATEN);
	writel(temp, sport->port.membase + UCR2);

	imx_setup_ufcr(sport, TXTL_DEFAULT, RXTL_DEFAULT);

	sport->dma_is_enabled = 0;
}

/* half the RX buffer size */
#define CTSTL 16

static int imx_startup(struct uart_port *port)
{
	struct imx_port *sport = (struct imx_port *)port;
	int retval, i;
	unsigned long flags, temp;

	retval = clk_prepare_enable(sport->clk_per);
	if (retval)
		return retval;
	retval = clk_prepare_enable(sport->clk_ipg);
	if (retval) {
		clk_disable_unprepare(sport->clk_per);
		return retval;
	}

	imx_setup_ufcr(sport, TXTL_DEFAULT, RXTL_DEFAULT);

	/* disable the DREN bit (Data Ready interrupt enable) before
	 * requesting IRQs
	 */
	temp = readl(sport->port.membase + UCR4);

	/* set the trigger level for CTS */
	temp &= ~(UCR4_CTSTL_MASK << UCR4_CTSTL_SHF);
	temp |= CTSTL << UCR4_CTSTL_SHF;

	writel(temp & ~UCR4_DREN, sport->port.membase + UCR4);

	/* Can we enable the DMA support? */
	if (!uart_console(port) && !sport->dma_is_inited)
		imx_uart_dma_init(sport);

	spin_lock_irqsave(&sport->port.lock, flags);
	/* Reset fifo's and state machines */
	i = 100;

	temp = readl(sport->port.membase + UCR2);
	temp &= ~UCR2_SRST;
	writel(temp, sport->port.membase + UCR2);

	while (!(readl(sport->port.membase + UCR2) & UCR2_SRST) && (--i > 0))
		udelay(1);

	/*
	 * Finally, clear and enable interrupts
	 */
	writel(USR1_RTSD | USR1_DTRD, sport->port.membase + USR1);
	writel(USR2_ORE, sport->port.membase + USR2);

	temp = readl(sport->port.membase + UCR1);
	temp &= ~UCR1_RRDYEN;
	temp |= UCR1_UARTEN;
	if (sport->have_rtscts)
			temp |= UCR1_RTSDEN;

	writel(temp, sport->port.membase + UCR1);

	temp = readl(sport->port.membase + UCR4);
	temp |= UCR4_OREN;
	writel(temp, sport->port.membase + UCR4);

	temp = readl(sport->port.membase + UCR2);
	temp |= (UCR2_RXEN | UCR2_TXEN);
	if (!sport->have_rtscts)
		temp |= UCR2_IRTS;
	/*
	 * make sure the edge sensitive RTS-irq is disabled,
	 * we're using RTSD instead.
	 */
	if (!is_imx1_uart(sport))
		temp &= ~UCR2_RTSEN;
	writel(temp, sport->port.membase + UCR2);

	if (!is_imx1_uart(sport)) {
		temp = readl(sport->port.membase + UCR3);

		temp |= UCR3_DTRDEN | UCR3_RI | UCR3_DCD;

		if (sport->dte_mode)
			/* disable broken interrupts */
			temp &= ~(UCR3_RI | UCR3_DCD);

		writel(temp, sport->port.membase + UCR3);
	}

	/*
	 * Enable modem status interrupts
	 */
	imx_enable_ms(&sport->port);

	if (sport->dma_is_inited) {
		imx_enable_dma(sport);
		start_rx_dma(sport);
	} else {
		temp = readl(sport->port.membase + UCR1);
		temp |= UCR1_RRDYEN;
		writel(temp, sport->port.membase + UCR1);
	}

	spin_unlock_irqrestore(&sport->port.lock, flags);

	return 0;
}

static void imx_shutdown(struct uart_port *port)
{
	struct imx_port *sport = (struct imx_port *)port;
	unsigned long temp;
	unsigned long flags;

	if (sport->dma_is_enabled) {
		sport->dma_is_rxing = 0;
		sport->dma_is_txing = 0;
		dmaengine_terminate_sync(sport->dma_chan_tx);
		dmaengine_terminate_sync(sport->dma_chan_rx);

		spin_lock_irqsave(&sport->port.lock, flags);
		imx_stop_tx(port);
		imx_stop_rx(port);
		imx_disable_dma(sport);
		spin_unlock_irqrestore(&sport->port.lock, flags);
		imx_uart_dma_exit(sport);
	}

	mctrl_gpio_disable_ms(sport->gpios);

	spin_lock_irqsave(&sport->port.lock, flags);
	temp = readl(sport->port.membase + UCR2);
	temp &= ~(UCR2_TXEN);
	writel(temp, sport->port.membase + UCR2);
	spin_unlock_irqrestore(&sport->port.lock, flags);

	/*
	 * Stop our timer.
	 */
	del_timer_sync(&sport->timer);

	/*
	 * Disable all interrupts, port and break condition.
	 */

	spin_lock_irqsave(&sport->port.lock, flags);
	temp = readl(sport->port.membase + UCR1);
	temp &= ~(UCR1_TXMPTYEN | UCR1_RRDYEN | UCR1_RTSDEN | UCR1_UARTEN |
		  UCR1_RXDMAEN | UCR1_ATDMAEN);

	writel(temp, sport->port.membase + UCR1);
	spin_unlock_irqrestore(&sport->port.lock, flags);

	clk_disable_unprepare(sport->clk_per);
	clk_disable_unprepare(sport->clk_ipg);
}

static void imx_flush_buffer(struct uart_port *port)
{
	struct imx_port *sport = (struct imx_port *)port;
	struct scatterlist *sgl = &sport->tx_sgl[0];
	unsigned long temp;
	int i = 100, ubir, ubmr, uts;

	if (!sport->dma_chan_tx)
		return;

	sport->tx_bytes = 0;
	dmaengine_terminate_all(sport->dma_chan_tx);
	if (sport->dma_is_txing) {
		dma_unmap_sg(sport->port.dev, sgl, sport->dma_tx_nents,
			     DMA_TO_DEVICE);
		temp = readl(sport->port.membase + UCR1);
		temp &= ~UCR1_TDMAEN;
		writel(temp, sport->port.membase + UCR1);
		sport->dma_is_txing = false;
	}

	/*
	 * According to the Reference Manual description of the UART SRST bit:
	 * "Reset the transmit and receive state machines,
	 * all FIFOs and register USR1, USR2, UBIR, UBMR, UBRC, URXD, UTXD
	 * and UTS[6-3]". As we don't need to restore the old values from
	 * USR1, USR2, URXD, UTXD, only save/restore the other four registers
	 */
	ubir = readl(sport->port.membase + UBIR);
	ubmr = readl(sport->port.membase + UBMR);
	uts = readl(sport->port.membase + IMX21_UTS);

	temp = readl(sport->port.membase + UCR2);
	temp &= ~UCR2_SRST;
	writel(temp, sport->port.membase + UCR2);

	while (!(readl(sport->port.membase + UCR2) & UCR2_SRST) && (--i > 0))
		udelay(1);

	/* Restore the registers */
	writel(ubir, sport->port.membase + UBIR);
	writel(ubmr, sport->port.membase + UBMR);
	writel(uts, sport->port.membase + IMX21_UTS);
}

static void
imx_set_termios(struct uart_port *port, struct ktermios *termios,
		   struct ktermios *old)
{
	struct imx_port *sport = (struct imx_port *)port;
	unsigned long flags;
	unsigned long ucr2, old_ucr1, old_ucr2;
	unsigned int baud, quot;
	unsigned int old_csize = old ? old->c_cflag & CSIZE : CS8;
	unsigned long div, ufcr;
	unsigned long num, denom;
	uint64_t tdiv64;

	/*
	 * We only support CS7 and CS8.
	 */
	while ((termios->c_cflag & CSIZE) != CS7 &&
	       (termios->c_cflag & CSIZE) != CS8) {
		termios->c_cflag &= ~CSIZE;
		termios->c_cflag |= old_csize;
		old_csize = CS8;
	}

	if ((termios->c_cflag & CSIZE) == CS8)
		ucr2 = UCR2_WS | UCR2_SRST | UCR2_IRTS;
	else
		ucr2 = UCR2_SRST | UCR2_IRTS;

	if (termios->c_cflag & CRTSCTS) {
		if (sport->have_rtscts) {
			ucr2 &= ~UCR2_IRTS;

			if (port->rs485.flags & SER_RS485_ENABLED) {
				/*
				 * RTS is mandatory for rs485 operation, so keep
				 * it under manual control and keep transmitter
				 * disabled.
				 */
				imx_rs485_transmitter_disable(sport, &ucr2);
			} else {
				imx_port_rts_auto(sport, &ucr2);
			}
		} else {
			termios->c_cflag &= ~CRTSCTS;
		}
	} else if (port->rs485.flags & SER_RS485_ENABLED) {
		/* disable transmitter */
		imx_rs485_transmitter_disable(sport, &ucr2);
	}


	if (termios->c_cflag & CSTOPB)
		ucr2 |= UCR2_STPB;
	if (termios->c_cflag & PARENB) {
		ucr2 |= UCR2_PREN;
		if (termios->c_cflag & PARODD)
			ucr2 |= UCR2_PROE;
	}

	del_timer_sync(&sport->timer);

	/*
	 * Ask the core to calculate the divisor for us.
	 */
	baud = uart_get_baud_rate(port, termios, old, 50, port->uartclk / 16);
	quot = uart_get_divisor(port, baud);

	spin_lock_irqsave(&sport->port.lock, flags);

	sport->port.read_status_mask = 0;
	if (termios->c_iflag & INPCK)
		sport->port.read_status_mask |= (URXD_FRMERR | URXD_PRERR);
	if (termios->c_iflag & (BRKINT | PARMRK))
		sport->port.read_status_mask |= URXD_BRK;

	/*
	 * Characters to ignore
	 */
	sport->port.ignore_status_mask = 0;
	if (termios->c_iflag & IGNPAR)
		sport->port.ignore_status_mask |= URXD_PRERR | URXD_FRMERR;
	if (termios->c_iflag & IGNBRK) {
		sport->port.ignore_status_mask |= URXD_BRK;
		/*
		 * If we're ignoring parity and break indicators,
		 * ignore overruns too (for real raw support).
		 */
		if (termios->c_iflag & IGNPAR)
			sport->port.ignore_status_mask |= URXD_OVRRUN;
	}

	if ((termios->c_cflag & CREAD) == 0)
		sport->port.ignore_status_mask |= URXD_DUMMY_READ;

	/*
	 * Update the per-port timeout.
	 */
	uart_update_timeout(port, termios->c_cflag, baud);

	/*
	 * disable interrupts and drain transmitter
	 */
	old_ucr1 = readl(sport->port.membase + UCR1);
	writel(old_ucr1 & ~(UCR1_TXMPTYEN | UCR1_RRDYEN | UCR1_RTSDEN),
			sport->port.membase + UCR1);

	while (!(readl(sport->port.membase + USR2) & USR2_TXDC))
		barrier();

	/* then, disable everything */
	old_ucr2 = readl(sport->port.membase + UCR2);
	writel(old_ucr2 & ~(UCR2_TXEN | UCR2_RXEN),
			sport->port.membase + UCR2);
	old_ucr2 &= (UCR2_TXEN | UCR2_RXEN | UCR2_ATEN);

	/* custom-baudrate handling */
	div = sport->port.uartclk / (baud * 16);
	if (baud == 38400 && quot != div)
		baud = sport->port.uartclk / (quot * 16);

	div = sport->port.uartclk / (baud * 16);
	if (div > 7)
		div = 7;
	if (!div)
		div = 1;

	rational_best_approximation(16 * div * baud, sport->port.uartclk,
		1 << 16, 1 << 16, &num, &denom);

	tdiv64 = sport->port.uartclk;
	tdiv64 *= num;
	do_div(tdiv64, denom * 16 * div);
	tty_termios_encode_baud_rate(termios,
				(speed_t)tdiv64, (speed_t)tdiv64);

	num -= 1;
	denom -= 1;

	ufcr = readl(sport->port.membase + UFCR);
	ufcr = (ufcr & (~UFCR_RFDIV)) | UFCR_RFDIV_REG(div);
	writel(ufcr, sport->port.membase + UFCR);

	writel(num, sport->port.membase + UBIR);
	writel(denom, sport->port.membase + UBMR);

	if (!is_imx1_uart(sport))
		writel(sport->port.uartclk / div / 1000,
				sport->port.membase + IMX21_ONEMS);

	writel(old_ucr1, sport->port.membase + UCR1);

	/* set the parity, stop bits and data size */
	writel(ucr2 | old_ucr2, sport->port.membase + UCR2);

	if (UART_ENABLE_MS(&sport->port, termios->c_cflag))
		imx_enable_ms(&sport->port);

	spin_unlock_irqrestore(&sport->port.lock, flags);
}

static const char *imx_type(struct uart_port *port)
{
	struct imx_port *sport = (struct imx_port *)port;

	return sport->port.type == PORT_IMX ? "IMX" : NULL;
}

/*
 * Configure/autoconfigure the port.
 */
static void imx_config_port(struct uart_port *port, int flags)
{
	struct imx_port *sport = (struct imx_port *)port;

	if (flags & UART_CONFIG_TYPE)
		sport->port.type = PORT_IMX;
}

/*
 * Verify the new serial_struct (for TIOCSSERIAL).
 * The only change we allow are to the flags and type, and
 * even then only between PORT_IMX and PORT_UNKNOWN
 */
static int
imx_verify_port(struct uart_port *port, struct serial_struct *ser)
{
	struct imx_port *sport = (struct imx_port *)port;
	int ret = 0;

	if (ser->type != PORT_UNKNOWN && ser->type != PORT_IMX)
		ret = -EINVAL;
	if (sport->port.irq != ser->irq)
		ret = -EINVAL;
	if (ser->io_type != UPIO_MEM)
		ret = -EINVAL;
	if (sport->port.uartclk / 16 != ser->baud_base)
		ret = -EINVAL;
	if (sport->port.mapbase != (unsigned long)ser->iomem_base)
		ret = -EINVAL;
	if (sport->port.iobase != ser->port)
		ret = -EINVAL;
	if (ser->hub6 != 0)
		ret = -EINVAL;
	return ret;
}

#if defined(CONFIG_CONSOLE_POLL)

static int imx_poll_init(struct uart_port *port)
{
	struct imx_port *sport = (struct imx_port *)port;
	unsigned long flags;
	unsigned long ucr1, ucr2;
	int retval;

	retval = clk_prepare_enable(sport->clk_ipg);
	if (retval)
		return retval;
	retval = clk_prepare_enable(sport->clk_per);
	if (retval)
		clk_disable_unprepare(sport->clk_ipg);

	imx_setup_ufcr(sport, TXTL_DEFAULT, RXTL_DEFAULT);

	spin_lock_irqsave(&sport->port.lock, flags);

	/*
	 * Be careful about the order of enabling bits here. First enable the
	 * receiver (UARTEN + RXEN) and only then the corresponding irqs.
	 * This prevents that a character that already sits in the RX fifo is
	 * triggering an irq but the try to fetch it from there results in an
	 * exception because UARTEN or RXEN is still off.
	 */
	ucr1 = readl(port->membase + UCR1);
	ucr2 = readl(port->membase + UCR2);

	if (is_imx1_uart(sport))
		ucr1 |= IMX1_UCR1_UARTCLKEN;

	ucr1 |= UCR1_UARTEN;
	ucr1 &= ~(UCR1_TXMPTYEN | UCR1_RTSDEN | UCR1_RRDYEN);

	ucr2 |= UCR2_RXEN;

	writel(ucr1, sport->port.membase + UCR1);
	writel(ucr2, sport->port.membase + UCR2);

	/* now enable irqs */
	writel(ucr1 | UCR1_RRDYEN, sport->port.membase + UCR1);

	spin_unlock_irqrestore(&sport->port.lock, flags);

	return 0;
}

static int imx_poll_get_char(struct uart_port *port)
{
	if (!(readl_relaxed(port->membase + USR2) & USR2_RDR))
		return NO_POLL_CHAR;

	return readl_relaxed(port->membase + URXD0) & URXD_RX_DATA;
}

static void imx_poll_put_char(struct uart_port *port, unsigned char c)
{
	unsigned int status;

	/* drain */
	do {
		status = readl_relaxed(port->membase + USR1);
	} while (~status & USR1_TRDY);

	/* write */
	writel_relaxed(c, port->membase + URTX0);

	/* flush */
	do {
		status = readl_relaxed(port->membase + USR2);
	} while (~status & USR2_TXDC);
}
#endif

static int imx_rs485_config(struct uart_port *port,
			    struct serial_rs485 *rs485conf)
{
	struct imx_port *sport = (struct imx_port *)port;
	unsigned long temp;

	/* RTS is required to control the transmitter */
	if (!sport->have_rtscts && !sport->have_rtsgpio)
		rs485conf->flags &= ~SER_RS485_ENABLED;

	if (rs485conf->flags & SER_RS485_ENABLED) {
		/* disable transmitter */
		temp = readl(sport->port.membase + UCR2);
		imx_rs485_transmitter_disable(sport, &temp);
		writel(temp, sport->port.membase + UCR2);
	}

	/* Make sure Rx is enabled in case Tx is active with Rx disabled */
	if (!(rs485conf->flags & SER_RS485_ENABLED) ||
	    rs485conf->flags & SER_RS485_RX_DURING_TX)
		imx_start_rx(port);

	port->rs485 = *rs485conf;

	return 0;
}

static const struct uart_ops imx_pops = {
	.tx_empty	= imx_tx_empty,
	.set_mctrl	= imx_set_mctrl,
	.get_mctrl	= imx_get_mctrl,
	.stop_tx	= imx_stop_tx,
	.start_tx	= imx_start_tx,
	.stop_rx	= imx_stop_rx,
	.enable_ms	= imx_enable_ms,
	.break_ctl	= imx_break_ctl,
	.startup	= imx_startup,
	.shutdown	= imx_shutdown,
	.flush_buffer	= imx_flush_buffer,
	.set_termios	= imx_set_termios,
	.type		= imx_type,
	.config_port	= imx_config_port,
	.verify_port	= imx_verify_port,
#if defined(CONFIG_CONSOLE_POLL)
	.poll_init      = imx_poll_init,
	.poll_get_char  = imx_poll_get_char,
	.poll_put_char  = imx_poll_put_char,
#endif
};

static struct imx_port *imx_ports[UART_NR];

#ifdef CONFIG_SERIAL_IMX_CONSOLE
static void imx_console_putchar(struct uart_port *port, int ch)
{
	struct imx_port *sport = (struct imx_port *)port;

	while (readl(sport->port.membase + uts_reg(sport)) & UTS_TXFULL)
		barrier();

	writel(ch, sport->port.membase + URTX0);
}

/*
 * Interrupts are disabled on entering
 */
static void
imx_console_write(struct console *co, const char *s, unsigned int count)
{
	struct imx_port *sport = imx_ports[co->index];
	struct imx_port_ucrs old_ucr;
	unsigned int ucr1;
	unsigned long flags = 0;
	int locked = 1;
	int retval;

	retval = clk_enable(sport->clk_per);
	if (retval)
		return;
	retval = clk_enable(sport->clk_ipg);
	if (retval) {
		clk_disable(sport->clk_per);
		return;
	}

	if (sport->port.sysrq)
		locked = 0;
	else if (oops_in_progress)
		locked = spin_trylock_irqsave(&sport->port.lock, flags);
	else
		spin_lock_irqsave(&sport->port.lock, flags);

	/*
	 *	First, save UCR1/2/3 and then disable interrupts
	 */
	imx_port_ucrs_save(&sport->port, &old_ucr);
	ucr1 = old_ucr.ucr1;

	if (is_imx1_uart(sport))
		ucr1 |= IMX1_UCR1_UARTCLKEN;
	ucr1 |= UCR1_UARTEN;
	ucr1 &= ~(UCR1_TXMPTYEN | UCR1_RRDYEN | UCR1_RTSDEN);

	writel(ucr1, sport->port.membase + UCR1);

	writel(old_ucr.ucr2 | UCR2_TXEN, sport->port.membase + UCR2);

	uart_console_write(&sport->port, s, count, imx_console_putchar);

	/*
	 *	Finally, wait for transmitter to become empty
	 *	and restore UCR1/2/3
	 */
	while (!(readl(sport->port.membase + USR2) & USR2_TXDC));

	imx_port_ucrs_restore(&sport->port, &old_ucr);

	if (locked)
		spin_unlock_irqrestore(&sport->port.lock, flags);

	clk_disable(sport->clk_ipg);
	clk_disable(sport->clk_per);
}

/*
 * If the port was already initialised (eg, by a boot loader),
 * try to determine the current setup.
 */
static void __init
imx_console_get_options(struct imx_port *sport, int *baud,
			   int *parity, int *bits)
{

	if (readl(sport->port.membase + UCR1) & UCR1_UARTEN) {
		/* ok, the port was enabled */
		unsigned int ucr2, ubir, ubmr, uartclk;
		unsigned int baud_raw;
		unsigned int ucfr_rfdiv;

		ucr2 = readl(sport->port.membase + UCR2);

		*parity = 'n';
		if (ucr2 & UCR2_PREN) {
			if (ucr2 & UCR2_PROE)
				*parity = 'o';
			else
				*parity = 'e';
		}

		if (ucr2 & UCR2_WS)
			*bits = 8;
		else
			*bits = 7;

		ubir = readl(sport->port.membase + UBIR) & 0xffff;
		ubmr = readl(sport->port.membase + UBMR) & 0xffff;

		ucfr_rfdiv = (readl(sport->port.membase + UFCR) & UFCR_RFDIV) >> 7;
		if (ucfr_rfdiv == 6)
			ucfr_rfdiv = 7;
		else
			ucfr_rfdiv = 6 - ucfr_rfdiv;

		uartclk = clk_get_rate(sport->clk_per);
		uartclk /= ucfr_rfdiv;

		{	/*
			 * The next code provides exact computation of
			 *   baud_raw = round(((uartclk/16) * (ubir + 1)) / (ubmr + 1))
			 * without need of float support or long long division,
			 * which would be required to prevent 32bit arithmetic overflow
			 */
			unsigned int mul = ubir + 1;
			unsigned int div = 16 * (ubmr + 1);
			unsigned int rem = uartclk % div;

			baud_raw = (uartclk / div) * mul;
			baud_raw += (rem * mul + div / 2) / div;
			*baud = (baud_raw + 50) / 100 * 100;
		}

		if (*baud != baud_raw)
			pr_info("Console IMX rounded baud rate from %d to %d\n",
				baud_raw, *baud);
	}
}

static int __init
imx_console_setup(struct console *co, char *options)
{
	struct imx_port *sport;
	int baud = 9600;
	int bits = 8;
	int parity = 'n';
	int flow = 'n';
	int retval;

	/*
	 * Check whether an invalid uart number has been specified, and
	 * if so, search for the first available port that does have
	 * console support.
	 */
	if (co->index == -1 || co->index >= ARRAY_SIZE(imx_ports))
		co->index = 0;
	sport = imx_ports[co->index];
	if (sport == NULL)
		return -ENODEV;

	/* For setting the registers, we only need to enable the ipg clock. */
	retval = clk_prepare_enable(sport->clk_ipg);
	if (retval)
		goto error_console;

	if (options)
		uart_parse_options(options, &baud, &parity, &bits, &flow);
	else
		imx_console_get_options(sport, &baud, &parity, &bits);

	imx_setup_ufcr(sport, TXTL_DEFAULT, RXTL_DEFAULT);

	retval = uart_set_options(&sport->port, co, baud, parity, bits, flow);

	clk_disable(sport->clk_ipg);
	if (retval) {
		clk_unprepare(sport->clk_ipg);
		goto error_console;
	}

	retval = clk_prepare(sport->clk_per);
	if (retval)
		clk_unprepare(sport->clk_ipg);

error_console:
	return retval;
}

static struct uart_driver imx_reg;
static struct console imx_console = {
	.name		= DEV_NAME,
	.write		= imx_console_write,
	.device		= uart_console_device,
	.setup		= imx_console_setup,
	.flags		= CON_PRINTBUFFER,
	.index		= -1,
	.data		= &imx_reg,
};

#define IMX_CONSOLE	&imx_console

#ifdef CONFIG_OF
static void imx_console_early_putchar(struct uart_port *port, int ch)
{
	while (readl_relaxed(port->membase + IMX21_UTS) & UTS_TXFULL)
		cpu_relax();

	writel_relaxed(ch, port->membase + URTX0);
}

static void imx_console_early_write(struct console *con, const char *s,
				    unsigned count)
{
	struct earlycon_device *dev = con->data;

	uart_console_write(&dev->port, s, count, imx_console_early_putchar);
}

static int __init
imx_console_early_setup(struct earlycon_device *dev, const char *opt)
{
	if (!dev->port.membase)
		return -ENODEV;

	dev->con->write = imx_console_early_write;

	return 0;
}
OF_EARLYCON_DECLARE(ec_imx6q, "fsl,imx6q-uart", imx_console_early_setup);
OF_EARLYCON_DECLARE(ec_imx21, "fsl,imx21-uart", imx_console_early_setup);
#endif

#else
#define IMX_CONSOLE	NULL
#endif

static struct uart_driver imx_reg = {
	.owner          = THIS_MODULE,
	.driver_name    = DRIVER_NAME,
	.dev_name       = DEV_NAME,
	.major          = SERIAL_IMX_MAJOR,
	.minor          = MINOR_START,
	.nr             = ARRAY_SIZE(imx_ports),
	.cons           = IMX_CONSOLE,
};

#ifdef CONFIG_OF
/*
 * This function returns 1 iff pdev isn't a device instatiated by dt, 0 iff it
 * could successfully get all information from dt or a negative errno.
 */
static int serial_imx_probe_dt(struct imx_port *sport,
		struct platform_device *pdev)
{
	struct device_node *np = pdev->dev.of_node;
	struct serial_rs485 *rs485conf = &sport->port.rs485;
	int ret;

	sport->devdata = of_device_get_match_data(&pdev->dev);
	if (!sport->devdata)
		/* no device tree device */
		return 1;

	ret = of_alias_get_id(np, "serial");
	if (ret < 0) {
		dev_err(&pdev->dev, "failed to get alias id, errno %d\n", ret);
		return ret;
	}
	sport->port.line = ret;

	if (of_get_property(np, "uart-has-rtscts", NULL) ||
	    of_get_property(np, "fsl,uart-has-rtscts", NULL) /* deprecated */)
		sport->have_rtscts = 1;

	if (of_get_property(np, "fsl,dte-mode", NULL))
		sport->dte_mode = 1;

	if (of_get_property(np, "rts-gpios", NULL))
		sport->have_rtsgpio = 1;

	if (of_property_read_bool(np, "rs485-enabled-at-boot-time")) {
		rs485conf->flags |= SER_RS485_ENABLED;

		if (of_property_read_bool(np, "rs485-rx-during-tx"))
			rs485conf->flags |= SER_RS485_RX_DURING_TX;

		if (of_property_read_bool(np, "rs485-rts-on-send"))
			rs485conf->flags |= SER_RS485_RTS_ON_SEND;

		if (of_property_read_bool(np, "rs485-rts-after-send"))
			rs485conf->flags |= SER_RS485_RTS_AFTER_SEND;

		if (of_property_read_u32(np, "rs485-delay-rts-before-send",
					 &rs485conf->delay_rts_before_send))
			rs485conf->delay_rts_before_send = 0;

		if (of_property_read_u32(np, "rs485-delay-rts-after-send",
					 &rs485conf->delay_rts_after_send))
			rs485conf->delay_rts_after_send = 0;
	}

	return 0;
}
#else
static inline int serial_imx_probe_dt(struct imx_port *sport,
		struct platform_device *pdev)
{
	return 1;
}
#endif

static void serial_imx_probe_pdata(struct imx_port *sport,
		struct platform_device *pdev)
{
	struct imxuart_platform_data *pdata = dev_get_platdata(&pdev->dev);

	sport->port.line = pdev->id;
	sport->devdata = (struct imx_uart_data	*) pdev->id_entry->driver_data;

	if (!pdata)
		return;

	if (pdata->flags & IMXUART_HAVE_RTSCTS)
		sport->have_rtscts = 1;
}

static int serial_imx_probe(struct platform_device *pdev)
{
	struct imx_port *sport;
	void __iomem *base;
	int ret = 0, reg;
	struct resource *res;
	int txirq, rxirq, rtsirq;

	sport = devm_kzalloc(&pdev->dev, sizeof(*sport), GFP_KERNEL);
	if (!sport)
		return -ENOMEM;

	ret = serial_imx_probe_dt(sport, pdev);
	if (ret > 0)
		serial_imx_probe_pdata(sport, pdev);
	else if (ret < 0)
		return ret;

	if (sport->port.line >= ARRAY_SIZE(imx_ports)) {
		dev_err(&pdev->dev, "serial%d out of range\n",
			sport->port.line);
		return -EINVAL;
	}

	res = platform_get_resource(pdev, IORESOURCE_MEM, 0);
	base = devm_ioremap_resource(&pdev->dev, res);
	if (IS_ERR(base))
		return PTR_ERR(base);

	rxirq = platform_get_irq(pdev, 0);
	txirq = platform_get_irq(pdev, 1);
	rtsirq = platform_get_irq(pdev, 2);

	sport->port.dev = &pdev->dev;
	sport->port.mapbase = res->start;
	sport->port.membase = base;
	sport->port.type = PORT_IMX,
	sport->port.iotype = UPIO_MEM;
	sport->port.irq = rxirq;
	sport->port.fifosize = 32;
	sport->port.ops = &imx_pops;
	sport->port.rs485_config = imx_rs485_config;
	if (!(sport->port.rs485.flags & SER_RS485_ENABLED)) {
		sport->port.rs485.flags =
			SER_RS485_RTS_ON_SEND | SER_RS485_RX_DURING_TX;
	}
	sport->port.flags = UPF_BOOT_AUTOCONF;
	init_timer(&sport->timer);
	sport->timer.function = imx_timeout;
	sport->timer.data     = (unsigned long)sport;

	sport->gpios = mctrl_gpio_init(&sport->port, 0);
	if (IS_ERR(sport->gpios))
		return PTR_ERR(sport->gpios);

	sport->clk_ipg = devm_clk_get(&pdev->dev, "ipg");
	if (IS_ERR(sport->clk_ipg)) {
		ret = PTR_ERR(sport->clk_ipg);
		dev_err(&pdev->dev, "failed to get ipg clk: %d\n", ret);
		return ret;
	}

	sport->clk_per = devm_clk_get(&pdev->dev, "per");
	if (IS_ERR(sport->clk_per)) {
		ret = PTR_ERR(sport->clk_per);
		dev_err(&pdev->dev, "failed to get per clk: %d\n", ret);
		return ret;
	}

	sport->port.uartclk = clk_get_rate(sport->clk_per);

	/* For register access, we only need to enable the ipg clock. */
	ret = clk_prepare_enable(sport->clk_ipg);
	if (ret) {
		dev_err(&pdev->dev, "failed to enable per clk: %d\n", ret);
		return ret;
	}

	/* Disable interrupts before requesting them */
	reg = readl_relaxed(sport->port.membase + UCR1);
	reg &= ~(UCR1_ADEN | UCR1_TRDYEN | UCR1_IDEN | UCR1_RRDYEN |
		 UCR1_TXMPTYEN | UCR1_RTSDEN);
	writel_relaxed(reg, sport->port.membase + UCR1);

	if (!is_imx1_uart(sport) && sport->dte_mode) {
		/*
		 * The DCEDTE bit changes the direction of DSR, DCD, DTR and RI
		 * and influences if UCR3_RI and UCR3_DCD changes the level of RI
		 * and DCD (when they are outputs) or enables the respective
		 * irqs. So set this bit early, i.e. before requesting irqs.
		 */
		reg = readl(sport->port.membase + UFCR);
		if (!(reg & UFCR_DCEDTE))
			writel(reg | UFCR_DCEDTE, sport->port.membase + UFCR);

		/*
		 * Disable UCR3_RI and UCR3_DCD irqs. They are also not
		 * enabled later because they cannot be cleared
		 * (confirmed on i.MX25) which makes them unusable.
		 */
		writel(IMX21_UCR3_RXDMUXSEL | UCR3_ADNIMP | UCR3_DSR,
		       sport->port.membase + UCR3);

	} else {
		unsigned long ucr3 = UCR3_DSR;

		reg = readl(sport->port.membase + UFCR);
		if (reg & UFCR_DCEDTE)
			writel(reg & ~UFCR_DCEDTE, sport->port.membase + UFCR);

		if (!is_imx1_uart(sport))
			ucr3 |= IMX21_UCR3_RXDMUXSEL | UCR3_ADNIMP;
		writel(ucr3, sport->port.membase + UCR3);
	}

	clk_disable_unprepare(sport->clk_ipg);

	/*
	 * Allocate the IRQ(s) i.MX1 has three interrupts whereas later
	 * chips only have one interrupt.
	 */
	if (txirq > 0) {
		ret = devm_request_irq(&pdev->dev, rxirq, imx_rxint, 0,
				       dev_name(&pdev->dev), sport);
		if (ret) {
			dev_err(&pdev->dev, "failed to request rx irq: %d\n",
				ret);
			return ret;
		}

		ret = devm_request_irq(&pdev->dev, txirq, imx_txint, 0,
				       dev_name(&pdev->dev), sport);
		if (ret) {
			dev_err(&pdev->dev, "failed to request tx irq: %d\n",
				ret);
			return ret;
		}

		ret = devm_request_irq(&pdev->dev, rtsirq, imx_rtsint, 0,
				       dev_name(&pdev->dev), sport);
		if (ret) {
			dev_err(&pdev->dev, "failed to request rts irq: %d\n",
				ret);
			return ret;
		}
	} else {
		ret = devm_request_irq(&pdev->dev, rxirq, imx_int, 0,
				       dev_name(&pdev->dev), sport);
		if (ret) {
			dev_err(&pdev->dev, "failed to request irq: %d\n", ret);
			return ret;
		}
	}

	imx_ports[sport->port.line] = sport;

	hrtimer_init(&sport->rs485_before_send, CLOCK_MONOTONIC,
		     HRTIMER_MODE_REL);
	sport->rs485_before_send.function = imx_rs485_before_send;

	hrtimer_init(&sport->rs485_after_send, CLOCK_MONOTONIC,
		     HRTIMER_MODE_REL);
	sport->rs485_after_send.function = imx_rs485_after_send;

	if (sport->port.rs485.flags & SER_RS485_ENABLED)
		imx_rs485_config(&sport->port, &sport->port.rs485);

	platform_set_drvdata(pdev, sport);

	return uart_add_one_port(&imx_reg, &sport->port);
}

static int serial_imx_remove(struct platform_device *pdev)
{
	struct imx_port *sport = platform_get_drvdata(pdev);

	hrtimer_cancel(&sport->rs485_after_send);
	hrtimer_cancel(&sport->rs485_before_send);

	return uart_remove_one_port(&imx_reg, &sport->port);
}

static void serial_imx_restore_context(struct imx_port *sport)
{
	if (!sport->context_saved)
		return;

	writel(sport->saved_reg[4], sport->port.membase + UFCR);
	writel(sport->saved_reg[5], sport->port.membase + UESC);
	writel(sport->saved_reg[6], sport->port.membase + UTIM);
	writel(sport->saved_reg[7], sport->port.membase + UBIR);
	writel(sport->saved_reg[8], sport->port.membase + UBMR);
	writel(sport->saved_reg[9], sport->port.membase + IMX21_UTS);
	writel(sport->saved_reg[0], sport->port.membase + UCR1);
	writel(sport->saved_reg[1] | UCR2_SRST, sport->port.membase + UCR2);
	writel(sport->saved_reg[2], sport->port.membase + UCR3);
	writel(sport->saved_reg[3], sport->port.membase + UCR4);
	sport->context_saved = false;
}

static void serial_imx_save_context(struct imx_port *sport)
{
	/* Save necessary regs */
	sport->saved_reg[0] = readl(sport->port.membase + UCR1);
	sport->saved_reg[1] = readl(sport->port.membase + UCR2);
	sport->saved_reg[2] = readl(sport->port.membase + UCR3);
	sport->saved_reg[3] = readl(sport->port.membase + UCR4);
	sport->saved_reg[4] = readl(sport->port.membase + UFCR);
	sport->saved_reg[5] = readl(sport->port.membase + UESC);
	sport->saved_reg[6] = readl(sport->port.membase + UTIM);
	sport->saved_reg[7] = readl(sport->port.membase + UBIR);
	sport->saved_reg[8] = readl(sport->port.membase + UBMR);
	sport->saved_reg[9] = readl(sport->port.membase + IMX21_UTS);
	sport->context_saved = true;
}

static void serial_imx_enable_wakeup(struct imx_port *sport, bool on)
{
	unsigned int val;

	val = readl(sport->port.membase + UCR3);
	if (on) {
		writel(USR1_AWAKE, sport->port.membase + USR1);
		val |= UCR3_AWAKEN;
	}
	else
		val &= ~UCR3_AWAKEN;
	writel(val, sport->port.membase + UCR3);

	if (sport->have_rtscts) {
		val = readl(sport->port.membase + UCR1);
		if (on)
			val |= UCR1_RTSDEN;
		else
			val &= ~UCR1_RTSDEN;
		writel(val, sport->port.membase + UCR1);
	}
}

static int imx_serial_port_suspend_noirq(struct device *dev)
{
	struct platform_device *pdev = to_platform_device(dev);
	struct imx_port *sport = platform_get_drvdata(pdev);

	/* enable wakeup from i.MX UART */
	serial_imx_enable_wakeup(sport, true);

	serial_imx_save_context(sport);

	clk_disable(sport->clk_ipg);

	return 0;
}

static int imx_serial_port_resume_noirq(struct device *dev)
{
	struct platform_device *pdev = to_platform_device(dev);
	struct imx_port *sport = platform_get_drvdata(pdev);
	unsigned int val;
	int ret;

	ret = clk_enable(sport->clk_ipg);
	if (ret)
		return ret;

	serial_imx_restore_context(sport);

	/* disable wakeup from i.MX UART */
	serial_imx_enable_wakeup(sport, false);
	val = readl(sport->port.membase + USR1);
	if (val & (USR1_AWAKE | USR1_RTSD))
		writel(USR1_AWAKE | USR1_RTSD, sport->port.membase + USR1);

	return 0;
}

static int imx_serial_port_suspend(struct device *dev)
{
	struct platform_device *pdev = to_platform_device(dev);
	struct imx_port *sport = platform_get_drvdata(pdev);
	int ret;

	uart_suspend_port(&imx_reg, &sport->port);
	disable_irq(sport->port.irq);

	ret = clk_prepare_enable(sport->clk_ipg);
	if (ret)
		return ret;

	/* enable wakeup from i.MX UART */
	serial_imx_enable_wakeup(sport, true);

	return 0;
}

static int imx_serial_port_resume(struct device *dev)
{
	struct platform_device *pdev = to_platform_device(dev);
	struct imx_port *sport = platform_get_drvdata(pdev);

	uart_resume_port(&imx_reg, &sport->port);
	enable_irq(sport->port.irq);

	clk_disable_unprepare(sport->clk_ipg);

	return 0;
}

static int imx_serial_port_freeze(struct device *dev)
{
	struct platform_device *pdev = to_platform_device(dev);
	struct imx_port *sport = platform_get_drvdata(pdev);

	uart_suspend_port(&imx_reg, &sport->port);

	return clk_prepare_enable(sport->clk_ipg);
}

static int imx_serial_port_thaw(struct device *dev)
{
	struct platform_device *pdev = to_platform_device(dev);
	struct imx_port *sport = platform_get_drvdata(pdev);

	uart_resume_port(&imx_reg, &sport->port);

	clk_disable_unprepare(sport->clk_ipg);

	return 0;
}

static const struct dev_pm_ops imx_serial_port_pm_ops = {
	.suspend_noirq = imx_serial_port_suspend_noirq,
	.resume_noirq = imx_serial_port_resume_noirq,
	.freeze_noirq = imx_serial_port_suspend_noirq,
	.restore_noirq = imx_serial_port_resume_noirq,
	.suspend = imx_serial_port_suspend,
	.resume = imx_serial_port_resume,
	.freeze = imx_serial_port_freeze,
	.thaw = imx_serial_port_thaw,
	.restore = imx_serial_port_thaw,
};

static struct platform_driver serial_imx_driver = {
	.probe		= serial_imx_probe,
	.remove		= serial_imx_remove,

	.id_table	= imx_uart_devtype,
	.driver		= {
		.name	= "imx-uart",
		.of_match_table = imx_uart_dt_ids,
		.pm	= &imx_serial_port_pm_ops,
	},
};

static int __init imx_serial_init(void)
{
	int ret = uart_register_driver(&imx_reg);

	if (ret)
		return ret;

	ret = platform_driver_register(&serial_imx_driver);
	if (ret != 0)
		uart_unregister_driver(&imx_reg);

	return ret;
}

static void __exit imx_serial_exit(void)
{
	platform_driver_unregister(&serial_imx_driver);
	uart_unregister_driver(&imx_reg);
}

module_init(imx_serial_init);
module_exit(imx_serial_exit);

MODULE_AUTHOR("Sascha Hauer");
MODULE_DESCRIPTION("IMX generic serial port driver");
MODULE_LICENSE("GPL");
MODULE_ALIAS("platform:imx-uart");<|MERGE_RESOLUTION|>--- conflicted
+++ resolved
@@ -644,12 +644,7 @@
 	if (!uart_circ_empty(xmit) && !uart_tx_stopped(&sport->port))
 		imx_dma_tx(sport);
 	else if (sport->port.rs485.flags & SER_RS485_ENABLED) {
-<<<<<<< HEAD
-		unsigned long temp;
-
 		/* enable transmitter and shifter empty irq */
-=======
->>>>>>> 6a24ca25
 		temp = readl(sport->port.membase + UCR4);
 		temp |= UCR4_TCEN;
 		writel(temp, sport->port.membase + UCR4);
@@ -734,24 +729,12 @@
 		if (!(port->rs485.flags & SER_RS485_RX_DURING_TX))
 			imx_stop_rx(port);
 
-<<<<<<< HEAD
 		if (port->rs485.delay_rts_before_send)
 			imx_rs485_hrtimer_start(&sport->rs485_before_send,
 						port->rs485.delay_rts_before_send);
 		else
 			imx_rs485_start_tx(sport);
 		return;
-=======
-		/*
-		 * Enable transmitter and shifter empty irq only if DMA is off.
-		 * In the DMA case this is done in the tx-callback.
-		 */
-		if (!sport->dma_is_enabled) {
-			temp = readl(port->membase + UCR4);
-			temp |= UCR4_TCEN;
-			writel(temp, port->membase + UCR4);
-		}
->>>>>>> 6a24ca25
 	}
 
 	if (!sport->dma_is_enabled) {
