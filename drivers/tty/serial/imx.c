--- conflicted
+++ resolved
@@ -363,9 +363,6 @@
 		imx_port_rts_active(sport, ucr2);
 	else
 		imx_port_rts_inactive(sport, ucr2);
-
-	if (!(sport->port.rs485.flags & SER_RS485_RX_DURING_TX))
-		*ucr2 &= ~UCR2_RXEN;
 }
 
 static void imx_rs485_transmitter_disable(struct imx_port *sport, unsigned long *ucr2)
@@ -374,11 +371,9 @@
 		imx_port_rts_active(sport, ucr2);
 	else
 		imx_port_rts_inactive(sport, ucr2);
-
-	if (!(sport->port.rs485.flags & SER_RS485_RX_DURING_TX))
-		*ucr2 |= UCR2_RXEN;
-}
-
+}
+
+static void imx_stop_rx(struct uart_port *port);
 static void imx_dma_tx(struct imx_port *sport);
 static void imx_rs485_start_tx(struct imx_port *sport)
 {
@@ -424,21 +419,30 @@
 	return HRTIMER_NORESTART;
 }
 
+static void imx_start_rx(struct uart_port *port);
+static void imx_rs485_stop_tx(struct imx_port *sport)
+{
+	unsigned long temp;
+
+	temp = readl(sport->port.membase + UCR2);
+	imx_rs485_transmitter_disable(sport, &temp);
+	writel(temp, sport->port.membase + UCR2);
+
+	imx_start_rx(&sport->port);
+}
+
 static enum hrtimer_restart imx_rs485_after_send(struct hrtimer *timer)
 {
 	struct imx_port *sport = container_of(timer, struct imx_port,
 					      rs485_after_send);
 	unsigned long flags;
-	unsigned long temp;
 
 	spin_lock_irqsave(&sport->port.lock, flags);
 
 	if (hrtimer_active(&sport->rs485_before_send))
 		goto out;
 
-	temp = readl(sport->port.membase + UCR2);
-	imx_rs485_transmitter_disable(sport, &temp);
-	writel(temp, sport->port.membase + UCR2);
+	imx_rs485_stop_tx(sport);
 
 out:
 	spin_unlock_irqrestore(&sport->port.lock, flags);
@@ -496,18 +500,6 @@
 	/* in rs485 mode disable transmitter if shifter is empty */
 	if (port->rs485.flags & SER_RS485_ENABLED &&
 	    readl(port->membase + USR2) & USR2_TXDC) {
-<<<<<<< HEAD
-=======
-		temp = readl(port->membase + UCR2);
-		if (port->rs485.flags & SER_RS485_RTS_AFTER_SEND)
-			imx_port_rts_active(sport, &temp);
-		else
-			imx_port_rts_inactive(sport, &temp);
-		writel(temp, port->membase + UCR2);
-
-		imx_start_rx(port);
-
->>>>>>> 01364dad
 		temp = readl(port->membase + UCR4);
 		temp &= ~UCR4_TCEN;
 		writel(temp, port->membase + UCR4);
@@ -515,11 +507,8 @@
 		if (port->rs485.delay_rts_after_send)
 			imx_rs485_hrtimer_start(&sport->rs485_after_send,
 						port->rs485.delay_rts_after_send);
-		else {
-			temp = readl(sport->port.membase + UCR2);
-			imx_rs485_transmitter_disable(sport, &temp);
-			writel(temp, sport->port.membase + UCR2);
-		}
+		else
+			imx_rs485_stop_tx(sport);
 	}
 }
 
@@ -732,9 +721,11 @@
 
 	if (port->rs485.flags & SER_RS485_ENABLED) {
 		temp = readl(port->membase + UCR2);
-<<<<<<< HEAD
 		imx_rs485_transmitter_enable(sport, &temp);
 		writel(temp, port->membase + UCR2);
+
+		if (!(port->rs485.flags & SER_RS485_RX_DURING_TX))
+			imx_stop_rx(port);
 
 		if (port->rs485.delay_rts_before_send)
 			imx_rs485_hrtimer_start(&sport->rs485_before_send,
@@ -742,21 +733,6 @@
 		else
 			imx_rs485_start_tx(sport);
 		return;
-=======
-		if (port->rs485.flags & SER_RS485_RTS_ON_SEND)
-			imx_port_rts_active(sport, &temp);
-		else
-			imx_port_rts_inactive(sport, &temp);
-		writel(temp, port->membase + UCR2);
-
-		if (!(port->rs485.flags & SER_RS485_RX_DURING_TX))
-			imx_stop_rx(port);
-
-		/* enable transmitter and shifter empty irq */
-		temp = readl(port->membase + UCR4);
-		temp |= UCR4_TCEN;
-		writel(temp, port->membase + UCR4);
->>>>>>> 01364dad
 	}
 
 	if (!sport->dma_is_enabled) {
