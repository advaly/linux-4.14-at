--- conflicted
+++ resolved
@@ -718,12 +718,7 @@
 	struct bdc *bdc;
 	int ret = 0;
 
-<<<<<<< HEAD
-	bdc = ep->bdc;
 	if (!req || !ep->usb_ep.desc)
-=======
-	if (!req || !ep || !ep->usb_ep.desc)
->>>>>>> ec6f34e5
 		return -EINVAL;
 
 	bdc = ep->bdc;
