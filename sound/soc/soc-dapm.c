--- conflicted
+++ resolved
@@ -510,54 +510,9 @@
 	struct snd_soc_dapm_path *path, const char *control_name,
 	const struct snd_kcontrol_new *kcontrol)
 {
-<<<<<<< HEAD
-	switch (w->id) {
-	case snd_soc_dapm_switch:
-	case snd_soc_dapm_mixer:
-	case snd_soc_dapm_mixer_named_ctl: {
-		unsigned int val;
-		struct soc_mixer_control *mc = (struct soc_mixer_control *)
-			w->kcontrol_news[i].private_value;
-		int reg = mc->reg;
-		unsigned int shift = mc->shift;
-		int max = mc->max;
-		unsigned int mask = (1 << fls(max)) - 1;
-		unsigned int invert = mc->invert;
-
-		if (reg != SND_SOC_NOPM) {
-			soc_widget_read(w, reg, &val);
-			val = (val >> shift) & mask;
-			if (invert)
-				val = max - val;
-			p->connect = !!val;
-		} else {
-			p->connect = 0;
-		}
-
-	}
-	break;
-	case snd_soc_dapm_mux: {
-		struct soc_enum *e = (struct soc_enum *)
-			w->kcontrol_news[i].private_value;
-		unsigned int val, item;
-
-		soc_widget_read(w, e->reg, &val);
-		item = (val >> e->shift_l) & e->mask;
-
-		if (item < e->max && !strcmp(p->name, e->texts[item]))
-			p->connect = 1;
-		else
-			p->connect = 0;
-	}
-	break;
-	case snd_soc_dapm_virt_mux: {
-		struct soc_enum *e = (struct soc_enum *)
-			w->kcontrol_news[i].private_value;
-=======
 	struct soc_enum *e = (struct soc_enum *)kcontrol->private_value;
 	unsigned int val, item;
 	int i;
->>>>>>> 6af5263c
 
 	if (e->reg != SND_SOC_NOPM) {
 		soc_widget_read(dest, e->reg, &val);
@@ -570,62 +525,7 @@
 		 * that the default mux choice (the first) will be
 		 * correctly powered up during initialization.
 		 */
-<<<<<<< HEAD
-		if (!strcmp(p->name, e->texts[0]))
-			p->connect = 1;
-	}
-	break;
-	case snd_soc_dapm_value_mux: {
-		struct soc_enum *e = (struct soc_enum *)
-			w->kcontrol_news[i].private_value;
-		unsigned int val, item;
-
-		soc_widget_read(w, e->reg, &val);
-		val = (val >> e->shift_l) & e->mask;
-		for (item = 0; item < e->max; item++) {
-			if (val == e->values[item])
-				break;
-		}
-
-		if (item < e->max && !strcmp(p->name, e->texts[item]))
-			p->connect = 1;
-		else
-			p->connect = 0;
-	}
-	break;
-	/* does not affect routing - always connected */
-	case snd_soc_dapm_pga:
-	case snd_soc_dapm_out_drv:
-	case snd_soc_dapm_output:
-	case snd_soc_dapm_adc:
-	case snd_soc_dapm_input:
-	case snd_soc_dapm_siggen:
-	case snd_soc_dapm_dac:
-	case snd_soc_dapm_micbias:
-	case snd_soc_dapm_vmid:
-	case snd_soc_dapm_supply:
-	case snd_soc_dapm_regulator_supply:
-	case snd_soc_dapm_clock_supply:
-	case snd_soc_dapm_aif_in:
-	case snd_soc_dapm_aif_out:
-	case snd_soc_dapm_dai_in:
-	case snd_soc_dapm_dai_out:
-	case snd_soc_dapm_hp:
-	case snd_soc_dapm_mic:
-	case snd_soc_dapm_spk:
-	case snd_soc_dapm_line:
-	case snd_soc_dapm_dai_link:
-	case snd_soc_dapm_kcontrol:
-		p->connect = 1;
-	break;
-	/* does affect routing - dynamically connected */
-	case snd_soc_dapm_pre:
-	case snd_soc_dapm_post:
-		p->connect = 0;
-	break;
-=======
 		item = 0;
->>>>>>> 6af5263c
 	}
 
 	for (i = 0; i < e->items; i++) {
